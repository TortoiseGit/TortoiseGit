--- conflicted
+++ resolved
@@ -1,1579 +1,1576 @@
-﻿= Release 1.7.16.0 =
-Released: unreleased
-
-== Features ==
- * Fixed issue #1377: Log Dialog Working dir changes should include untracked files
- * Fixed issue #1541: Show progress dialog when running git request-pull
-<<<<<<< HEAD
- * Fixed issue #1540: Add jump to previous / next commit in Log Dialog
-=======
- * Fixed issue #1513: Easier to clean TortoiseGit temporary files
->>>>>>> 219cba60
-
-== Bug Fix ==
- * Fixed issue #1535: Unclear UI in prompt dialog of Stash Save
- * Fixed issue #1538: Deleting multiple stash list entries skips some and delete the wrong ones
- * Fixed issue #1543: TortoiseGit Comboboxes trim input if longer than their width
- * Fixed issue #1544: TortoiseGit Init warning message is not appropriate
-
-= Release 1.7.15.0 =
-Released: 2012-11-20
-
-== Features ==
- * Fixed issue #1436: Clone Dialog add --branch and --no-checkout options
- * Fixed issue #1450: Option to fetch when adding a remote
- * Fixed issue #1411: Commit dialog checks submodule dirty state
- * Fixed issue #1485: Implement a Goto-Line dialog in TortoiseMerge
- * Upgraded gitdll and libgit to 1.8.0
- * Fixed issue #1461: Add progress indicator for stash operations
- * Fixed issue #1484: Settings dialog default to Git page
- * Fixed issue #1505: Tell user that author not set in Rebase Dialog
- * Fixed issue #1503: Passing full file paths and revisions into diff viewer
- * Fixed issue #1518: Add "Export selection to" menu item in Log Dialog
- * Fixed issue #1497: Systemwide gitconfig may require UAC elevation when editing
- * Fixed issue #1512: In Rebase Dialog, ask user to retry after failed "git checkout" and "git reset"
- * Fixed issue #1330: Preparing for git 1.7.12 new config file location
- * Fixed issue #1515: Allow Changed Files Dialog to revert selected files
- * Fixed issue #1458: Shell context menu shows "Commit submodule" if the selected folder is submodule root
- * Fixed issue #1211, issue #1472: Commit dialog can amend message only without affecting any files
- * Fixed issue #1200: Ignored folders can be destroyed by "git stash -u"
- * Fixed issue #1508: Indicate change type in Submodule Diff Dialog
- * Fixed issue #1527: Rebase Dialog shows Log menu button after rebasing if not launched from log dialog
- * Fixed issue #1252: wrap commit logs per git conventions (set tgit.logwidthmarker using git-config)
- * Added basic support for localized spellcheckers in commit dialog (see help file, keyword "spellchecker")
- * Fixed issue #1531: Clean up should show progress dialog
-
-== Bug Fix ==
- * Fixed issue #1427: Combine to one commit: Commit-window doesn't show changes from oldest commit
- * Fixed issue #1443: git svn dcommit: unclear behavior for dirty working tree
- * Fixed issue #1457: Confusing amend commit behaviour
- * Fixed issue #1466: Checkout Dialog always track remote branches
- * Fixed issue #1396: Sync Dialog Pull show wrong commit range in "In commits"
- * Fixed issue #1465: Clean up does not work with core.quotepath=true
- * Fixed issue #1419: Push window doesn't load PuTTY key when pushing to multiple remotes
- * Fixed issue #1482: Allow to show log of other branches if current HEAD points to an orphan branch
- * Fixed issue #1487: Do not use libgit in TortoiseShell for displaying HEAD commit (might set %GIT_DIR% permanently)
- * Fixed issue #1475: Installer resets your SSH preference to ssh.exe when run silently
- * Fixed issue #1470: Log Dialog: Selected item not remembered after refresh if item is one of the first 100
- * Fixed issue #1499: Allow to show log if current HEAD and selected ref is orphan branch when show all branches checked
- * Fixed issue #1507: Submodule Diff Dialog should show dirty state only on working copy revision
- * Fixed issue #1511: Changed Files Dialog cannot show icons as folder for submodule
- * Fixed issue #1516: SVN clone strips trailing slashes
- * Fixed issue #1486: Rebase/Cherry-pick Dialog conflict list fail to refresh the status of resolved deleted file
- * Fixed issue #1521: Directories with period at beginning are recognized as file extensions showing *.dir
- * Fixed issue #1519: Quotes in notes break Merge command
- * Fixed issue #1524: Log dialog failed to view revision in alternative editor of the same file more than once
- * Fixed issue #1459: Refreshing Log Dialog may freeze up to 20 seconds
- * Fixed issue #1523: Bugtraq Number is checked for number only (inconsistent default value)
-
-= Release 1.7.14.0 =
-Released: 2012-10-14
-
-== Features ==
- * Fixed issue #1424: Better Indicate submodule diff error
- * Fixed issue #1425: Indicate dirty state in Submodule Diff Dialog
- * Fixed issue #1430: Diff: allow multiple files unified diff
- * Fixed issue #1453: Allow Log List to copy multiple SHA-1 hashes
- * Fixed issue #1454: Show git progress time spent and end time in Progress Dialog and Sync Dialog
- * Fixed issue #1434: Easier to copy to file text to clipboard in TortoiseGitBlame
-
-== Bug Fix ==
- * Fixed issue #1426: Pull Dialog: Unknown option 'no-ff' when using no-tags
- * Fixed issue #1423: Update Dialog downloads the wrong language pack
- * Fixed issue #1429: Blame: copy sha to clipboard copies the log message
- * Fixed issue #1439: In Show log, long messages don't have the triple dots appended, when a Tag/Branch lable is visible
- * Fixed issue #1444: Cannot launch settings dialog from shell context menu when selecting a file
- * Fixed issue #1265: MSVC crashing unloading TortoiseGit32.dll (faulting module TortoiseGit32.dll_unloaded)
- * Fixed issue #772: Rebase may take extremely long time to open window
-
-= Release 1.7.13.0 =
-Released: 2012-09-30
-
-== Features ==
- * Fixed issue #1224: Still can't delete a remote tag
- * Fixed issue #366: Log - multiline search
- * Fixed issue #696: Allow specifying execute bit
- * Fixed issue #1335: Available the branch edit description
- * Fixed issue #494: Implement a commit button in the sync dialog
- * Fixed issue #1333: Added support for "update-index --skip-worktree"
- * Fixed issue #1350: Commit Dialog set focus to message editor after clicking amend checkbox
- * Fixed issue #811: Log the history of a submodule not its contents
- * Fixed issue #1344: Log list add copy to clipboard only with commit message
- * Fixed issue #1336: Have visible the name of the branch in Repository Browser
- * Fixed issue #1351: Add Hotkey to (de)select all files and commit
- * Fixed issue #1363: copy email in the log window
- * Fixed issue #1373: The only available remote should be set on PUSH
- * Fixed issue #1216: Revamp update dialog
- * Fixed issue #1381: Sync Dialog log message add colored "success" or "git did not exit cleanly" at the end
- * Fixed issue #1372: Support git pull --no-tags
-
-== Bug Fix ==
- * Fixed issue #1062: Log window should refresh automatically after reset --hard
- * Fixed issue #641: Failure trying to revert a "merge"
- * Fixed issue #1338: Assume Unchanged and Executable Bit checkboxes not show in TortoiseShell tab page on x86
- * Fixed issue #1341: Overlays missing in TotalCommander (x86) with TGitCache on x64
- * Fixed issue #1355: Added files are no-longer auto-checked for commit
- * Fixed issue #1356: File ignoring works not well with unicode filenames
- * Fixed issue #1354: Remote archive in push dialog not remembered, even if selected
- * Fixed issue #1358: Sync Dialog Pull cannot show updated ref labels in "In commits"
- * Disabled Direct2D by default for textboxes (in Commit Dialog, Patch Viewer, TortoiseGitBlame and TortoiseUDiff).
- * Fixed issue #1362: Merge Dialog cannot automatically select the annotated tag
- * Fixed issue #1357: Cannot add file in submodule
- * Fixed issue #1343: should not set SCI_SETFONTQUALITY to SC_EFF_QUALITY_LCD_OPTIMIZED which bypasses user preference
- * Fixed issue #1361: git push: Entered source ref is ambiguous
- * Fixed issue #1076: Error trying to delete remote branch named 1.0.0
- * Fixed issue #1375: Wrong default action on dialog to delete references
- * Fixed issue #1378: Ignoring a file into info/exclude with seperate .git directory failed
- * Fixed issue #1371: Log window does not always remember column order correctly
- * Fixed issue #1380: When chosing Pull Remote Branch using Browse Reference the remote branch name won't get updated
- * Fixed issue #1287: Setting Remote URL not translated to '/' when clicking Apply or OK
- * Fixed issue #1382: Log messages with PGP signatures showing badly
- * Fixed issue #1394: Submodule Diff Dialog cannot jump to a commit that not belongs to current branch
- * Fixed issue #1387: Submodule Diff Dialog might display wrong submodule revision
- * Fixed issue #1390: TortoiseMerge cannot diff files after calling Export in Log Dialog
- * Fixed issue #1395: Problem restoring from earlier commit for file in a subdirectory
- * Fixed issue #1392: Window with rebase results is non-manageable via keyboard (no focus, can't press Done)
- * Fixed issue #1405: Cannot show branch description in Browse Reference Dialog with separate .git directory
- * Fixed issue #1406: Commit dialog cannot check MERGE_HEAD with separate .git directory
- * Fixed issue #861: TGitCache gets confused about file status (should detect touched file as unmodified)
-   TGitCache only checked timestamps of files in order to get their state since 1.7.0.
-   This fix makes TortoiseGit check the content of the files.
-   If you want to restore the old behavior, you can disable checking the contents via
-   the Settings dialog -> Advanced and set TGitCacheCheckContent to "false".
- * Fixed issue #1300: TortoiseProc LogDialog might crash if tortoisegit.index or tortoisegit.data is broken
- * Fixed issue #1413: Submodule Diff Dialog: show log button should be right-aligned
- * Fixed issue #1418: Submodule Diff Dialog labels disappeared
-
-= Release 1.7.12.0 =
-Released: 2012-08-10
-
-== Features ==
- * Fixed issue #238: submodule update should be recursive
- * Fixed issue #1234: Abbreviate renamings in the Log dialog as in the Commit Progress dialog
- * Fixed issue #822: allow push to all remotes defined by checking a mark
- * Fixed issue #1192: fetch --all via dialog
- * Allow users to store pushremote and pushbranch on push dialog for local branches
- * Fixed issue #1205: Add "Last modified" column to commit dialog
- * Fixed issue #1295: Browse Ref Dialog ref name order consider numbers in string
- * Added unicode big-endian text file support to TortoiseMerge and TortoiseGitBlame
- * Fixed issue #277: Add the ability to run the 'assume-unchanged' command
- * Fixed issue #626: add "show log" in Git Sync dialog
- * Fixed issue #884: Blame dialog Commit Info doesn't allow copy-paste
- * Fixed issue #1165: sort UI items alphabetically
-
-== Bug Fix ==
- * Fixed issue #913: Merge does not cope with ambiguous tag and branch names
- * Fixed issue #1266: gitdll can cause stack overflow because of endless recursion in mark_parents_uninteresting (revision.c)
-   Upgraded gitdll and libgit to 1.7.11.1
- * Fixed issue #1267: Tortoisegit adding gitignore backslash instead of slash
- * Fixed issue #1260: TortoiseGit crashes if index is broken
- * Fixed issue #1280: TortoiseProc might crash after displaying libgit error
- * Fixed issue #1235: TortoiseGIT commit dialog freezes if index.lock file already exists
- * Fixed issue #1283: TortoiseProc might crash after LogDialog is closed
- * Fixed issue #1282: gitdll.dll might crash if a pack file is closed which is still in use
- * Fixed issue #1290: When pushing, 'remote' should default to the tracked archive, or empty
- * Optimized remembering of checked/unchecked files on the commit dialog
- * Fixed issue #767: Default column widths in log commit file list are off
- * Fixed issue #1294: TortoiseGit might crash on concurrent access on CGitHeadFileList
- * Fixed issue #1279: Nothing seen in Repository Browser without config core.bare=false
- * Fixed issue #1296: Closing log dialog might cause crash
- * Fixed issue #1255: Adding non-versioned files from the commit dialog does not always work
- * Fixed issue #620: Unmodified files appear in the Modified File list while committing
- * Fixed issue #774: Revert does not work for submodules
- * Fixed issue #1303: Past Recent Message command in commit dialog doesn't work
- * Fixed issue #1311: Open With is broken
- * Fixed issue #898: Committed everything even though I only selected one file
- * Fixed issue #693: Ignoring *.[mime] in the commit window doesn't refresh file list
- * Fixed issue #1318: Higher dir combox box in format patch dialog
- * Fixed issue #830: Renaming file with differences only in casing doesn't work
-   Added basic support only: the overlay status might be wrong (file shown as clean or modified instead of added)
- * Fixed issue #867: Add should not run a new Git process for each file
-
-= Release 1.7.11.3 =
-Released: 2012-07-07
-
-== Bug Fix ==
- * Fixed issue #1256: TortoiseProc crashes on composing invalid ref error message
- * Fixed issue #1254: Adding file extensions to root .gitignore
- * Fixed issue #1261: gitdll.dll can crash if an already closed handle is closed again
- * Fixed issue #1257: HOME environment variable is not set up correctly on x86
- * Fixed issue #1262: TortoiseProc might crash if git.exe version is not parseable
- * Fixed issue #1264: TortoiseProc might crash if commands are executed w/o a working tree directory
-
-= Release 1.7.11.0 =
-Released: 2012-07-02
-
-== Features ==
- * Push Dialog: Allow to enter SHA-1 or more complex refs as source ref
- * Fixed issue #746: Make tortoisegit more gerrit friendly
- * Optimized TGitCache overlay calculation (deleted but kept files are now displayed as such)
- * Fixed issue #1067: Add clear button into "stash list"
- * Fixed issue #1230: Filter/Search for Branches in Reference Browser
- * Fixed issue #1228: Ignore by mask work recursively
- * Fixed issue #1086: Partial commit resets "Added" status on files omitted from checkin
- * Fixed issue #1250: Sync Dialog should reload remote combo box after clicking "Manage"
- * Fixed issue #462: Implement 'All' and 'None' opportunities in the Set Extended menu settings dialog
- * TortoiseGit 1.7.11 comes with a new crash handler (crash-server.com) and lots of crash fixes (found using crash reports in our preview releases)
-
-== Bug Fix ==
- * Fixed issue #1213: cannot diff renamed files with Revision Diff Dialog
- * Fixed issue #1215: Branch name in the right click menu (for commit) does not support utf-8
- * Fixed issue #652: "Clean up" should use recycle bin
- * Fixed issue #1166: Unreadable error message in TortoiseMerge
- * Fixed issue #665: Problem with temporary file creation
- * Fixed issue #1221: Log Dialog revert files shows wrong number of files in message
- * Fixed issue #1207: TortoiseGit 1.7.10 crashes directly when trying to start
- * Fixed issue #1226: Show log crash when path contain some unicode symbols
- * Fixed issue #1229: Progress Window Gains Focus on Command Completion
- * Fixed issue #1231: incorrect behavior of squash in rebase/cherry pick
- * Fixed issue #1233: Could not go to annotated tag
- * Fixed issue #947: The "Git check for modifications" form does not remember the setting for "Show unversioned files"
- * Fixed issue #1093: Directory incorrectly shown as changed (overlay icon)
-
-= Release 1.7.10.0 =
-Released: 2012-06-03
-
-== Features ==
- * Updated shipped zlib library to version 1.2.7
- * Synced TortoiseIDiff with TortoiseSVN
- * Synced TortoiseUDiff with TortoiseSVN
- * Fixed issue #1150: Add support for ANSI Color Codes in log Outputs
- * Fixed issue #969: Support for localization (you can download/create language packs for TortoiseGit, see http://code.google.com/p/tortoisegit/wiki/Translation)
- * Added Repository Browser
- * Updated shipped libgit2 to version 0.17.0
- * Fixed issue #1169: Show Branch for Commits
- * Fixed issue #337: TortoiseGit Log doesn't apply --follow (added basic support for --follow)
-
-== Bug Fix ==
- * Fixed issue #1162: Sync dialog should use same font as progress dialog (use log font for both)
- * Fixed issue #1174: Clone Dialog incorrectly extracts name from URL that contains ".git" in the middle
- * Fixed issue #1184: diff of "Working dir changes" uses incorrect line endings (AutoCrLf=true)
- * Fixed issue #1193: Not properly handling submodule meta information (.git-file contains relative path)
- * Fixed issue #1167: TGitCache.exe crashes under Win7/64bit
- * Fixed issue #1195: Problems with tags containing non-ascii chars
- * Fixed issue #1185: In TortoiseGit log dialog info text, diff dialog and TortoiseGitBlame, git shows 7 chars of the hash by default (as git does)
- * Fixed issue #1197: Create branch: Alt+S doesn't mark "Switch to new branch"
- * Fixed issue #1152: Log-Dialog constantly crashes when diffing a file while loading
- * Fixed issue #719: TortoiseGit is ignoring Global excludesfile for overlays
- * Fixed issue #1199: TortoiseGitBlame shows wrong revision history
- * Fixed issue #1157: Custom screen DPI causes wrong text size calculation
-
-= Release 1.7.9.0 =
-Released: 2012-05-05
-
-== Features ==
- * Allow to fetch from log dialog
- * Fixed issue #1058: Allow to create tag after commit
- * Fixed issue #101: UTF-8 support
-   This makes TortoiseGit msysgit 1.7.10 compatible. If you have non-ascii chars in filenames in your repository you should consider rewriting your history
-   (see https://github.com/kblees/git/wiki#wiki-Migrating_old_Git_for_Windows_repositories).
- * Added "prune/cleanup stale remote tracking branches" option to sync dialog
-
-== Bug Fix ==
- * Fixed issue #1123: Apply patch serial does not correctly add patches to list if >3 patches are selected
- * Fixed issue #1061: Enviroment variables ignored: GIT_AUTHOR_NAME and GIT_AUTHOR_EMAIL
- * Fixed issue #1028: overlays with separate-git-dir (e.g. .git\modules\... for submodules) not working
- * Fixed issue #1131: "Whole project" checkbox in commit dialog selects all files
- * Fixed issue #1065: Explorer crashes when rendering a file conflict icon
- * Fixed issue #1027: When post-receive hook contains more than 1 echo bash command, only the LAST echo is displayed in dialog
- * Fixed issue #1136: Proxy password with @ symbol not parsed/saved correctly
- * Fixed issue #1135: branch name does not get updated in show log
- * Fixed issue #153: Empty error messagebox when starting rebase dialog
- * Fixed issue #1140: Settings page does not inherit msysgit system-wide config
- * Fixed issue #1146: Add hotkey for option "All Branches" in log dialog
- * Fixed issue #1141: Sync dialog local branch combo box too short
- * Fixed issue #1130: Sync dialog forgets the remote branch every time
- * Fixed issue #1144: Cancel button on commit dialog works very slow
- * Fixed issue #1155: TortoiseGit SVN rebase finish dialog produces very big dialog box
-
-= Release 1.7.8.0 =
-Released: 2012-04-01
-
-== Features ==
- * Updated shipped zlib library to version 1.2.6
- * Updated shipped apr library to version 1.4.6
- * Updated shipped libgit2 to version 0.16.0
- * When deleting remote branch on log dialog one can also delete branch in remote repository now.
- * Fixed issue #1103: cherrypick option to indicate original commit
- * Fixed issue #1094: Support filter command line options for log
- * Fixed issue #435 and issue #1102: Feature: "Save as patch" from Diff window
-
-== Bug Fix ==
- * Fixed issue #1085: Small commit with lots of unversioned and not ignored files takes very long
- * Fixed issue #1098: 'In ChangeList' is cleared when you click a table header
- * Fixed issue #1073: Correct default name in Switch/Checkout dialog
- * Fixed issue #1110: Tracking branches when you don't want to/incorrectly
- * Fixed issue #1115: Detached HEAD message has no cancel/abort option
- * Fixed issue #1112: Rebase corrupt commit message (ignores windows codepage and converts everything to utf-8)
- * Fixed issue #985: Correctly store status for view patch in commit dialog
- * Fixed issue #1116: Make remote branch in pull dialog default to the current branch (or remote tracking branch)
- * Fixed issue #1060: tgit rebase process can get stuck
- * Fixed issue #1107: Wrong font used in MessageBoxes on Windows XP
- * Fixed issue #1105: Wrong status for missing files
- * Fixed some TortoiseMerge patch apply issues (includes issue #1117)
- * Fixed issue #718: When pulling it should be possible to directly open the modifications window for editing conflicts
- * Fixed issue #982: TortoiseGit messes up TortoiseSVN and TortoiseCVS menu icons on WinXP
- * Fixed issue #1118: Exporting from Changed Files dialog stops on checkout failure
- * Fixed issue #1108: Allow users to disable the "show unversioned files" messagebox in commit dialog
-
-== Known Issue ==
- * separate-git-dir .git-directories do not work for overlays
-
-= Release 1.7.7.0 =
-Released: 2012-02-09
-
-== Features ==
- * Fixed issue #758: Make the log of a bare repository available
- * Fixed issue #880: Allow sync / fetch / push on bare repository
- * Fixed issue #818: SafeCRLF = warn should be available
- * Fixed issue #855: moved up Git page in settings dialog
- * Fixed issue #999: Added "Diff submodule" dialog
- * Fixed issue #1019: better indicate errors to user on progress dialog
- * Added "Show Log before rename/copy" on log dialog file list
- * Added basic support for separate-git-dir (Overlays are not working yet)
- * Fixed issue #1042: Allow to delete branch after successful merge
- * Fixed issue #1040: Commit to new branch
- * Fixed issue #1043: Add 'Stash' to 'Working dir changes' context menu in log dialog
- * Added support for Windows 7 libraries
- * Fixed issue #222: support partially committing a file
-
-== Bug Fix ==
- * Updated shipped PuTTY binaries to version 0.62
- * Fixed issue #1000: Git commit doesn't work
- * Fixed issue #587: Log entries with tag/branch/head marker don't highlight correctly
- * Fixed issue #1004: git svn fetch/rebase/clone return an error for ssh authorization
- * Reenabled --topo-order for log. Users who do not want this, can disable it on settings dialog
- * Fixed issue #1024: commit freezes after click on ok with a lot of files
- * Fixed issue #1026: Cannot configure (and autoload) putty key for submodules with new mSysGit.
- * Fixed issue #849: Searching in log breaks graph/branch-line
- * Fixed issue #1030: Does not close handle after export to zip
- * Fixed issue #1025: branch is not recognized correctly with separate-git-dir
- * Fixed issue #1022: Cannot add files to submodules with-separate-git-dir
- * Fixed issue #1008: Bug Id not displayed in Log Messages (multiline comment)
- * Fixed issue #1020: Incorrect Overlays on large repos (> 2 GiB), upgraded libgit2
- * Fixed issue #607 and issue #1005: Tortoisegit overlay icons are not correctly shown for new create local repo
- * Fixed issue #1051: Adding files using the add files dialog doesn't normalize line endings
- * Fixed issue #582, issue #956, issue #960, issue #973, issue #980, issue #959 and issue #1016: 100% CPU, icons blinking and refreshing bugs in TGitCache
- * Fixed issue #1044: Add file to index with special character (ei – "dash") or accent fail without any message
-
-== Known Issue ==
- * separate-git-dir .git-directories do not work for overlays
-
-= Release 1.7.6.0 =
-Released: 2011-12-10
-
-== Features ==
- * Fixed issue #972: Add "fast forward only" checkbox in pull dialog
- * Fixed issue #976: Compare Revisions should inherit path filter
- * Fixed issue #869: TortoiseProc CloneCommand is ignoring "url" command line parameter
- * Fixed issue #820: Missing menu item for "git svn fetch"
- * Fixed issue #792: Fetch progress window should have a "Log" button
- * Fixed issue #451: rebase (maybe be for any conflicts) select multiple files to mark
- * Fixed issue #894: Make images "open with" TortoiseIDiff
- * Fixed issue #985: Store status for view patch in commit dialog
- * Fixed issue #977: Fetch does not have an option to fetch tags
- * Fixed issue #801: Be able to enter a custom stash message
- * Fixed issue #933: implement git stash --include-untracked
- * Fixed issue #987: Add Stash save/pop to "Working Dir Changes" dialog
- * Fixed issue #988: Stash pop/apply fail should have a button for viewing conflicts
- * Fixed issue #676: Add remove remote tag ability
- * Fixed issue #678: TortoiseGitBlame log incomplete (integrated --follow into TortoiseGitBlame)
-
-== Bug Fix ==
- * Fixed issue #747: TortoiseProc & less process not closing
- * Fixed issue #808: Less: file viewer stop work when use show-low
- * Fixed issue #931, issue #934 and issue #948: TortoiseProc crashes when repo contains huge files (on x86)
-   Upgraded gitdll, libgit and tgit.exe to 1.7.7.2
- * Fixed issue #936: Applying a stash from the list fails
- * Fixed issue #962: git_init in gitdll.c uses USERPROFILE for creating home
- * Fixed issue #964: Can't mark conflict as resolved
- * Fixed issue #867: Add should not run a new Git process for each file
- * Fixed issue #981: After Aborting a Rebase a different Commit is checked out
- * Fixed issue #670: Cannot delete/apply individual stash entries
- * Fixed issue #863: Commit and revert gets stuck on repositories with mixed line-endings
- * Fixed issue #378: CRLF/LF conversion causes commit dialog to freeze
- * Fixed issue #858: Tortoise Git Client crash when showing the log dialog
- * Fixed issue #920: TortoiseGitBlame and UTF-16 LE
- * updated documentation
- * Fixed issue #994: Git clone from SVN - Depth field is useless
- * Fixed issue #996: Compare with Working Copy error on renamed files
-
-= Release 1.7.5.0 =
-Released: 2011-11-09
-
-== Features ==
- * Fixed issue #260: Added support for bisect
- * Fixed issue #916: Fixed wrong contextmenu icon display position with installed TSVN 1.7
- * Add new command to diff two selected files in the CGitStatusListCtrl.
-
-== Bug Fix ==
- * Fixed issue #931: TGitCache: Missing NULL check
- * Fixed issue #935: TortoiseMerge removes newlines at file end
- * Fixed issue #931: libgit2 had problems with big pack files
- * Fixed issue #486: Resolving conflicts can result in nothing to commit and branch merge not concluded
- * Fixed issue #938: *Backlash* between user name and domain name is incorrectly replaced by *Slash*
- * Fixed issue #941: Performing diff on an unchanged file behaves like a diff with an added file
- * Fixed issue #928: Mark diff-tempfiles as read-only
- * Fixed issue #951: Alt+S conflict for sign and set date
- * Fixed issue #949: TortoiseMerge does not allow copying to the clipboard via Ctrl+Insert
- * Fixed issue #950: avoid possible crash if .git/packed-refs contains annotated tags
- * Fixed issue #915: TortoiseProc memory corruption on empty repo
- * Fixed issue #959: Overlay icons are not updated immediately
-
-= Release 1.7.4.0 =
-Released: 2011-10-10
-
-== Features ==
- * Add Show Environment variables at setting dialog to help debug user problem.
- * Allow users to be warned if there is no Signed-Off-By line in a commit message
- * Fixed issue #375: Implement --date/time option gui interface in the commit dialog
- * Fixed issue #814: Remember last selected commit/line on log filtering
- * Allow to "Update submodules" after pull or hard reset
- * Fixed issue #780: "Merge to [branch]..." should pre-select the chosen commit's branch or tag name
- * Fixed issue #459: Implement more talkative name than just 'Revert fail'
-
-== Bug Fix ==
- * Fixed issue #899: Push via Showlog  use Push with force option
- * Fixed issue #893: "Show Unified Diff" on file entry in "show log" has changes backwards
- * Fixed issue #881: "Create repository here" should warn if target directory is not empty
- * Fix wrong contextmenu icon display position when install TSVN 1.7 on WinXP
- * TGitCache: Fix sometime project root show as unversioned icon
- * Fixed issue #862 and issue #870: TGitCache: Fix sometime show "+" at tracked items
- * Upgraded libgit2 to 0.15.0
- * Fixed issue #716: Aborted clone leaves git process running
- * Fixed issue #787: Problem of setting proxy for work using HTTPS
- * Fixed issue #908: TortoiseGit crashes if .git/config-file is broken
- * Fixed issue #909: Cannot amend initial commit
- * Fixed issue #829: "Remote" combobox in "Push" window updates only after losing focus
- * Fixed issue #906: Add ability to add files with options -force.
- * Fixed issue #914: unifiled diff always show wrong changes (base files compare with new files)
- * Fixed issue #673: Applying a patch does not honour CRLF in files
- * Fixed issue #713: apply serial patch window need to improve
- * Fixed issue #922: Settings / Git / Config / Edit global .gitconfig uses wrong path
-
-= Release 1.7.3.0 =
-Released: 2011-08-24
-
-== Features ==
- * Fixed issue #872: 32 shell extension should be made optional on x64 installation
-
-== Bug Fix ==
- * Fixed issue #833: Password with Percent (%) is not accepted
- * Fixed issue #852: Incorrect current version string in Check For Updates dialog on x86
- * Fixed issue #850: 32bit application can't show icon overlay at 64bit system.
- * Fixed issue #864: Show log crashes when commit with "encoding" in comment exists
- * Fixed issue #851: Windows Explorer Shell Crashed when empty repository
- * Fixed open handles in TGitCache
-   Fixed issue #497, issue #623 and issue #892: TortoiseGit locks repository folders so that the user can't delete them
- * Fixed issue #870: Wrong overlay icons
- * Fixed issue #793: Context menu for files does not contain "Add to ignore list"
- * Fixed issue #860: Commit file moves does not properly remove the source file
- * Fixed issue #386: Commit dialog does not preserve selection when toggling "Whole project"
-
-= Release 1.7.2.0 =
-Released: 2011-08-08
-
-== Features ==
- * Added shortcuts to the Windows 7 taskbar jumplist
- * Allow to clone recursively
- * Fixed issue #841: Pull dialog should have "no fast-forward" option like the merge dialog
-
-== Bug Fix ==
- * Fixed blame crash at XP system.
- * Upgraded TortoisePlink to TortoiseSVN rev. 21694, fixes a bug with shipped Pageant under x64
- * Updated shipped apr library to version 1.4.5
- * Updated shipped apr-util library to version 1.3.12
- * Updated shipped zlib library to version 1.2.5
- * Fixed issue #783: Git Command Progress window should close with Escape
- * Fixed issue #499: Git Command Progress window does not close from X-closebutton
- * Fixed issue #844: Git Command Progress window, "Writing Objects" , progress info refresh with glitches.
-
-= Release 1.7.1.0 =
-Released: 2011-07-29 (internal release)
-
-== Features ==
- * Fixed issue #828: disable the commit button if there's no comment entered
-
-== Bug Fix ==
- * Fixed issue #796: plz add code page name "cp949"
- * Fixed issue #795: Switch/Checkout Dialog, "Switch To Version" is confusing
- * Fixed issue #757: TortoiseGit Blame not working from working dir with autocrlf-enabled.
- * Fixed issue #691: 64-bit version should include the 32-bit shell extension too
- * Updated shipped PuTTY binaries to version 0.61
- * Updated shipped notepad2 binaries to version 4.2.25 and added x64 version
- * Updated shipped TortoiseOverlay to version 1.1.3.21564
- * Fix crash for init repository
- * Fixed issue #799: Explore crash with empty directory
- * Fixed issue #816: Output in Git Command Progress is broken
-
-= Release 1.7.0.0 =
-Released: 2011-05-11
-
-== Features ==
- * Fixed issue #724: BrowseRefs: Made branch renaming possible.
- * Use fetch-dialog for "Fetch" in BrowseRefs
- * Allow to edit user signingkey in TortoiseGit->Settings->GitConfig
- * Allow to sign tags (requires GPG and a key without passphrase)
- * Allow to enter CC recipients with MAPI
- * Do not add Signed-off-by if already included
- * Do not add another empty line if there are already some Reviewed-by or Signed-off-by lines at the end of the commit message on signing.
- * Allow to start push dialog from log
- * Show changes to revision before the last commit on amend and perform actions relatively to this revision (old behavior is still possible)
- * Remember (de)selected files in "Commit dialog" after refreshing or ordering the list
- * Fixed issue #745: Added checkbox to commit dialog to disable autoselection of submodules
- * Show status on taskbar button on Windows 7
- * Allow to add a "Signed-Off-By" line to patches on applying
- * Fixed issue #781: Allow to push all branches at once
- * Fixed issue #784: Rebase window should allow easier selection of Pick/Squash/Edit/Skip (keys: space: shifts the state, s: skip, e: edit, p: pick, q: squash)
- * Fixed issue #785: Rebase window should list the contents of a commit just like Log window does
- * Fixed issue #768: Display modified files in "Reset" dialog
-
-== Bug Fix ==
- * Fixed tab indices (activation order)
- * Fixed missing putty-key for deleting a remote branch
- * Fixed issue #728: Shell "Diff With Previous" doesn't work when there are more than 2 revisions for that file and diff working copy to HEAD~1
- * Fixed 32/64-bit MAPI inconsistency-issues
- * Do not include patch in mail if user selected attachment
- * Fix attaching of patches to mails with some MAPI clients
- * Fixed sending patches combined in one mail w/o attachments (files were always attached)
- * Make change setting "hide TGit menu" work
- * Fixed issue #729: SVN DCommitt incorrectly executes with --rmdir
- * Fixed issue #732: Synch-dialog layout broken
- * Fixed issue #734: git not found: Fixed possible problems with folders containing spaces
- * Fixed issue #735: Log generates file stats from shown parent instead of actual parent
- * Do not show "Diff with previous" for added files
- * Fixed issue #737: Diffing of added files does not work with Shell
- * Fixed issue #738: Lost the commit id on file name when use a external diff tool
- * Fixed issue #714: add "FETCH_HEAD" to reference drop down list
- * Fixed issue #548:  tortoisegit use incorrect case sensitive comparison
- * Fixed issue #727: /CloseOnEnd not working for commit
- * Fixed issue #754: Allow to show log for files in "Changes files" dialog
- * Fixed issue #749: Ask before delete files.
- * Fixed issue #125: Export files from revision or range of revisions in "Changes files" dialog.
- * Fixed issue #512: Git sync lose local commits (remote update, fetch and rebase)
- * Fixed issue #766: "Switch/Checkout" dialog: "Track" should be disabled when no new branch is created
- * Fixed issue #765: "Check for Updates" in about box doesn't work
- * Fixed issue #731: Git Command Progress Window text box doesn't have a context menu.
- * Rebase failed at revision with empty commit message.
- * Fixed sorting of columns of file lists (e.g. commit dialog).
- * Fixed issue #757: TortoiseGit Blame not working from working dir.
- * Fixed layout issues with Windows 7 Aero
- * TortoiseProc.exe sometimes didn't exit correctly after closing the log dialog
- * Fixed issue #761: Settings should correctly deal with backslashes (windows path separators) in entered remote URLs
- * Patch Viewer might display no horizontal scrollbar
- * Fixed issue #779: Show correct text in taskbar when rebasing finished.
- * Pushing required a remote-branch name
- * Fixed issue #790: Add minimize button to progress window
- * Fixed some optical issues in Rebase-Dialog
- * Fixed issue #791: /CloseOnEnd not working for switch
- * TortoiseGitCache
-   Partly rewritten to fix various issues.
- * Fixed issue #415: Fix the Settings/General/Context menu/Apply operation (missing LF trimming)
-
-= Release 1.6.5.0 =
-Released: 2011-02-20
-
-== Bug Fix ==
- * Fixed issue #715: Unable to show log when there are old version cache file
- * Fixed issue #611: Add "copy all information" to "Changed Files" dialog
- * Fixed new file miss when combine commits at log dialog
- * Fixed issue #720: Infinite loop at search in Show Log when there are notes
-
-= Release 1.6.4.0 =
-Released: 2011-02-14
-
-== Features ==
- * Significantly Improve Log fetch speed for big repository
-   Fetch modified file list asynchronous.
-   Time filter (From, to) use git built-in --max-age and --min-age.
-   Text filter use git grep.
-   Fixed issue #590: wasteful use of memory with very large repository
-   Fixed issue #531: Git synchronization UI opened so slowly
-   Fixed issue #541: show log is extremely slow
-   Fixed issue #364: Log - hot key for "browse refs" dialog
-
- * Improve TortoisePLink 3x transfer perfomance
-   Update TortoisePlink to plink 9078
-
- * Implemented issue #664: Warn when committing to detached HEAD
- * The context menu can be hidden completely for unversioned items (issue 674)
- * Only show DCommit type dialog if "svn.rmdir" is unset
- * Optionally remember DCommit type setting
- * enable git status column in TortoiseShell
- * Fixed issue #644: Dropped "Check repository" button on check for modifications dialog
- * Allow to diff two revisions of a file by calling TortoiseProc
- * Fixed issue #480: Implement text copying opportunities in the dialogs
- * Allow to change EOL by pressing CTRL+Return in TortoiseMerge
- * Allow to replace (previously hardcoded) Notepad2 by any other editor
- * Optionally send/mail patches via MAPI, if a default mail client is set up
- * Fixed issue #248: Allow to reorder commits on rebase
- * Fixed issue #702: Added request-pull functionality
-
- * TortoiseGitBlame
-   Clicking on a line automatically selects the log entry in the loglist
-   Allow to diff to previous revision of a file
-   Added new context menu
-   Allow to toggle author column
-
-== Bug Fix ==
- * Fixed issue #669: cannot open help from clean window
- * Fixed issue #671: Help not working when choose switch dialog and dcommit dialog
- * Fixed issue #690: Superfluous line in displayed commit message
- * Do not allow to delete-ignore working copy root-directory
- * Starting TortoiseGitBlame might fail to start if folder contains spaces
- * Fixed window titles of log and statistics window
- * Fixed issue #697: /CloseOnEnd was not working, fixed for fetch&pull
-
- * Fixed issues with the send mail dialog
-   If all three attempts failed, do not show success
-   If all three attempts failed, do not go on sending more patches
-   Correctly show retries
-   Interpret user cancel as failure
-
- * TortoiseGitBlame
-   Fixed issue #448: Disable personalized menu behaviour
-   After blaming an older revision, TortoiseGitBlame was fixed to this.
-
- * Fixed issue #704: cannot open help from diff from previous, browse refs
- * Fixed issue #694: "Clean Up" executes on top level directory
- * Fixed issue #680: StatGraphDlg.cpp min-avg statistics are incorrect
- * Fixed issue #705: Fixed comparing added/deleted files on diffing whole revisions
- * Improved "Combine commits" process (prevents possible loss of data)
-
-= Release 1.6.3.0 =
-Released: 2011-01-14
-
-== Features ==
- * Improved log dialog
-   Fixed issue #662: Allow to filter for paths
-   Added hash column
-   Show BugID when user config bugtraq.logregex
-
- * Improved commit dialog
-   Removed useless options from the contextmenu (e.g. file operations for directories/submodules)
-   allow to ignore deleted or unversioned files
-
- * Improved changed files dialog
-   Removed useless options from the contextmenu (e.g. file operations for directories/submodules)
-   Fixed issue #618: Added a commit button
-   allow to ignore deleted or unversioned files
-
- * Rewrite patch import dialog
-   Patch import dialog look like sync dialog.
-   User can know which patch fail import easily.
-   Show patch import progress.
-   Add 3way and ignore space option.
-   Fix many issues about patch import dialog (issue #252, issue #324, issue #332 and issue #430)
-
- * Include version information for all executables
-
- * Improved TortoiseBlame
-   Fixed issue #490 and issue #436: Allow to blame older revisions in TortoiseGitBlame
-   Removed useless options from the contextmenu (e.g. compare to working copy)
-   Fixed issue #658: Added author column
-
- * Fixed issue #323: implement DCommit type
-
- * ask user if he wants to stash pop after "SVN fetch"
-
- * allow to override branch on switch/checkout dialog
-
- * allow to prune on fetch
-
- * allow to edit global and local .gitconfig
-
- * Fixed issue #655: remember previously selected features on upgrade
-
-== Bug Fix ==
- * Fixed issue #663, issue #656 and issue #77: allow to diff added or deleted files
- * Commit and changed files dialog
-   Fixed possible hangs
-   double-click default to open files for unversioned files
-   make double-click on newly added file for diff work
- * TortoiseShell
-   Fixed an assertion (when executed on ignored files)
- * Optical and smaller optimizations/fixes (missing spaces and typos, issue #654, issue #595 and issue #543)
- * Fixed issue #666: Remote names with dots (e.g., john.doe) do not show properly in fetch dialog box
- * Fixed issue #661: TProc crash when choose file and Git Sync dialog loads
-
-= Release 1.6.2.0 =
-Released: 2010-12-22
-
-== Bug Fix ==
- * Fixed issue #650: Settings crashes on setting user name and email address
- * Fixed issue #648: TortoiseProc crash when cloning from a working copy repo
-
-= Release 1.6.1.0 =
-Released: 2010-12-19
-
-== Bug Fix ==
- * Fixed issue #645: Context menu diff crashes/errors
-
-= Release 1.6.0.0 =
-Released: 2010-12-17
-
-== Bug Fix ==
- * Fixed issue #639: Tortoise Git crashes on Settings | Git | Config dialogue
- * Fixed issue #640: Sentence is grammatically poor on Windows installer
-
-= Release 1.5.9.0 =
-Released: 2010-12-08
-
-== Features ==
- * Fixed issue #220: Enhancement, support creating bare repositories
-
- * Improve log dialog
-   Add "checkout to branch" menu at log dialog
-   Show icon for sub menu at log dialog
-   Show bisect flag at log dialog
-
- * Support multi-parent diff
-   Enhance GNU Diff for merge commit by choose Parent.
-   Add gnu diff combine option for merge commit
-   Support compare 1st parent, 2nd parent at merge commit
-   Show diff with multi parent at merge commit at log dialog
-   Support multi parent compare with udiff and view diff
-   Show merged file group at log dialog
-   show combine udiff at merged files
-   Add Three way diff for merge commit at log dialog
-
- * Compare multi parent at reflog log dialog
-
- * Add "Show log" in reflog context menu
-
- * Add --init in Submodule update from sync dialog
-
-== Bug Fix ==
- * Fixed issue #270: Clone fails: bash: X.X.X.X: command not found
- * Fixed issue #568: push using ssh private key with a password fails the first time
- * Fixed issue #577: Commit warning "svn:externals"
- * Fixed issue #586: Ampersand in log description underlines next character
- * Fixed issue #323: GIT SVN dcommit --rmdir
- * Fix stash list can't show stash at reflog default
- * Fixed issue #603: Columns not sorted in Compare revisions dialog box
- * Fixed issue #598: Background color of log messages changed when mouse is over tag or branch indicator
- * Fixed issue #616: Problem encoding Cyrillic characters in Author name
- * Fixed issue #612: "Copy all information to clipboard" copies incorrect header
- * Fixed issue #602: Rebase shows overlapping branches
- * Fixed issue #542: Difference between line endings in compared files (external Diff Viewer)
- * Fixed issue #468: Non-ASCII characters in user info aren't stored correctly
- * Fixed issue #593: Fetch and push fails with TortoiseGit but succeeds with git bash
-
-= Release 1.5.8.0 =
-Released: 2010-10-02
-
-== Bug Fix ==
- * Fixed issue #571: missing annotated  tags display in log dialog
- * Fix don't show tag info at log dialog
- * Fixed issue #570: Check for modifications dialog's controls not functioning correctly
- * Fixed issue #573: Upgrading to 1.5.7.0 removes gitdll.dll
- * Fixed issue #572: Commit dialog becomes unresponsive after hitting F5 to refresh
-
-= Release 1.5.7.0 =
-Released: 2010-09-28
-
-== Bug Fix ==
- * Fix progressdlg show mass data when clone
-
-= Release 1.5.6.0 =
-Released: 2010-09-24
-
-== Bug Fix ==
- * Fixed issue #556: "bad revision" in log of "Submodule Add"
- * Fix "amend last commit" can't get last commit message.
- * Fix icons were just white when using 125% display magnification mode
- * Fix ref is not updated when refresh at log dialog
- * Fix Git property page information show wrong
-
-= Release 1.5.5.0 =
-Released: 2010-09-22
-
-== Features ==
- * Support msysgit 1.7.2.3
-
- * Upgrade gitdll.dll to 1.7.2.3
-   Use gitdll to fetch reflog, branch, tag information.
-
- * Enhance Column manage for commit list.
-   At log, rebase, sync dialog, reflog, blame. User can customize column position. User can show\hide column. Add commiter date, commiter name, email.
-
- * BrowseRefs: Put focus on a tree node after a branch is deleted.s
-
- * Add Note Support
-
- * Icon Overlay (TGitCache)
-   Add RW Lock to reduce tgitcache crash.
-
- * SyncDlg: Log output is now in Courier font. This way characters are aligned like in the console.
-
-== Bug Fix ==
- * Fixed issue #535: Wandering label when drag top of progress dialog
- * Fixed issue #478: Fix Blame timing because it shows wrong date and 00000.... commit hash
- * Fix outlook can't get correct attachment send by TortoiseGit-1.5.3.0-32bit.msi
- * Fixed issue #537: Glitch at "merge to the right" in graph display at log dialog
- * Fixed issue #546: Exporting without specifying a zip filename sends all zip output to stdout and confuses the GUI
- * Fixed issue #545: Switch/Checkout Dialog: Checkbox "Create New Branch" not responding
- * Fixed issue #160: Browse Refs dialog: Parameter is incorrect.
- * Fix Sync dialog crash when using msysgit 1.7.2.3
- * Fixed issue #191: No Progress Indicator making one believe a hang or some failure.
-
-= Release 1.5.3.0 =
-Released: 2010-08-22
-
-== Features ==
- * Add pre and post push hook support
- * Don't show remote branch name if remote branch is track branch at syncdlg
- * RebaseDlg: working at no branch, not upstream branch.
-
-== Bug Fix ==
- * Fixed issue #475: Fix 'Save revision to' for 'Working copy'
- * Fixed issue #486: Resolving conflicts can result in nothing to commit
- * Fixed issue #493: Add username option at clone dialog
- * Fixed issue #482: View message details of a tag
- * Fixed issue #495: Push dialog does not select remote branch correctly
- * Fixed issue #505: Delete (keep local) results in commit error
- * Fixed issue #503: remote branch drop down doesn't allow enough characters at sync dialog
- * Fixed issue #506: TortoiseGit-1.5.2.0-32bit.msi does not recognize msysGit-fullinstall-1.7.1-preview20100612.exe
- * Fixed issue #492: Remember AutoLoad Putty Key status in Sync dialog
- * Fixed issue #492: Remember AutoLoad Putty Key status in Pull dialog
- * Fixed issue #492: Fix AutoLoad Putty Key operation in push dialog
- * Fixed issue #513: Remember "Git Command Progress" window size
- * Fixed issue #519: Icon overlay not working for exclude files
- * Fixed issue #507: Help Spell error and push wrongly link to sync
- * Fixed issue #507: context menu spell error and description error
- * Fixed issue #517: Context menu for folder does not contain "Add to ignore list"
- * Fixed issue #380: TortoiseMerge "Created unified diff file" doesn't work
- * Fixed issue #528: Whole repository context menu actions not visible in Win 7 folders in libraries
- * Fixed issue #412: Create new branch default check at switch\checkout dialog.
- * Fixed issue #477: Commit from "GitShowLog" doesn`t show not versioned files
- * Fixed issue #527: Fix the dialog after commit for us to be able to continue committing
- * Fixed issue #472: TortoiseGit allows to commit without setting up a username + email
- * Fixed issue #464: Push and pull missing from context menu
- * Fixed issue #470: auto stash apply/pop for SVN dcommit
-
-= Release 1.5.2.0 =
-Released: 2010-06-10
-
-== Bug Fix ==
- * Fixed issue #454: Fix "check Now" can't work at setting dialog
- * Fixed issue #457: Git copy versioned item(s) here adds all unversioned files
- * put pull, push and fetch to external manual.
- * Fixed issue #460: "Show changes as unified diff" compares files in reverse order.
- * Fix history combobox show twice item
-
-= Release 1.5.1.0 =
-Released: 2010-06-03 (internal release)
-
-== Features ==
- * TortoiseMerge
-   Tip show "new file" "delete file" "rename file" status at tortoisemerge
-
- * TortoiseGitBlame
-   Add encode support for blame
-
- * Sync Dialog
-   Fixed issue #392: refresh branch info when press "F5"
-   Improve user experience when input remote branch and url
-
- * Log Dialog
-   issue #371: Log offer per-file "revert ..." of working dir changes
-   Add AntiAlias at show log
-   Fix version tree graphic line break at Win 7
-   Fixed issue #427: Implement enter operation to open a file in the 'Show Log' window
-
- * Fixed issue #355: Implement Show log like history in the Changed Files window after a git pull operation
-
- * ProgressDlg Post Cmd support menubutton
-
- * Update the translations.txt for translators
-
- * Fixed issue #421: Implement ctrl+a standard 'Select all' facility
-
- * Change FormatPatch dialog default output directory is project root
-
- * Fixed issue #431: Implement commit button in the git add dialog
-
-== Bug Fix ==
- * Fixed issue #401: TGitCache.exe keeps open pack-xxx.idx on git repo
- * Fix issue review patch fail when there are new FilePatchesDlg.cpp
- * Fix all file show "+" icon after run git gc
- * Fixed issue #449: Files not in the Commit dialog are committed if in index
- * Fixed issue #450: Log Messages file list wrong when choose children dir firstly.
- * Fixed issue #387: "Automatically check for newer versions every week" remains disabled
- * Show correct file when Add new file at tortoisemerge
- * Fixed issue #381: About screen of TortoiseMerge shows invalid build information
- * Fixed issue #382: TGitBlame encoding problem
- * Fixed issue #400: CrLf options are missing in the help file
- * Fixed issue #397: Settings/Set Extended menu/Help button doesn't work
- * Fixed issue #396: Fix 'Copy paths to clipboard' option
- * Fixed issue #398: Settings/Revision Graph/Help button doesn't work
- * Fixed issue #392: Implement refresh button in sync dialog
- * Fixed issue #395: [BUG] Infomation error when "Switch the comparison"
- * Fixed issue #385: Bug In properties->Git dialog
- * Clear HOME at gitdll dll after load git config
- * Fixed issue #403: Diff Show changes, but commit not
- * Fixed issue #404: GetOpenFileName does not work in Cygwin
- * Fixed issue #411: Fix the refresh button operation in 'Check for modifications' when only file time change.
- * Fixed issue #406: Putty key can't save when clone
- * Fixed issue #419: wrong error message for empty commit
- * Fixed issue #418: Misleading button title in Sync dialog leads to loss of uncommitted changes
- * Fixed issue #402: Revert Renamed File Fail
- * Fixed issue #429: When applying patches, tortoise doesn't remember last file location
- * Fixed issue #428: Blame of an old version
- * Fixed issue #410: Change some menu item name to make it clear
- * Fixed issue #440: Don't enable 'Apply' button until the data are ok in Settings/Git/Remote
- * Fixed issue #439: Fix the Help action in the TortoiseGitBlame window
- * Fixed issue #438: Slow load Switch/Checkout dialog
- * Fixed issue #221: After resolving all merge conflicts, it's not obvious the project needs a commit
- * Fixed issue #437: Blame should be available when there are local changes
- * Fixed issue #444: Crash rebase  dialog when press ESC and move split bar
- * Fixed issue #445: Resolve conflict does not delete temporary files
- * Fixed issue #446: TortoiseMerge crash when "Edit Conflicts"
- * Fixed issue #405: Merge commit message when there is a conflict
-
-= Release 1.4.4.0 =
-Released: 2010-04-13
-
-== Features ==
- * #379:  Create Branch for remote branch do not set branch name
-
-== Bug Fix ==
- * Fix log show mass when encode is cp1251
- * Fixed issue #357: Fix line endings merging issue
-
-= Release 1.4.3.0 =
-Released: 2010-04-10
-
-== Bug Fix ==
- * Fix explore crash when there are ignore patten at .git/info/exclude
- * Fixed issue #367: Last line of .gitignore ignored
- * Fixed issue #368: TortoiseGitBlame should not spell check by default
- * Fixed issue #369: TortoiseGitBlame should expand its menu items by default
- * Fixed issue: Compare submodule dialog show wrong subject at log dialog
- * Fixed issue #365: Log - enter closes dialog
- * Fixed issue #358: Renamed files are not properly committed, after refreshing the commit dialog
- * Fixed issue .git\* locked when remove git repository
-
-= Release 1.4.2.0 =
-Released: 2010-04-06
-
-== Features ==
- * Log dialog find support search tag and branch
- * Fixed issue #354: impliment revert of this commit at log dialog
- * Add Merge command at log context menu
- * Fixed issue #350: Implement "Copy and rename" from context menu
-
-== Bug Fix ==
- * Fixed issue #346: can't remove remote repos
- * Fixed issue #280: "Use recycle bin when reverting" does not work
- * Fix ignore over lay show wrong when second level directory exist .gitignore file
- * Fixed issue #240: Setting "Do not show the context menu for following paths:" not working properly
-
-= Release 1.4.1.0 =
-Released: 2010-04-04
-
-== Features ==
- * Fixed issue #349: Offer "DCommit" instead of "Push" when working as SVN client
-
-== Bug Fix ==
- * Fixed clone fail if msysgit version below 1.7.0.2
- * Fixed Folder keep "X" delete icon after commit
- * Fixed some small repository can't reflect "add"
- * Fixed show "?" at second level directory when icon overlay using "shell"
- * Fixed issue #351: "Search log messages..." in Log context menu does nothing
- * Fixed issue #226: tortoisegit is searching for .git share on network drives
- * Fixed number of files selected is wrong at commit dialog
- * Fixed issue #353: Fix Help button in the git sync dialog
-
-= Release 1.4.0.0 =
-Released: 2010-03-31
-
-== Features ==
- * Improve Icon Overlay
-   Rewrite icon overlay implement. TGitCache will call gitdll.dll to get HEAD tree. And direct read index files. Read .gitignore file and call gitdll.dll to judge ignore files.
-   Can't watch untracked directroy to reduce TGitCache loading.
-
- * Git Clone
-   Add --progress at clone dialog
-
- * Log Dialog
-   Add antiAlias when draw cycle at log dialog
-
- * Add minimize and maximize button at rebase and sync dialog
-
-== Bug Fix ==
- * Fixed issue #344: Force is the default in the sync dialog
- * Fixed issue #343: Wrong behaviour of Show Unversioned Files checkbox at Commit dialog
- * Fixed issue #281: show wrong character after finish commit
- * Fix commitdlg can close after commit and progress scroll too much
- * Fixed issue #299: Do nothing "Check For Updates..."  at about dialog
- * Fixed issue #333: Can't abort CherryPick
- * Fixed issue #336: Text of context menu slightly wrong; replace svn with git
- * Fixed issue #340: OpenSSH password dialog focus
- * Fixed issue #312: The number of changed files in 'Show log' window
- * Fixed issue #325: Would be nice to see current directory in the commit dialog
- * Fixed issue #329: path wrong at "Save revision to...
- * Fixed issue #327: Crash in the commit dialog after you changed a file for Linux formatted
- * Fixed issue #321: Wrong Company/Product name in Metadata
- * Fixed issue #309: Mispelled words in the Git Synchronization dialog
- * Fixed issue #304: Adding a file in the commit dialog resets selection
- * Fixed issue #305: Filtering showlog make crash
-
-= Release 1.3.6.0 =
-Released: 2010-02-05
-
-== Bug Fix ==
- * Fixed log crash when no body message at commit
- * Fixed issue #298: State of "View Patch/Hide Patch" link (commit window) is wrong in some ways
- * Fixed issue #301: Show Log crashes with empty repo
-
-= Release 1.3.5.0 =
-Released: 2010-02-03
-
-== Features ==
- * Support Annotated tags
-   Implemented issue #274: Enhancement: Annotated tags
-
- * shallow clones support --depth at clone dialog
-   Fixed issue #290: Shallow clones support --depth at clone dialog
-
- * Improve Diff Dialog
-   Change commit at diff dialog
-   Diff commit context menu show in git repository
-
- * Log Dialog
-   Direct Launch external diff when open dialog at file
-   Log can refresh when Click Rev button.
-
- * Context menu
-   Use setting dialog to control which menuitem is external menu.
-
- * Sync Dialog
-   Add remote update at sync dialog
-
-== Bug Fix ==
- * Fixed issue #294: commit template not supported and support msysgit unix path
- * Fixed issue #282: Fom/To/Messages/Authors/Paths filters are eventually disabled
- * Fixed issue #292: Very large dialog when merging
- * Fixed issue #291: Blame makes empty "UserImages.bmp" file
- * Fix crash when copy several log message to clipboards
- * Fixed issue #284: Show Log crashes when switching branches wait for log thread exit
- * Fixed issue #285: Cherry picking no longer works
- * Fix fetch command can't sync remote branch at sync dialog
-
-= Release 1.3.2.0 =
-Released: 2010-01-21
-
-== Bug Fix ==
- * Fixed issue #276: Crash on seeing diff with previous version
- * Fixed issue #275: Load gitweb for 'Browse' button
- * Fixed issue #265: Log dialog: Date picker throws multiple error messages when date is before 1.1.1970
- * Fix RefLogDlg crash
-
-= Release 1.3.1.0 =
-Released: 2010-01-18
-
-== Features ==
- * Improve Log Dialog. Speed up log fetch speed.
-   Build Git source as a DLL. LogDialog will call gitdll to fetch log instead of capture git.exe output.
-   Improve refresh and all branch user experience. refresh can abort runing fetch log commit.
-
- * Improve icon-overlay
-   Give up igit.exe and use tgit which build from git source by VS.
-   use tgit.exe statusex to get file status.
-   Don't list all untracked files.
-
- * Improve commit and checkout modify dialog
-   Don't show file that is only time stamp change and no context change.
-   Run git-update-index first when open commit and checkout out modify dialog.
-
-== Bug Fix ==
- * Fixed issue #234: First log(first commit in history) was missing...
- * Fixed issue #232: "No Commit" Option always acitve
- * Fixed issue 236: CGit::GetRemoteList uses bad regular expression
- * Fix blame show wrong when first char is '^'
- * Workaround show "fail" even git run success at sometime by remove "fail" message.
- * Fixed issue #265: Log dialog: Date picker throws multiple error messages when date is before 1.1.1970
-
-= Release 1.2.1.0 =
-Released: 2009-11-12
-
-== Features ==
- * Add color success and fail at ProgressDlg
-
- * Log Dialog
-   Show work copy to log dialog. User can commit change at log dialog.
-   Easy to compare with working copy difference
-
- * Allow Alt+O in commit dialog for OK
-
- * Sync Dialog remote URL support save history
-
- * Add remote branch and current branch at proptery page
-
- * Add no-commit option at merge dialog
-
- * Enable IBugTraqProvide CheckCommit and OnCommitFinished
-
-== Bug Fix ==
- * Fixed issue #219: Blame Error when git repository is at root directory and path use "/"
- * Fixed issue #214: installer inserts unused or faulty registry key
- * Fixed issue #179: Log dialog lacks information about changed files
- * Fixed issue #209: High CPU usage in tortoiseproc.exe & limit line number
- * Fixed issue #212: Disable the "Select items automaticlly" option has no effect to commit files dialog
- * Fixed issue #209: High CPU usage in tortoiseproc.exe & Append text to edit ctrl
- * Fixed issue #203: Remote URL select box in sync dialog is not populated with remotes.
- * Fixed issue #208: During push (from context menu), branches missing from drop down list.
- * Fixed issue #86: Globally sets HOME affecting third-party applications (GNU Emacs)
- * Fixed issue #188: Add Git Properties tab into Windows File Properties
-
-= Release 1.1.1.0 =
-Released: 2009-10-13
-
-== Features ==
- * Improve Rebase Dialog
-   Allow lanuch new rebase dialog again after finish rebase dialog
-   Disable "force rebase" checkbox during rebase.
-
- * Git SVN
-   Append svn:ignore settings to the default git exclude file Add shell extension command to import svn ignore settings.
-   Need press "Shift" key to show "import svn ignore" command.
-
- * Drag-drop copy\move support
-   File only
-
- * Add paste command at shell extension
-   Copy and paste file is okay. But there are problems when including directory.
-   Cut and paste working
-
- * Update notepad2 to 4.022
-
- * Sync Dialog
-   Ability to sync submodules in TGit sync dialog
-
- * Statics
-   Sort commits by dates before processed by StatGraphDlg
-
- * Log Dialog
-   Show <No branch> replace ref error message at log dialog
-
- * Add Check software updater support.
-
-== Bug Fix ==
- * Fixed issue #185. "Can't find Super-project" when pathname include space.
- * Fixed issue #190: Access violation in Blame and wrong path name when root dir is git repository
- * Fixed issue #180: Create patch serial doesn't work when there is "\" at end of path
- * Fixed issue #173: SVN Rebase does not work The correct handle below case git config svn-remote.svn.fetch myproject/trunk:refs/remotes/trunk
- * Fixed issue #169: Force rebase checkbox is fixed
- * Fixed issue #163: Conflict "theirs" and "mine" are reversed during a rebase
- * Fixed issue #165: Incorect path to Notepad2
- * Fixed issue #158: Rebase can act on the wrong branch
-
-= Release 1.0.2.0 =
-Released: 2009-09-05
-
-== Bug Fix ==
- * Fixed issue #155: Fix SVN Rebase sets upstream as remotes/trunk
- * Fixed issue #157: Move progress dlg before rebase dialog SVN Rebase doesn't fast-forward
-
-= Release 1.0.1.0 =
-Released: 2009-08-29
-
-== Features ==
- * Improve Commit Dialog
-   Show line and column number
-   Add view/hide patch windows
-
- * Improve Log Dialog
-   Bolad subject at log dialog
-
- * Setting Config Dialog
-   Add core.autocrlf and core.safecrlf
-
- * Add more option to resolve conflict
-   Add Resolve "Their" and Resolve "Mine" at conflict item.
-
- * Improve Merge dialog
-   Add message box to allow input message when merge
-
- * Improve Stash
-   Add Stash pop.
-   Add delete stash at logview.
-
-== Bug Fix ==
- * Fix don't show "push" after commit
- * Fixed issue #133: Command fails on folder with leading dash And -- to separate file and git options
- * Fixed issue #133: (mv\rename  problem) Command fails on folder with leading dash And -- to separate file and git options
- * Fixed issue #140: Incorrect treatment of "Cancel" action on "Apply patch serial" command
- * Fixed issue #135: Taskbar text says "TortoiseSVN"
- * Fixed issue #142: TortoiseGit Clone of SVN repo does not use PuTTY session for non-standard SSH port
- * Fixed Issue #138: "Format patch" in "Show log" dialog doesn't work
- * Fixed issue #141: Bizarre ordering in commit dialog
- * Fixed issue #137: Proxy Authentification fails
- * Fixed issue #131: Missing SVN DCommit Command
- * Fixed issue #139: "Format patch" with a range of revisions doesn't export the first revision in the range
- * Fix Pathwatcher thread can't stop when commitdlg exit.
- * Fixed issue #150: When pushing, 'remote' should default to the tracked branch, or empty
-
-= Release 0.9.1.0 =
-Released: 2009-07-31
-
-== Features ==
- * Add Sync Dialog like TortoiseHg.
-   Put pull, fetch, push, apply patch and email patch together. You can Know what change pull and push. Show changed file list.
-
- * Enhance Rebase dialog. Add force rebase checkbox. Disable start button when no item rebase. Don't show merge commit
-
- * Add post action button for rebase dialog. Such as send patch by email
-   After rebase, you can click button to send patch email directly.
-
- * Add  launch rebase option at fetch dialog.
-
- * Improve push dialog.
-   Default settings from local repositories pushing to remote repository Choose track remote and remote branch! Add short-cut at push dialog
-   Add "F5" refresh remote and branch info at push dialog
-
- * Add Clean Untracked version type
-   User can choose clean untracked file, clean ignore file, clean all.
-
- * Enhancement: "Git Clone" from SVN repository with additional start revision number option (-r xxx:HEAD)
-
- * Improve Commit dialog
-   Add recent message back to context menu.
-   The "Message" field of the Commit dialog should have a shortcut key (Alt-M is a good choice)
-   Make "Whole project" directory checked by default when the user commits in the root of the project.
-   When using "Commit" to also add files, if you forget to check the new files and press "Ok", you get the dialog "Nothing Commit" and then the whole Commit dialog closes. Keep the dialog open after this message.
-
- * Improve setting dialog
-   Settings: Git -> Remote: When creating the first remote, the "Remote" should have "origin" as default.
-   Fix setting dialog remote page tab order
-   Push: When you press "Manage" under Destinations, the Settings dialog opening should have "Git -> Remote" selected by default.
-
-== Bug Fix ==
- * Fixed issue #124: Incorrect Date header in patch e-mail
- * Fixed issue #122: Garbage text in "Git Command Progress" / suspected buffer overflow Improve commit speed when many added files.
- * Fixed issue #121: Refresh in "Check for modifications" dialog duplicates added state entries when new repository
- * Fixed issue #71: (TortoiseProc problem)Icon Overlays don't work in root of drive When m_CurrentDir =C:\, not C:,  pathlist calulate wrong.
- * Fixed issue #116: SVN Rebase doesn't work
- * Fixed issue #115: Windows XP: Initial "Git Clone..." from SVN Repository doesn't work
- * Fix "ESC" = "push" when after commit and Add Alt-P  for Push
- * Fixed issue #111: Undo Add does not work (keep added file) and enable "F5" at revert dialog
- * Fixed issue #109: clone on bare local repository fails Clear trail slash \ or/
- * Fixed issue #104: Doubleclicking changed submodule dir in Check For Modifications dlg, crashes TGit Fix log dialog double click submodule problem
-
-= Release 0.8.1.0 =
-Released: 2009-07-03
-
-== Features ==
- * Improve work flow and reduce click
-   Commit: Made user able to push after successful commit
-   Show Push Dialog after close commit dialog
-   Add messagebox to ask if stash change when rebase at dirty work space
-   Show GUI friendly diffstat after pull
-
- * Rebase: Select default upstream based on current tracked remote
-
- * Improve BrowseRef Dialog
-   Add Option to delete multiple refs
-   Added 'Switch to this Ref' option
-   Fetch context menu item added.
-   Add "BrowseRef" to shell extension command.
-   Add ability to diff two commits
-   Added option to delete remote branch
-   Always set initial ref
-   Show context menu icons
-   Save / Restore window size
-
- * Add Basic Git-SVN Operation
-   Add SVN DCommit Command
-   Add "SVN Rebase" and "SVN DCommit" command at shell contextmenu
-   Support Git svn-clone at clone dialog.
-
- * Help Document Updated
-   Add git basic book.
-
- * Add Help button at many dialog
-
- * Improve Format Patch
-   May also select 'format patch...' if selection is continuous.
-   Implemented browse buttons and added browsebutton for 'since'.
-
- * Add TortoiseIDiff to compare picture
-
- * Enable Bugtraq setting dialog
-
- * Improve Log dialog
-   Ajust label colors when selected. (Not on Vista with themes enabled)
-   Add compare with working copy at log dialog
-   Ref label borders
-
- * FileDiffDlg: Make shift right-left button work
-
- * Branch/Tag dlg: Update 'track' option after browse-refs
-
- * StatusListCtrl: Implemented delete unversioned file.
-
- * RebaseDlg: Update rebase lines after browserefs
-
-== Bug Fix ==
- * Fixed issue #64: When the graph column is small, the graph sometimes appears through the text of the next column on Vista
- * Fix log graph tree mass when dragon scroll bar from left to right
- * Fixed issue #104: Doubleclicking changed submodule dir in Check For Modifications dlg, crashes TGit
- * Pull: Fixed bug that when pulling from the configured remote branch, git did not update the remote tracking branches.
- * Fix stash problem when svn dcommit at dirty working space
- * Modify Create repository error message
- * Fixed issue #102: Invalid patch e-mails generated
- * Fix submodule update Crash when repository have not submodule
- * Fixed issue #88: Ambiguous dialog message
- * Correct format patch command -num argument
- * PushDlg: Fix: Wrong remote selected after selection via ref-browser.
- * Rebase: Skip in context-menu appeared twice. First one should be pick.
- * Fixed issue #89: Can't locate msysgit on x64
- * Fixed issue #95: TortoiseBlame Icon disappears when selected in the settings treeview
- * Fixed issue #94: Commit log showing incorrect timestamps
- * Fix pull don't launch putty key file
-
-= Release 0.7.2.0 =
-Released: 2009-06-05
-
-== Features ==
- * Add bug track plug-in support
-   Compatible with TortoiseSVN. The typical plug in is gurtl(google code issue plug-in).
-   http://code.google.com/p/gurtle/.
-
- * Support browse reference.
-   Show all branch, tags information. Support add remote, del branch\tag.
-
- * Show merged file at log dialog.
-
- * Update version graphic tree.
-   Update graphic tree to qgit2.3
-
- * Add option -p for TortoisePLink.
-   -p is the same as -P. So it is compatible with OpenSSH port option
-
-== Bug Fix ==
- * Fixed issue #91: clone dialog generates bad directory name based on URL, ignores overrid
- * Fixed issue #85: Installer: warns of downgrade when running 0.6.2.0 on top of 0.6.1.0
- * Fix i18n.logOutputEncoding doesn't work at log\commit dialog.
-
-= Release 0.6.2.0 =
-Released: 2009-05-06
-
-== Feature ==
- * Improve fetch overlay speed
-   rebase igit.exe to msysgit 1.6.2.2, which is major application to get git status.
-
- * TortoiseMerge Support git format patch file.
-   TortoiseMerge can open git patch file and review diff and merge change.
-
- * SendMail support
-   Right click .patch or .diff file, click "send mail..." to send patch out.
-
- * improve clone dialog
-   Add auto fill module name at directory when change URL. Fix tab order.
-
-== Bug fix ==
- * Fixed issue #73: Error while reading/writing the registry key MSysGit Access is denied
- * Fixed issue #11: Show differences as unified diff does not use selected item
- * Fixed issue #77: "Show differencess" against a deleted file will cause TortoiseMerge to error
- * Fixed issue #74: Add multiple files from commit dialog only adds first two in multi-selection
- * Fixed issue #75: About box does not show version information
- * Wrong error message when fail launch pageant
- * Setup will launch old version msi to remove old version. Directly update to new version without remove old version
- * Double click conflict item to launch diffview, not conflict edit.
- * Fixed issue #66: Some log lines lose color or disappear after you click on them
- * Fixed issue #81: Cannot have x86 and x64 versions installed at the same time.
-
-= Release 0.5.1.0 =
-Released: 2009-04-03
-
-== Features ==
- * Submodule Support.
-   Support submodule add, sync and update.
-   "Submodule Sync" is located in explore context external menu, which need press "shift" key when right click.
-
- * Improve show log speed at big repository, such as git.git
-
- * OpenSSH can prompt password dialog
-
- * Clone, pull push support both OpenSSH and Plink.
-   Support both key and password mode.
-   Show progress when clone at git and SSH protocol.
-
- * Stash Save\Apply support
-
- * Reflog support. Need press "shift" to show reflog menu item at context menu.
-
- * Add save special version to another file at file list, such as log dailog.
-
- * Add external diff merge and undiff setting at settings page
-
- * Add Diff with workcopy at file list
-
- * Add MessageBox Tell user Revert Finished
-
- * Add Notepad2 to setup script to view text file
-
- * Add view in notepad2 at file list
-
- * Add Copy File list to clipboard
-
- * Choose Default SSH client when install TortoiseGit
-
- * Add user config and remote manage at setting dialog
-
- * Pull and push can autoload putty private key.
-
-== Bug Fix ==
- * Fixed issue #52: TortoiseMerge crashes on x64
- * Fixed issue #55: "resolved" function doesn't delete temporary files.
- * Fixed issue #57: Data duplication when Clicking Check repository in Check for modification dialog
- * Fix GetString error when edit at HistoryCombo
- * win2k context menu fix (had an issue when shift key was pressed)
- * Fix crash in logviewer on invalid time strings
- * Fixed issue #61: Add/Commit of files with umlauts in filename not working
-
-= Release 0.4.2.0 =
-Released: 2009-03-07
-
-== Features ==
- * Full Overlay Icon Support.
-   Show "Conflict, ignore file, untracked file, modified, Add, staged" icon according to file status.
-
- * Rebase Support.
-   Support "Pick" "Sqaush" "Edit" and "Skip" commit when rebase branch.
-   Support abort.
-
- * Combine Multi-commits to one commit.
-   Combine continous commits to one commit. The limition is the only single line(no merge point) above combined commit.
-
- * Cherry Pick multi commits.
-   User can use multi commits at log dialog and then choose cherry pick these. Cherry Pick dialog guide you finish whole work.
-   Support "Pick" "Squash" "Edit" and "Skip" commits.
-
- * First x64 version.
-
- * Support version "browse" at switch, export, new branch/tag and merge dialogs.
-
- * Add context menu item "Revert" at Commit dialog File List.
-
- * Show bold font for HEAD at log dialog.
-
- * Add "Whole Project" checkbox at commit dialog
-
- * First Version Help Document.
-
-== Bug Fix ==
- * Fix Shell menu disappear because ATL library have not installed.
- * Fix Commit Dialog and Log Dialog default column is wrong
- * Fix some dialog can't show after resize and close and open again
- * Fix ProgressDlg Sometime thread is dead blocked.
- * Fixed x64 build of TortoiseProc crashed due to received unexpected messages
- * Fix tag to head when *force* check box checked
- * Add Git document to help
- * Fixed issue #36: Push not working if no remote branch is specified
- * Default UnCheck untrack file at commit dialog
- * Fixed issue #40: Commit from subfolder shows unversioned files in parent
- * Fix diff problem when filenames have embedded spaces
- * Fixed issue #24 and issue #45: Commit results not in window with scroll bars
- * Fix for win2k context menu icons
- * Fixed issue #46: The about window title still displays TortoiseSVN
- * Fixed issue #37: When the file name contains Chinese char, Diff doesn't work.
- * Fixed issue #28: "Add" status icon overlay is not correct.
-
-= Release 0.3.3.0 =
-Released: 2009-02-08
-
-== Features ==
- * Icon Overlay
-   Show different icon overlay at git repository. Support File and directory icon overlay.
-
- * Show version tree in log dialog.
-   Show version graphic tree at log list dialog. Use QGit style.
-
- * Enable log cache to improve log show speed.
-
- * VS2008 Style Blame application.
-   Show different back color according to line age. Show blame file log list to know which line is newer.
-
- * Enable conflict handle
-   Show conflict status at any file list, such as commit dialog. User just need right click and choose resolve conflict, tortoisemerge will be launch.
-
- * Related time show support.
-
- * Setting dialog support.
-
- * Enable TortoisePlink.
-   Passwork dialog can prompt when use tortoiseplink as ssh client.
-
- * Git Reset support.
-   User can right click log list at log dialog. Choose reset to reset current branch to chosen commit.
-
- * Current handle renamed file at file list.
-
-== Bug Fix ==
- * Disable file overlay icon at vista system to avoid explore crash
- * File overlay default is enable at XP system. User can disable it by setting dialog.
- * Fixed issue #20: Add To Ignore from Commit dialog not working
- * Fixed issue #31: Init Repository, Commit dialog can not show added file
- * Fixed issue #30: Clone does not support UNC path to repository
- * Fix when setting ssh client is null. GIT_SSH environment variable is not clear
- * Fixed issue #29: F5 should refresh TGit log
- * Fix log filter don't filter commit hash
- * Fixed issue #25: Log refresh does not pick up new tags on top line, or move 'master' up
- * Fixed issue #27: Deleted files not committed
- * Fixed issue #22: Error deleting file from context menu if filename contains spaces
- * Fixed issue #6: Add does not work.
- * Fixed issue #8: Clone of git via HTTP Creates repo in wrong location
- * Fixed issue #9: Error commit file with chinese filename.
- * Fixed issue #10: Switch and Create Branch drop-downs only display 25 items
- * Fixed issue #13: Create branch fail if branch name is invalidate
- * Fixed issue #14: Commit dialog don't report error when no message input
- * Fixed issue #16: Commit dialog, F5 don't work.
- * Fix "explore to" in context menu in commit dialog.
- * Fix redraw all when loading thread finish load log.
-
-= Release 0.2.0.0 =
-Released: 2009-01-04
-
-== Features ==
- * Add TortoiseMerge as default compare tools
- * Pull, Fetch, Push
- * Create Branch\Tag
- * Switch branch\Chechout
- * Compare with previous version
- * Clone(only support local repository, see known issue for detail)
- * Log Dialog support filter
- * Check for modifications
- * Revert local change
- * Create Patch Serial
- * Apply Patch Serial
- * Add file to repository(see know issue)
- * Export to zip file
-
-== Bug Fix ==
- * A2W cause stack overwrite bug when git output is long.
-
-== Known Issue ==
- * ProgressDlg will wait for ever when clone remote repository(ssh, http,git).
- * push fetch and pull don't support password mode. Just support public key problem.
- * Just fetch first 100 log item.
- * If install TortoiseGit before MsysGit, you need modify register
-	    HKEY_LOCAL_MACHINE\Software\TortoiseGit\\MsysGit\
-	   Let it point to correct msysgit install path.
- * Add File, please commit and show unversion file, the choose add file, then right clict, Choose Add file
- * To new initial repository, You will not see add file again in commit dialog box if give up commit when choose add
-
-
-= Release 0.1.0.0 =
-Released: 2008-12-12
-
-== Features ==
- * Context menu(subset of TortoiseSVN)
- * Icon Overlay(version controled\unversion controled at directory)
- * Unified DIFF
- * Use third part diff tools (such kdiff3)
- * Commit change
- * Show Log
- * Create Repository
+﻿= Release 1.7.16.0 =
+Released: unreleased
+
+== Features ==
+ * Fixed issue #1377: Log Dialog Working dir changes should include untracked files
+ * Fixed issue #1541: Show progress dialog when running git request-pull
+ * Fixed issue #1513: Easier to clean TortoiseGit temporary files
+ * Fixed issue #1540: Add jump to previous / next commit in Log Dialog
+
+== Bug Fix ==
+ * Fixed issue #1535: Unclear UI in prompt dialog of Stash Save
+ * Fixed issue #1538: Deleting multiple stash list entries skips some and delete the wrong ones
+ * Fixed issue #1543: TortoiseGit Comboboxes trim input if longer than their width
+ * Fixed issue #1544: TortoiseGit Init warning message is not appropriate
+
+= Release 1.7.15.0 =
+Released: 2012-11-20
+
+== Features ==
+ * Fixed issue #1436: Clone Dialog add --branch and --no-checkout options
+ * Fixed issue #1450: Option to fetch when adding a remote
+ * Fixed issue #1411: Commit dialog checks submodule dirty state
+ * Fixed issue #1485: Implement a Goto-Line dialog in TortoiseMerge
+ * Upgraded gitdll and libgit to 1.8.0
+ * Fixed issue #1461: Add progress indicator for stash operations
+ * Fixed issue #1484: Settings dialog default to Git page
+ * Fixed issue #1505: Tell user that author not set in Rebase Dialog
+ * Fixed issue #1503: Passing full file paths and revisions into diff viewer
+ * Fixed issue #1518: Add "Export selection to" menu item in Log Dialog
+ * Fixed issue #1497: Systemwide gitconfig may require UAC elevation when editing
+ * Fixed issue #1512: In Rebase Dialog, ask user to retry after failed "git checkout" and "git reset"
+ * Fixed issue #1330: Preparing for git 1.7.12 new config file location
+ * Fixed issue #1515: Allow Changed Files Dialog to revert selected files
+ * Fixed issue #1458: Shell context menu shows "Commit submodule" if the selected folder is submodule root
+ * Fixed issue #1211, issue #1472: Commit dialog can amend message only without affecting any files
+ * Fixed issue #1200: Ignored folders can be destroyed by "git stash -u"
+ * Fixed issue #1508: Indicate change type in Submodule Diff Dialog
+ * Fixed issue #1527: Rebase Dialog shows Log menu button after rebasing if not launched from log dialog
+ * Fixed issue #1252: wrap commit logs per git conventions (set tgit.logwidthmarker using git-config)
+ * Added basic support for localized spellcheckers in commit dialog (see help file, keyword "spellchecker")
+ * Fixed issue #1531: Clean up should show progress dialog
+
+== Bug Fix ==
+ * Fixed issue #1427: Combine to one commit: Commit-window doesn't show changes from oldest commit
+ * Fixed issue #1443: git svn dcommit: unclear behavior for dirty working tree
+ * Fixed issue #1457: Confusing amend commit behaviour
+ * Fixed issue #1466: Checkout Dialog always track remote branches
+ * Fixed issue #1396: Sync Dialog Pull show wrong commit range in "In commits"
+ * Fixed issue #1465: Clean up does not work with core.quotepath=true
+ * Fixed issue #1419: Push window doesn't load PuTTY key when pushing to multiple remotes
+ * Fixed issue #1482: Allow to show log of other branches if current HEAD points to an orphan branch
+ * Fixed issue #1487: Do not use libgit in TortoiseShell for displaying HEAD commit (might set %GIT_DIR% permanently)
+ * Fixed issue #1475: Installer resets your SSH preference to ssh.exe when run silently
+ * Fixed issue #1470: Log Dialog: Selected item not remembered after refresh if item is one of the first 100
+ * Fixed issue #1499: Allow to show log if current HEAD and selected ref is orphan branch when show all branches checked
+ * Fixed issue #1507: Submodule Diff Dialog should show dirty state only on working copy revision
+ * Fixed issue #1511: Changed Files Dialog cannot show icons as folder for submodule
+ * Fixed issue #1516: SVN clone strips trailing slashes
+ * Fixed issue #1486: Rebase/Cherry-pick Dialog conflict list fail to refresh the status of resolved deleted file
+ * Fixed issue #1521: Directories with period at beginning are recognized as file extensions showing *.dir
+ * Fixed issue #1519: Quotes in notes break Merge command
+ * Fixed issue #1524: Log dialog failed to view revision in alternative editor of the same file more than once
+ * Fixed issue #1459: Refreshing Log Dialog may freeze up to 20 seconds
+ * Fixed issue #1523: Bugtraq Number is checked for number only (inconsistent default value)
+
+= Release 1.7.14.0 =
+Released: 2012-10-14
+
+== Features ==
+ * Fixed issue #1424: Better Indicate submodule diff error
+ * Fixed issue #1425: Indicate dirty state in Submodule Diff Dialog
+ * Fixed issue #1430: Diff: allow multiple files unified diff
+ * Fixed issue #1453: Allow Log List to copy multiple SHA-1 hashes
+ * Fixed issue #1454: Show git progress time spent and end time in Progress Dialog and Sync Dialog
+ * Fixed issue #1434: Easier to copy to file text to clipboard in TortoiseGitBlame
+
+== Bug Fix ==
+ * Fixed issue #1426: Pull Dialog: Unknown option 'no-ff' when using no-tags
+ * Fixed issue #1423: Update Dialog downloads the wrong language pack
+ * Fixed issue #1429: Blame: copy sha to clipboard copies the log message
+ * Fixed issue #1439: In Show log, long messages don't have the triple dots appended, when a Tag/Branch lable is visible
+ * Fixed issue #1444: Cannot launch settings dialog from shell context menu when selecting a file
+ * Fixed issue #1265: MSVC crashing unloading TortoiseGit32.dll (faulting module TortoiseGit32.dll_unloaded)
+ * Fixed issue #772: Rebase may take extremely long time to open window
+
+= Release 1.7.13.0 =
+Released: 2012-09-30
+
+== Features ==
+ * Fixed issue #1224: Still can't delete a remote tag
+ * Fixed issue #366: Log - multiline search
+ * Fixed issue #696: Allow specifying execute bit
+ * Fixed issue #1335: Available the branch edit description
+ * Fixed issue #494: Implement a commit button in the sync dialog
+ * Fixed issue #1333: Added support for "update-index --skip-worktree"
+ * Fixed issue #1350: Commit Dialog set focus to message editor after clicking amend checkbox
+ * Fixed issue #811: Log the history of a submodule not its contents
+ * Fixed issue #1344: Log list add copy to clipboard only with commit message
+ * Fixed issue #1336: Have visible the name of the branch in Repository Browser
+ * Fixed issue #1351: Add Hotkey to (de)select all files and commit
+ * Fixed issue #1363: copy email in the log window
+ * Fixed issue #1373: The only available remote should be set on PUSH
+ * Fixed issue #1216: Revamp update dialog
+ * Fixed issue #1381: Sync Dialog log message add colored "success" or "git did not exit cleanly" at the end
+ * Fixed issue #1372: Support git pull --no-tags
+
+== Bug Fix ==
+ * Fixed issue #1062: Log window should refresh automatically after reset --hard
+ * Fixed issue #641: Failure trying to revert a "merge"
+ * Fixed issue #1338: Assume Unchanged and Executable Bit checkboxes not show in TortoiseShell tab page on x86
+ * Fixed issue #1341: Overlays missing in TotalCommander (x86) with TGitCache on x64
+ * Fixed issue #1355: Added files are no-longer auto-checked for commit
+ * Fixed issue #1356: File ignoring works not well with unicode filenames
+ * Fixed issue #1354: Remote archive in push dialog not remembered, even if selected
+ * Fixed issue #1358: Sync Dialog Pull cannot show updated ref labels in "In commits"
+ * Disabled Direct2D by default for textboxes (in Commit Dialog, Patch Viewer, TortoiseGitBlame and TortoiseUDiff).
+ * Fixed issue #1362: Merge Dialog cannot automatically select the annotated tag
+ * Fixed issue #1357: Cannot add file in submodule
+ * Fixed issue #1343: should not set SCI_SETFONTQUALITY to SC_EFF_QUALITY_LCD_OPTIMIZED which bypasses user preference
+ * Fixed issue #1361: git push: Entered source ref is ambiguous
+ * Fixed issue #1076: Error trying to delete remote branch named 1.0.0
+ * Fixed issue #1375: Wrong default action on dialog to delete references
+ * Fixed issue #1378: Ignoring a file into info/exclude with seperate .git directory failed
+ * Fixed issue #1371: Log window does not always remember column order correctly
+ * Fixed issue #1380: When chosing Pull Remote Branch using Browse Reference the remote branch name won't get updated
+ * Fixed issue #1287: Setting Remote URL not translated to '/' when clicking Apply or OK
+ * Fixed issue #1382: Log messages with PGP signatures showing badly
+ * Fixed issue #1394: Submodule Diff Dialog cannot jump to a commit that not belongs to current branch
+ * Fixed issue #1387: Submodule Diff Dialog might display wrong submodule revision
+ * Fixed issue #1390: TortoiseMerge cannot diff files after calling Export in Log Dialog
+ * Fixed issue #1395: Problem restoring from earlier commit for file in a subdirectory
+ * Fixed issue #1392: Window with rebase results is non-manageable via keyboard (no focus, can't press Done)
+ * Fixed issue #1405: Cannot show branch description in Browse Reference Dialog with separate .git directory
+ * Fixed issue #1406: Commit dialog cannot check MERGE_HEAD with separate .git directory
+ * Fixed issue #861: TGitCache gets confused about file status (should detect touched file as unmodified)
+   TGitCache only checked timestamps of files in order to get their state since 1.7.0.
+   This fix makes TortoiseGit check the content of the files.
+   If you want to restore the old behavior, you can disable checking the contents via
+   the Settings dialog -> Advanced and set TGitCacheCheckContent to "false".
+ * Fixed issue #1300: TortoiseProc LogDialog might crash if tortoisegit.index or tortoisegit.data is broken
+ * Fixed issue #1413: Submodule Diff Dialog: show log button should be right-aligned
+ * Fixed issue #1418: Submodule Diff Dialog labels disappeared
+
+= Release 1.7.12.0 =
+Released: 2012-08-10
+
+== Features ==
+ * Fixed issue #238: submodule update should be recursive
+ * Fixed issue #1234: Abbreviate renamings in the Log dialog as in the Commit Progress dialog
+ * Fixed issue #822: allow push to all remotes defined by checking a mark
+ * Fixed issue #1192: fetch --all via dialog
+ * Allow users to store pushremote and pushbranch on push dialog for local branches
+ * Fixed issue #1205: Add "Last modified" column to commit dialog
+ * Fixed issue #1295: Browse Ref Dialog ref name order consider numbers in string
+ * Added unicode big-endian text file support to TortoiseMerge and TortoiseGitBlame
+ * Fixed issue #277: Add the ability to run the 'assume-unchanged' command
+ * Fixed issue #626: add "show log" in Git Sync dialog
+ * Fixed issue #884: Blame dialog Commit Info doesn't allow copy-paste
+ * Fixed issue #1165: sort UI items alphabetically
+
+== Bug Fix ==
+ * Fixed issue #913: Merge does not cope with ambiguous tag and branch names
+ * Fixed issue #1266: gitdll can cause stack overflow because of endless recursion in mark_parents_uninteresting (revision.c)
+   Upgraded gitdll and libgit to 1.7.11.1
+ * Fixed issue #1267: Tortoisegit adding gitignore backslash instead of slash
+ * Fixed issue #1260: TortoiseGit crashes if index is broken
+ * Fixed issue #1280: TortoiseProc might crash after displaying libgit error
+ * Fixed issue #1235: TortoiseGIT commit dialog freezes if index.lock file already exists
+ * Fixed issue #1283: TortoiseProc might crash after LogDialog is closed
+ * Fixed issue #1282: gitdll.dll might crash if a pack file is closed which is still in use
+ * Fixed issue #1290: When pushing, 'remote' should default to the tracked archive, or empty
+ * Optimized remembering of checked/unchecked files on the commit dialog
+ * Fixed issue #767: Default column widths in log commit file list are off
+ * Fixed issue #1294: TortoiseGit might crash on concurrent access on CGitHeadFileList
+ * Fixed issue #1279: Nothing seen in Repository Browser without config core.bare=false
+ * Fixed issue #1296: Closing log dialog might cause crash
+ * Fixed issue #1255: Adding non-versioned files from the commit dialog does not always work
+ * Fixed issue #620: Unmodified files appear in the Modified File list while committing
+ * Fixed issue #774: Revert does not work for submodules
+ * Fixed issue #1303: Past Recent Message command in commit dialog doesn't work
+ * Fixed issue #1311: Open With is broken
+ * Fixed issue #898: Committed everything even though I only selected one file
+ * Fixed issue #693: Ignoring *.[mime] in the commit window doesn't refresh file list
+ * Fixed issue #1318: Higher dir combox box in format patch dialog
+ * Fixed issue #830: Renaming file with differences only in casing doesn't work
+   Added basic support only: the overlay status might be wrong (file shown as clean or modified instead of added)
+ * Fixed issue #867: Add should not run a new Git process for each file
+
+= Release 1.7.11.3 =
+Released: 2012-07-07
+
+== Bug Fix ==
+ * Fixed issue #1256: TortoiseProc crashes on composing invalid ref error message
+ * Fixed issue #1254: Adding file extensions to root .gitignore
+ * Fixed issue #1261: gitdll.dll can crash if an already closed handle is closed again
+ * Fixed issue #1257: HOME environment variable is not set up correctly on x86
+ * Fixed issue #1262: TortoiseProc might crash if git.exe version is not parseable
+ * Fixed issue #1264: TortoiseProc might crash if commands are executed w/o a working tree directory
+
+= Release 1.7.11.0 =
+Released: 2012-07-02
+
+== Features ==
+ * Push Dialog: Allow to enter SHA-1 or more complex refs as source ref
+ * Fixed issue #746: Make tortoisegit more gerrit friendly
+ * Optimized TGitCache overlay calculation (deleted but kept files are now displayed as such)
+ * Fixed issue #1067: Add clear button into "stash list"
+ * Fixed issue #1230: Filter/Search for Branches in Reference Browser
+ * Fixed issue #1228: Ignore by mask work recursively
+ * Fixed issue #1086: Partial commit resets "Added" status on files omitted from checkin
+ * Fixed issue #1250: Sync Dialog should reload remote combo box after clicking "Manage"
+ * Fixed issue #462: Implement 'All' and 'None' opportunities in the Set Extended menu settings dialog
+ * TortoiseGit 1.7.11 comes with a new crash handler (crash-server.com) and lots of crash fixes (found using crash reports in our preview releases)
+
+== Bug Fix ==
+ * Fixed issue #1213: cannot diff renamed files with Revision Diff Dialog
+ * Fixed issue #1215: Branch name in the right click menu (for commit) does not support utf-8
+ * Fixed issue #652: "Clean up" should use recycle bin
+ * Fixed issue #1166: Unreadable error message in TortoiseMerge
+ * Fixed issue #665: Problem with temporary file creation
+ * Fixed issue #1221: Log Dialog revert files shows wrong number of files in message
+ * Fixed issue #1207: TortoiseGit 1.7.10 crashes directly when trying to start
+ * Fixed issue #1226: Show log crash when path contain some unicode symbols
+ * Fixed issue #1229: Progress Window Gains Focus on Command Completion
+ * Fixed issue #1231: incorrect behavior of squash in rebase/cherry pick
+ * Fixed issue #1233: Could not go to annotated tag
+ * Fixed issue #947: The "Git check for modifications" form does not remember the setting for "Show unversioned files"
+ * Fixed issue #1093: Directory incorrectly shown as changed (overlay icon)
+
+= Release 1.7.10.0 =
+Released: 2012-06-03
+
+== Features ==
+ * Updated shipped zlib library to version 1.2.7
+ * Synced TortoiseIDiff with TortoiseSVN
+ * Synced TortoiseUDiff with TortoiseSVN
+ * Fixed issue #1150: Add support for ANSI Color Codes in log Outputs
+ * Fixed issue #969: Support for localization (you can download/create language packs for TortoiseGit, see http://code.google.com/p/tortoisegit/wiki/Translation)
+ * Added Repository Browser
+ * Updated shipped libgit2 to version 0.17.0
+ * Fixed issue #1169: Show Branch for Commits
+ * Fixed issue #337: TortoiseGit Log doesn't apply --follow (added basic support for --follow)
+
+== Bug Fix ==
+ * Fixed issue #1162: Sync dialog should use same font as progress dialog (use log font for both)
+ * Fixed issue #1174: Clone Dialog incorrectly extracts name from URL that contains ".git" in the middle
+ * Fixed issue #1184: diff of "Working dir changes" uses incorrect line endings (AutoCrLf=true)
+ * Fixed issue #1193: Not properly handling submodule meta information (.git-file contains relative path)
+ * Fixed issue #1167: TGitCache.exe crashes under Win7/64bit
+ * Fixed issue #1195: Problems with tags containing non-ascii chars
+ * Fixed issue #1185: In TortoiseGit log dialog info text, diff dialog and TortoiseGitBlame, git shows 7 chars of the hash by default (as git does)
+ * Fixed issue #1197: Create branch: Alt+S doesn't mark "Switch to new branch"
+ * Fixed issue #1152: Log-Dialog constantly crashes when diffing a file while loading
+ * Fixed issue #719: TortoiseGit is ignoring Global excludesfile for overlays
+ * Fixed issue #1199: TortoiseGitBlame shows wrong revision history
+ * Fixed issue #1157: Custom screen DPI causes wrong text size calculation
+
+= Release 1.7.9.0 =
+Released: 2012-05-05
+
+== Features ==
+ * Allow to fetch from log dialog
+ * Fixed issue #1058: Allow to create tag after commit
+ * Fixed issue #101: UTF-8 support
+   This makes TortoiseGit msysgit 1.7.10 compatible. If you have non-ascii chars in filenames in your repository you should consider rewriting your history
+   (see https://github.com/kblees/git/wiki#wiki-Migrating_old_Git_for_Windows_repositories).
+ * Added "prune/cleanup stale remote tracking branches" option to sync dialog
+
+== Bug Fix ==
+ * Fixed issue #1123: Apply patch serial does not correctly add patches to list if >3 patches are selected
+ * Fixed issue #1061: Enviroment variables ignored: GIT_AUTHOR_NAME and GIT_AUTHOR_EMAIL
+ * Fixed issue #1028: overlays with separate-git-dir (e.g. .git\modules\... for submodules) not working
+ * Fixed issue #1131: "Whole project" checkbox in commit dialog selects all files
+ * Fixed issue #1065: Explorer crashes when rendering a file conflict icon
+ * Fixed issue #1027: When post-receive hook contains more than 1 echo bash command, only the LAST echo is displayed in dialog
+ * Fixed issue #1136: Proxy password with @ symbol not parsed/saved correctly
+ * Fixed issue #1135: branch name does not get updated in show log
+ * Fixed issue #153: Empty error messagebox when starting rebase dialog
+ * Fixed issue #1140: Settings page does not inherit msysgit system-wide config
+ * Fixed issue #1146: Add hotkey for option "All Branches" in log dialog
+ * Fixed issue #1141: Sync dialog local branch combo box too short
+ * Fixed issue #1130: Sync dialog forgets the remote branch every time
+ * Fixed issue #1144: Cancel button on commit dialog works very slow
+ * Fixed issue #1155: TortoiseGit SVN rebase finish dialog produces very big dialog box
+
+= Release 1.7.8.0 =
+Released: 2012-04-01
+
+== Features ==
+ * Updated shipped zlib library to version 1.2.6
+ * Updated shipped apr library to version 1.4.6
+ * Updated shipped libgit2 to version 0.16.0
+ * When deleting remote branch on log dialog one can also delete branch in remote repository now.
+ * Fixed issue #1103: cherrypick option to indicate original commit
+ * Fixed issue #1094: Support filter command line options for log
+ * Fixed issue #435 and issue #1102: Feature: "Save as patch" from Diff window
+
+== Bug Fix ==
+ * Fixed issue #1085: Small commit with lots of unversioned and not ignored files takes very long
+ * Fixed issue #1098: 'In ChangeList' is cleared when you click a table header
+ * Fixed issue #1073: Correct default name in Switch/Checkout dialog
+ * Fixed issue #1110: Tracking branches when you don't want to/incorrectly
+ * Fixed issue #1115: Detached HEAD message has no cancel/abort option
+ * Fixed issue #1112: Rebase corrupt commit message (ignores windows codepage and converts everything to utf-8)
+ * Fixed issue #985: Correctly store status for view patch in commit dialog
+ * Fixed issue #1116: Make remote branch in pull dialog default to the current branch (or remote tracking branch)
+ * Fixed issue #1060: tgit rebase process can get stuck
+ * Fixed issue #1107: Wrong font used in MessageBoxes on Windows XP
+ * Fixed issue #1105: Wrong status for missing files
+ * Fixed some TortoiseMerge patch apply issues (includes issue #1117)
+ * Fixed issue #718: When pulling it should be possible to directly open the modifications window for editing conflicts
+ * Fixed issue #982: TortoiseGit messes up TortoiseSVN and TortoiseCVS menu icons on WinXP
+ * Fixed issue #1118: Exporting from Changed Files dialog stops on checkout failure
+ * Fixed issue #1108: Allow users to disable the "show unversioned files" messagebox in commit dialog
+
+== Known Issue ==
+ * separate-git-dir .git-directories do not work for overlays
+
+= Release 1.7.7.0 =
+Released: 2012-02-09
+
+== Features ==
+ * Fixed issue #758: Make the log of a bare repository available
+ * Fixed issue #880: Allow sync / fetch / push on bare repository
+ * Fixed issue #818: SafeCRLF = warn should be available
+ * Fixed issue #855: moved up Git page in settings dialog
+ * Fixed issue #999: Added "Diff submodule" dialog
+ * Fixed issue #1019: better indicate errors to user on progress dialog
+ * Added "Show Log before rename/copy" on log dialog file list
+ * Added basic support for separate-git-dir (Overlays are not working yet)
+ * Fixed issue #1042: Allow to delete branch after successful merge
+ * Fixed issue #1040: Commit to new branch
+ * Fixed issue #1043: Add 'Stash' to 'Working dir changes' context menu in log dialog
+ * Added support for Windows 7 libraries
+ * Fixed issue #222: support partially committing a file
+
+== Bug Fix ==
+ * Updated shipped PuTTY binaries to version 0.62
+ * Fixed issue #1000: Git commit doesn't work
+ * Fixed issue #587: Log entries with tag/branch/head marker don't highlight correctly
+ * Fixed issue #1004: git svn fetch/rebase/clone return an error for ssh authorization
+ * Reenabled --topo-order for log. Users who do not want this, can disable it on settings dialog
+ * Fixed issue #1024: commit freezes after click on ok with a lot of files
+ * Fixed issue #1026: Cannot configure (and autoload) putty key for submodules with new mSysGit.
+ * Fixed issue #849: Searching in log breaks graph/branch-line
+ * Fixed issue #1030: Does not close handle after export to zip
+ * Fixed issue #1025: branch is not recognized correctly with separate-git-dir
+ * Fixed issue #1022: Cannot add files to submodules with-separate-git-dir
+ * Fixed issue #1008: Bug Id not displayed in Log Messages (multiline comment)
+ * Fixed issue #1020: Incorrect Overlays on large repos (> 2 GiB), upgraded libgit2
+ * Fixed issue #607 and issue #1005: Tortoisegit overlay icons are not correctly shown for new create local repo
+ * Fixed issue #1051: Adding files using the add files dialog doesn't normalize line endings
+ * Fixed issue #582, issue #956, issue #960, issue #973, issue #980, issue #959 and issue #1016: 100% CPU, icons blinking and refreshing bugs in TGitCache
+ * Fixed issue #1044: Add file to index with special character (ei – "dash") or accent fail without any message
+
+== Known Issue ==
+ * separate-git-dir .git-directories do not work for overlays
+
+= Release 1.7.6.0 =
+Released: 2011-12-10
+
+== Features ==
+ * Fixed issue #972: Add "fast forward only" checkbox in pull dialog
+ * Fixed issue #976: Compare Revisions should inherit path filter
+ * Fixed issue #869: TortoiseProc CloneCommand is ignoring "url" command line parameter
+ * Fixed issue #820: Missing menu item for "git svn fetch"
+ * Fixed issue #792: Fetch progress window should have a "Log" button
+ * Fixed issue #451: rebase (maybe be for any conflicts) select multiple files to mark
+ * Fixed issue #894: Make images "open with" TortoiseIDiff
+ * Fixed issue #985: Store status for view patch in commit dialog
+ * Fixed issue #977: Fetch does not have an option to fetch tags
+ * Fixed issue #801: Be able to enter a custom stash message
+ * Fixed issue #933: implement git stash --include-untracked
+ * Fixed issue #987: Add Stash save/pop to "Working Dir Changes" dialog
+ * Fixed issue #988: Stash pop/apply fail should have a button for viewing conflicts
+ * Fixed issue #676: Add remove remote tag ability
+ * Fixed issue #678: TortoiseGitBlame log incomplete (integrated --follow into TortoiseGitBlame)
+
+== Bug Fix ==
+ * Fixed issue #747: TortoiseProc & less process not closing
+ * Fixed issue #808: Less: file viewer stop work when use show-low
+ * Fixed issue #931, issue #934 and issue #948: TortoiseProc crashes when repo contains huge files (on x86)
+   Upgraded gitdll, libgit and tgit.exe to 1.7.7.2
+ * Fixed issue #936: Applying a stash from the list fails
+ * Fixed issue #962: git_init in gitdll.c uses USERPROFILE for creating home
+ * Fixed issue #964: Can't mark conflict as resolved
+ * Fixed issue #867: Add should not run a new Git process for each file
+ * Fixed issue #981: After Aborting a Rebase a different Commit is checked out
+ * Fixed issue #670: Cannot delete/apply individual stash entries
+ * Fixed issue #863: Commit and revert gets stuck on repositories with mixed line-endings
+ * Fixed issue #378: CRLF/LF conversion causes commit dialog to freeze
+ * Fixed issue #858: Tortoise Git Client crash when showing the log dialog
+ * Fixed issue #920: TortoiseGitBlame and UTF-16 LE
+ * updated documentation
+ * Fixed issue #994: Git clone from SVN - Depth field is useless
+ * Fixed issue #996: Compare with Working Copy error on renamed files
+
+= Release 1.7.5.0 =
+Released: 2011-11-09
+
+== Features ==
+ * Fixed issue #260: Added support for bisect
+ * Fixed issue #916: Fixed wrong contextmenu icon display position with installed TSVN 1.7
+ * Add new command to diff two selected files in the CGitStatusListCtrl.
+
+== Bug Fix ==
+ * Fixed issue #931: TGitCache: Missing NULL check
+ * Fixed issue #935: TortoiseMerge removes newlines at file end
+ * Fixed issue #931: libgit2 had problems with big pack files
+ * Fixed issue #486: Resolving conflicts can result in nothing to commit and branch merge not concluded
+ * Fixed issue #938: *Backlash* between user name and domain name is incorrectly replaced by *Slash*
+ * Fixed issue #941: Performing diff on an unchanged file behaves like a diff with an added file
+ * Fixed issue #928: Mark diff-tempfiles as read-only
+ * Fixed issue #951: Alt+S conflict for sign and set date
+ * Fixed issue #949: TortoiseMerge does not allow copying to the clipboard via Ctrl+Insert
+ * Fixed issue #950: avoid possible crash if .git/packed-refs contains annotated tags
+ * Fixed issue #915: TortoiseProc memory corruption on empty repo
+ * Fixed issue #959: Overlay icons are not updated immediately
+
+= Release 1.7.4.0 =
+Released: 2011-10-10
+
+== Features ==
+ * Add Show Environment variables at setting dialog to help debug user problem.
+ * Allow users to be warned if there is no Signed-Off-By line in a commit message
+ * Fixed issue #375: Implement --date/time option gui interface in the commit dialog
+ * Fixed issue #814: Remember last selected commit/line on log filtering
+ * Allow to "Update submodules" after pull or hard reset
+ * Fixed issue #780: "Merge to [branch]..." should pre-select the chosen commit's branch or tag name
+ * Fixed issue #459: Implement more talkative name than just 'Revert fail'
+
+== Bug Fix ==
+ * Fixed issue #899: Push via Showlog  use Push with force option
+ * Fixed issue #893: "Show Unified Diff" on file entry in "show log" has changes backwards
+ * Fixed issue #881: "Create repository here" should warn if target directory is not empty
+ * Fix wrong contextmenu icon display position when install TSVN 1.7 on WinXP
+ * TGitCache: Fix sometime project root show as unversioned icon
+ * Fixed issue #862 and issue #870: TGitCache: Fix sometime show "+" at tracked items
+ * Upgraded libgit2 to 0.15.0
+ * Fixed issue #716: Aborted clone leaves git process running
+ * Fixed issue #787: Problem of setting proxy for work using HTTPS
+ * Fixed issue #908: TortoiseGit crashes if .git/config-file is broken
+ * Fixed issue #909: Cannot amend initial commit
+ * Fixed issue #829: "Remote" combobox in "Push" window updates only after losing focus
+ * Fixed issue #906: Add ability to add files with options -force.
+ * Fixed issue #914: unifiled diff always show wrong changes (base files compare with new files)
+ * Fixed issue #673: Applying a patch does not honour CRLF in files
+ * Fixed issue #713: apply serial patch window need to improve
+ * Fixed issue #922: Settings / Git / Config / Edit global .gitconfig uses wrong path
+
+= Release 1.7.3.0 =
+Released: 2011-08-24
+
+== Features ==
+ * Fixed issue #872: 32 shell extension should be made optional on x64 installation
+
+== Bug Fix ==
+ * Fixed issue #833: Password with Percent (%) is not accepted
+ * Fixed issue #852: Incorrect current version string in Check For Updates dialog on x86
+ * Fixed issue #850: 32bit application can't show icon overlay at 64bit system.
+ * Fixed issue #864: Show log crashes when commit with "encoding" in comment exists
+ * Fixed issue #851: Windows Explorer Shell Crashed when empty repository
+ * Fixed open handles in TGitCache
+   Fixed issue #497, issue #623 and issue #892: TortoiseGit locks repository folders so that the user can't delete them
+ * Fixed issue #870: Wrong overlay icons
+ * Fixed issue #793: Context menu for files does not contain "Add to ignore list"
+ * Fixed issue #860: Commit file moves does not properly remove the source file
+ * Fixed issue #386: Commit dialog does not preserve selection when toggling "Whole project"
+
+= Release 1.7.2.0 =
+Released: 2011-08-08
+
+== Features ==
+ * Added shortcuts to the Windows 7 taskbar jumplist
+ * Allow to clone recursively
+ * Fixed issue #841: Pull dialog should have "no fast-forward" option like the merge dialog
+
+== Bug Fix ==
+ * Fixed blame crash at XP system.
+ * Upgraded TortoisePlink to TortoiseSVN rev. 21694, fixes a bug with shipped Pageant under x64
+ * Updated shipped apr library to version 1.4.5
+ * Updated shipped apr-util library to version 1.3.12
+ * Updated shipped zlib library to version 1.2.5
+ * Fixed issue #783: Git Command Progress window should close with Escape
+ * Fixed issue #499: Git Command Progress window does not close from X-closebutton
+ * Fixed issue #844: Git Command Progress window, "Writing Objects" , progress info refresh with glitches.
+
+= Release 1.7.1.0 =
+Released: 2011-07-29 (internal release)
+
+== Features ==
+ * Fixed issue #828: disable the commit button if there's no comment entered
+
+== Bug Fix ==
+ * Fixed issue #796: plz add code page name "cp949"
+ * Fixed issue #795: Switch/Checkout Dialog, "Switch To Version" is confusing
+ * Fixed issue #757: TortoiseGit Blame not working from working dir with autocrlf-enabled.
+ * Fixed issue #691: 64-bit version should include the 32-bit shell extension too
+ * Updated shipped PuTTY binaries to version 0.61
+ * Updated shipped notepad2 binaries to version 4.2.25 and added x64 version
+ * Updated shipped TortoiseOverlay to version 1.1.3.21564
+ * Fix crash for init repository
+ * Fixed issue #799: Explore crash with empty directory
+ * Fixed issue #816: Output in Git Command Progress is broken
+
+= Release 1.7.0.0 =
+Released: 2011-05-11
+
+== Features ==
+ * Fixed issue #724: BrowseRefs: Made branch renaming possible.
+ * Use fetch-dialog for "Fetch" in BrowseRefs
+ * Allow to edit user signingkey in TortoiseGit->Settings->GitConfig
+ * Allow to sign tags (requires GPG and a key without passphrase)
+ * Allow to enter CC recipients with MAPI
+ * Do not add Signed-off-by if already included
+ * Do not add another empty line if there are already some Reviewed-by or Signed-off-by lines at the end of the commit message on signing.
+ * Allow to start push dialog from log
+ * Show changes to revision before the last commit on amend and perform actions relatively to this revision (old behavior is still possible)
+ * Remember (de)selected files in "Commit dialog" after refreshing or ordering the list
+ * Fixed issue #745: Added checkbox to commit dialog to disable autoselection of submodules
+ * Show status on taskbar button on Windows 7
+ * Allow to add a "Signed-Off-By" line to patches on applying
+ * Fixed issue #781: Allow to push all branches at once
+ * Fixed issue #784: Rebase window should allow easier selection of Pick/Squash/Edit/Skip (keys: space: shifts the state, s: skip, e: edit, p: pick, q: squash)
+ * Fixed issue #785: Rebase window should list the contents of a commit just like Log window does
+ * Fixed issue #768: Display modified files in "Reset" dialog
+
+== Bug Fix ==
+ * Fixed tab indices (activation order)
+ * Fixed missing putty-key for deleting a remote branch
+ * Fixed issue #728: Shell "Diff With Previous" doesn't work when there are more than 2 revisions for that file and diff working copy to HEAD~1
+ * Fixed 32/64-bit MAPI inconsistency-issues
+ * Do not include patch in mail if user selected attachment
+ * Fix attaching of patches to mails with some MAPI clients
+ * Fixed sending patches combined in one mail w/o attachments (files were always attached)
+ * Make change setting "hide TGit menu" work
+ * Fixed issue #729: SVN DCommitt incorrectly executes with --rmdir
+ * Fixed issue #732: Synch-dialog layout broken
+ * Fixed issue #734: git not found: Fixed possible problems with folders containing spaces
+ * Fixed issue #735: Log generates file stats from shown parent instead of actual parent
+ * Do not show "Diff with previous" for added files
+ * Fixed issue #737: Diffing of added files does not work with Shell
+ * Fixed issue #738: Lost the commit id on file name when use a external diff tool
+ * Fixed issue #714: add "FETCH_HEAD" to reference drop down list
+ * Fixed issue #548:  tortoisegit use incorrect case sensitive comparison
+ * Fixed issue #727: /CloseOnEnd not working for commit
+ * Fixed issue #754: Allow to show log for files in "Changes files" dialog
+ * Fixed issue #749: Ask before delete files.
+ * Fixed issue #125: Export files from revision or range of revisions in "Changes files" dialog.
+ * Fixed issue #512: Git sync lose local commits (remote update, fetch and rebase)
+ * Fixed issue #766: "Switch/Checkout" dialog: "Track" should be disabled when no new branch is created
+ * Fixed issue #765: "Check for Updates" in about box doesn't work
+ * Fixed issue #731: Git Command Progress Window text box doesn't have a context menu.
+ * Rebase failed at revision with empty commit message.
+ * Fixed sorting of columns of file lists (e.g. commit dialog).
+ * Fixed issue #757: TortoiseGit Blame not working from working dir.
+ * Fixed layout issues with Windows 7 Aero
+ * TortoiseProc.exe sometimes didn't exit correctly after closing the log dialog
+ * Fixed issue #761: Settings should correctly deal with backslashes (windows path separators) in entered remote URLs
+ * Patch Viewer might display no horizontal scrollbar
+ * Fixed issue #779: Show correct text in taskbar when rebasing finished.
+ * Pushing required a remote-branch name
+ * Fixed issue #790: Add minimize button to progress window
+ * Fixed some optical issues in Rebase-Dialog
+ * Fixed issue #791: /CloseOnEnd not working for switch
+ * TortoiseGitCache
+   Partly rewritten to fix various issues.
+ * Fixed issue #415: Fix the Settings/General/Context menu/Apply operation (missing LF trimming)
+
+= Release 1.6.5.0 =
+Released: 2011-02-20
+
+== Bug Fix ==
+ * Fixed issue #715: Unable to show log when there are old version cache file
+ * Fixed issue #611: Add "copy all information" to "Changed Files" dialog
+ * Fixed new file miss when combine commits at log dialog
+ * Fixed issue #720: Infinite loop at search in Show Log when there are notes
+
+= Release 1.6.4.0 =
+Released: 2011-02-14
+
+== Features ==
+ * Significantly Improve Log fetch speed for big repository
+   Fetch modified file list asynchronous.
+   Time filter (From, to) use git built-in --max-age and --min-age.
+   Text filter use git grep.
+   Fixed issue #590: wasteful use of memory with very large repository
+   Fixed issue #531: Git synchronization UI opened so slowly
+   Fixed issue #541: show log is extremely slow
+   Fixed issue #364: Log - hot key for "browse refs" dialog
+
+ * Improve TortoisePLink 3x transfer perfomance
+   Update TortoisePlink to plink 9078
+
+ * Implemented issue #664: Warn when committing to detached HEAD
+ * The context menu can be hidden completely for unversioned items (issue 674)
+ * Only show DCommit type dialog if "svn.rmdir" is unset
+ * Optionally remember DCommit type setting
+ * enable git status column in TortoiseShell
+ * Fixed issue #644: Dropped "Check repository" button on check for modifications dialog
+ * Allow to diff two revisions of a file by calling TortoiseProc
+ * Fixed issue #480: Implement text copying opportunities in the dialogs
+ * Allow to change EOL by pressing CTRL+Return in TortoiseMerge
+ * Allow to replace (previously hardcoded) Notepad2 by any other editor
+ * Optionally send/mail patches via MAPI, if a default mail client is set up
+ * Fixed issue #248: Allow to reorder commits on rebase
+ * Fixed issue #702: Added request-pull functionality
+
+ * TortoiseGitBlame
+   Clicking on a line automatically selects the log entry in the loglist
+   Allow to diff to previous revision of a file
+   Added new context menu
+   Allow to toggle author column
+
+== Bug Fix ==
+ * Fixed issue #669: cannot open help from clean window
+ * Fixed issue #671: Help not working when choose switch dialog and dcommit dialog
+ * Fixed issue #690: Superfluous line in displayed commit message
+ * Do not allow to delete-ignore working copy root-directory
+ * Starting TortoiseGitBlame might fail to start if folder contains spaces
+ * Fixed window titles of log and statistics window
+ * Fixed issue #697: /CloseOnEnd was not working, fixed for fetch&pull
+
+ * Fixed issues with the send mail dialog
+   If all three attempts failed, do not show success
+   If all three attempts failed, do not go on sending more patches
+   Correctly show retries
+   Interpret user cancel as failure
+
+ * TortoiseGitBlame
+   Fixed issue #448: Disable personalized menu behaviour
+   After blaming an older revision, TortoiseGitBlame was fixed to this.
+
+ * Fixed issue #704: cannot open help from diff from previous, browse refs
+ * Fixed issue #694: "Clean Up" executes on top level directory
+ * Fixed issue #680: StatGraphDlg.cpp min-avg statistics are incorrect
+ * Fixed issue #705: Fixed comparing added/deleted files on diffing whole revisions
+ * Improved "Combine commits" process (prevents possible loss of data)
+
+= Release 1.6.3.0 =
+Released: 2011-01-14
+
+== Features ==
+ * Improved log dialog
+   Fixed issue #662: Allow to filter for paths
+   Added hash column
+   Show BugID when user config bugtraq.logregex
+
+ * Improved commit dialog
+   Removed useless options from the contextmenu (e.g. file operations for directories/submodules)
+   allow to ignore deleted or unversioned files
+
+ * Improved changed files dialog
+   Removed useless options from the contextmenu (e.g. file operations for directories/submodules)
+   Fixed issue #618: Added a commit button
+   allow to ignore deleted or unversioned files
+
+ * Rewrite patch import dialog
+   Patch import dialog look like sync dialog.
+   User can know which patch fail import easily.
+   Show patch import progress.
+   Add 3way and ignore space option.
+   Fix many issues about patch import dialog (issue #252, issue #324, issue #332 and issue #430)
+
+ * Include version information for all executables
+
+ * Improved TortoiseBlame
+   Fixed issue #490 and issue #436: Allow to blame older revisions in TortoiseGitBlame
+   Removed useless options from the contextmenu (e.g. compare to working copy)
+   Fixed issue #658: Added author column
+
+ * Fixed issue #323: implement DCommit type
+
+ * ask user if he wants to stash pop after "SVN fetch"
+
+ * allow to override branch on switch/checkout dialog
+
+ * allow to prune on fetch
+
+ * allow to edit global and local .gitconfig
+
+ * Fixed issue #655: remember previously selected features on upgrade
+
+== Bug Fix ==
+ * Fixed issue #663, issue #656 and issue #77: allow to diff added or deleted files
+ * Commit and changed files dialog
+   Fixed possible hangs
+   double-click default to open files for unversioned files
+   make double-click on newly added file for diff work
+ * TortoiseShell
+   Fixed an assertion (when executed on ignored files)
+ * Optical and smaller optimizations/fixes (missing spaces and typos, issue #654, issue #595 and issue #543)
+ * Fixed issue #666: Remote names with dots (e.g., john.doe) do not show properly in fetch dialog box
+ * Fixed issue #661: TProc crash when choose file and Git Sync dialog loads
+
+= Release 1.6.2.0 =
+Released: 2010-12-22
+
+== Bug Fix ==
+ * Fixed issue #650: Settings crashes on setting user name and email address
+ * Fixed issue #648: TortoiseProc crash when cloning from a working copy repo
+
+= Release 1.6.1.0 =
+Released: 2010-12-19
+
+== Bug Fix ==
+ * Fixed issue #645: Context menu diff crashes/errors
+
+= Release 1.6.0.0 =
+Released: 2010-12-17
+
+== Bug Fix ==
+ * Fixed issue #639: Tortoise Git crashes on Settings | Git | Config dialogue
+ * Fixed issue #640: Sentence is grammatically poor on Windows installer
+
+= Release 1.5.9.0 =
+Released: 2010-12-08
+
+== Features ==
+ * Fixed issue #220: Enhancement, support creating bare repositories
+
+ * Improve log dialog
+   Add "checkout to branch" menu at log dialog
+   Show icon for sub menu at log dialog
+   Show bisect flag at log dialog
+
+ * Support multi-parent diff
+   Enhance GNU Diff for merge commit by choose Parent.
+   Add gnu diff combine option for merge commit
+   Support compare 1st parent, 2nd parent at merge commit
+   Show diff with multi parent at merge commit at log dialog
+   Support multi parent compare with udiff and view diff
+   Show merged file group at log dialog
+   show combine udiff at merged files
+   Add Three way diff for merge commit at log dialog
+
+ * Compare multi parent at reflog log dialog
+
+ * Add "Show log" in reflog context menu
+
+ * Add --init in Submodule update from sync dialog
+
+== Bug Fix ==
+ * Fixed issue #270: Clone fails: bash: X.X.X.X: command not found
+ * Fixed issue #568: push using ssh private key with a password fails the first time
+ * Fixed issue #577: Commit warning "svn:externals"
+ * Fixed issue #586: Ampersand in log description underlines next character
+ * Fixed issue #323: GIT SVN dcommit --rmdir
+ * Fix stash list can't show stash at reflog default
+ * Fixed issue #603: Columns not sorted in Compare revisions dialog box
+ * Fixed issue #598: Background color of log messages changed when mouse is over tag or branch indicator
+ * Fixed issue #616: Problem encoding Cyrillic characters in Author name
+ * Fixed issue #612: "Copy all information to clipboard" copies incorrect header
+ * Fixed issue #602: Rebase shows overlapping branches
+ * Fixed issue #542: Difference between line endings in compared files (external Diff Viewer)
+ * Fixed issue #468: Non-ASCII characters in user info aren't stored correctly
+ * Fixed issue #593: Fetch and push fails with TortoiseGit but succeeds with git bash
+
+= Release 1.5.8.0 =
+Released: 2010-10-02
+
+== Bug Fix ==
+ * Fixed issue #571: missing annotated  tags display in log dialog
+ * Fix don't show tag info at log dialog
+ * Fixed issue #570: Check for modifications dialog's controls not functioning correctly
+ * Fixed issue #573: Upgrading to 1.5.7.0 removes gitdll.dll
+ * Fixed issue #572: Commit dialog becomes unresponsive after hitting F5 to refresh
+
+= Release 1.5.7.0 =
+Released: 2010-09-28
+
+== Bug Fix ==
+ * Fix progressdlg show mass data when clone
+
+= Release 1.5.6.0 =
+Released: 2010-09-24
+
+== Bug Fix ==
+ * Fixed issue #556: "bad revision" in log of "Submodule Add"
+ * Fix "amend last commit" can't get last commit message.
+ * Fix icons were just white when using 125% display magnification mode
+ * Fix ref is not updated when refresh at log dialog
+ * Fix Git property page information show wrong
+
+= Release 1.5.5.0 =
+Released: 2010-09-22
+
+== Features ==
+ * Support msysgit 1.7.2.3
+
+ * Upgrade gitdll.dll to 1.7.2.3
+   Use gitdll to fetch reflog, branch, tag information.
+
+ * Enhance Column manage for commit list.
+   At log, rebase, sync dialog, reflog, blame. User can customize column position. User can show\hide column. Add commiter date, commiter name, email.
+
+ * BrowseRefs: Put focus on a tree node after a branch is deleted.s
+
+ * Add Note Support
+
+ * Icon Overlay (TGitCache)
+   Add RW Lock to reduce tgitcache crash.
+
+ * SyncDlg: Log output is now in Courier font. This way characters are aligned like in the console.
+
+== Bug Fix ==
+ * Fixed issue #535: Wandering label when drag top of progress dialog
+ * Fixed issue #478: Fix Blame timing because it shows wrong date and 00000.... commit hash
+ * Fix outlook can't get correct attachment send by TortoiseGit-1.5.3.0-32bit.msi
+ * Fixed issue #537: Glitch at "merge to the right" in graph display at log dialog
+ * Fixed issue #546: Exporting without specifying a zip filename sends all zip output to stdout and confuses the GUI
+ * Fixed issue #545: Switch/Checkout Dialog: Checkbox "Create New Branch" not responding
+ * Fixed issue #160: Browse Refs dialog: Parameter is incorrect.
+ * Fix Sync dialog crash when using msysgit 1.7.2.3
+ * Fixed issue #191: No Progress Indicator making one believe a hang or some failure.
+
+= Release 1.5.3.0 =
+Released: 2010-08-22
+
+== Features ==
+ * Add pre and post push hook support
+ * Don't show remote branch name if remote branch is track branch at syncdlg
+ * RebaseDlg: working at no branch, not upstream branch.
+
+== Bug Fix ==
+ * Fixed issue #475: Fix 'Save revision to' for 'Working copy'
+ * Fixed issue #486: Resolving conflicts can result in nothing to commit
+ * Fixed issue #493: Add username option at clone dialog
+ * Fixed issue #482: View message details of a tag
+ * Fixed issue #495: Push dialog does not select remote branch correctly
+ * Fixed issue #505: Delete (keep local) results in commit error
+ * Fixed issue #503: remote branch drop down doesn't allow enough characters at sync dialog
+ * Fixed issue #506: TortoiseGit-1.5.2.0-32bit.msi does not recognize msysGit-fullinstall-1.7.1-preview20100612.exe
+ * Fixed issue #492: Remember AutoLoad Putty Key status in Sync dialog
+ * Fixed issue #492: Remember AutoLoad Putty Key status in Pull dialog
+ * Fixed issue #492: Fix AutoLoad Putty Key operation in push dialog
+ * Fixed issue #513: Remember "Git Command Progress" window size
+ * Fixed issue #519: Icon overlay not working for exclude files
+ * Fixed issue #507: Help Spell error and push wrongly link to sync
+ * Fixed issue #507: context menu spell error and description error
+ * Fixed issue #517: Context menu for folder does not contain "Add to ignore list"
+ * Fixed issue #380: TortoiseMerge "Created unified diff file" doesn't work
+ * Fixed issue #528: Whole repository context menu actions not visible in Win 7 folders in libraries
+ * Fixed issue #412: Create new branch default check at switch\checkout dialog.
+ * Fixed issue #477: Commit from "GitShowLog" doesn`t show not versioned files
+ * Fixed issue #527: Fix the dialog after commit for us to be able to continue committing
+ * Fixed issue #472: TortoiseGit allows to commit without setting up a username + email
+ * Fixed issue #464: Push and pull missing from context menu
+ * Fixed issue #470: auto stash apply/pop for SVN dcommit
+
+= Release 1.5.2.0 =
+Released: 2010-06-10
+
+== Bug Fix ==
+ * Fixed issue #454: Fix "check Now" can't work at setting dialog
+ * Fixed issue #457: Git copy versioned item(s) here adds all unversioned files
+ * put pull, push and fetch to external manual.
+ * Fixed issue #460: "Show changes as unified diff" compares files in reverse order.
+ * Fix history combobox show twice item
+
+= Release 1.5.1.0 =
+Released: 2010-06-03 (internal release)
+
+== Features ==
+ * TortoiseMerge
+   Tip show "new file" "delete file" "rename file" status at tortoisemerge
+
+ * TortoiseGitBlame
+   Add encode support for blame
+
+ * Sync Dialog
+   Fixed issue #392: refresh branch info when press "F5"
+   Improve user experience when input remote branch and url
+
+ * Log Dialog
+   issue #371: Log offer per-file "revert ..." of working dir changes
+   Add AntiAlias at show log
+   Fix version tree graphic line break at Win 7
+   Fixed issue #427: Implement enter operation to open a file in the 'Show Log' window
+
+ * Fixed issue #355: Implement Show log like history in the Changed Files window after a git pull operation
+
+ * ProgressDlg Post Cmd support menubutton
+
+ * Update the translations.txt for translators
+
+ * Fixed issue #421: Implement ctrl+a standard 'Select all' facility
+
+ * Change FormatPatch dialog default output directory is project root
+
+ * Fixed issue #431: Implement commit button in the git add dialog
+
+== Bug Fix ==
+ * Fixed issue #401: TGitCache.exe keeps open pack-xxx.idx on git repo
+ * Fix issue review patch fail when there are new FilePatchesDlg.cpp
+ * Fix all file show "+" icon after run git gc
+ * Fixed issue #449: Files not in the Commit dialog are committed if in index
+ * Fixed issue #450: Log Messages file list wrong when choose children dir firstly.
+ * Fixed issue #387: "Automatically check for newer versions every week" remains disabled
+ * Show correct file when Add new file at tortoisemerge
+ * Fixed issue #381: About screen of TortoiseMerge shows invalid build information
+ * Fixed issue #382: TGitBlame encoding problem
+ * Fixed issue #400: CrLf options are missing in the help file
+ * Fixed issue #397: Settings/Set Extended menu/Help button doesn't work
+ * Fixed issue #396: Fix 'Copy paths to clipboard' option
+ * Fixed issue #398: Settings/Revision Graph/Help button doesn't work
+ * Fixed issue #392: Implement refresh button in sync dialog
+ * Fixed issue #395: [BUG] Infomation error when "Switch the comparison"
+ * Fixed issue #385: Bug In properties->Git dialog
+ * Clear HOME at gitdll dll after load git config
+ * Fixed issue #403: Diff Show changes, but commit not
+ * Fixed issue #404: GetOpenFileName does not work in Cygwin
+ * Fixed issue #411: Fix the refresh button operation in 'Check for modifications' when only file time change.
+ * Fixed issue #406: Putty key can't save when clone
+ * Fixed issue #419: wrong error message for empty commit
+ * Fixed issue #418: Misleading button title in Sync dialog leads to loss of uncommitted changes
+ * Fixed issue #402: Revert Renamed File Fail
+ * Fixed issue #429: When applying patches, tortoise doesn't remember last file location
+ * Fixed issue #428: Blame of an old version
+ * Fixed issue #410: Change some menu item name to make it clear
+ * Fixed issue #440: Don't enable 'Apply' button until the data are ok in Settings/Git/Remote
+ * Fixed issue #439: Fix the Help action in the TortoiseGitBlame window
+ * Fixed issue #438: Slow load Switch/Checkout dialog
+ * Fixed issue #221: After resolving all merge conflicts, it's not obvious the project needs a commit
+ * Fixed issue #437: Blame should be available when there are local changes
+ * Fixed issue #444: Crash rebase  dialog when press ESC and move split bar
+ * Fixed issue #445: Resolve conflict does not delete temporary files
+ * Fixed issue #446: TortoiseMerge crash when "Edit Conflicts"
+ * Fixed issue #405: Merge commit message when there is a conflict
+
+= Release 1.4.4.0 =
+Released: 2010-04-13
+
+== Features ==
+ * #379:  Create Branch for remote branch do not set branch name
+
+== Bug Fix ==
+ * Fix log show mass when encode is cp1251
+ * Fixed issue #357: Fix line endings merging issue
+
+= Release 1.4.3.0 =
+Released: 2010-04-10
+
+== Bug Fix ==
+ * Fix explore crash when there are ignore patten at .git/info/exclude
+ * Fixed issue #367: Last line of .gitignore ignored
+ * Fixed issue #368: TortoiseGitBlame should not spell check by default
+ * Fixed issue #369: TortoiseGitBlame should expand its menu items by default
+ * Fixed issue: Compare submodule dialog show wrong subject at log dialog
+ * Fixed issue #365: Log - enter closes dialog
+ * Fixed issue #358: Renamed files are not properly committed, after refreshing the commit dialog
+ * Fixed issue .git\* locked when remove git repository
+
+= Release 1.4.2.0 =
+Released: 2010-04-06
+
+== Features ==
+ * Log dialog find support search tag and branch
+ * Fixed issue #354: impliment revert of this commit at log dialog
+ * Add Merge command at log context menu
+ * Fixed issue #350: Implement "Copy and rename" from context menu
+
+== Bug Fix ==
+ * Fixed issue #346: can't remove remote repos
+ * Fixed issue #280: "Use recycle bin when reverting" does not work
+ * Fix ignore over lay show wrong when second level directory exist .gitignore file
+ * Fixed issue #240: Setting "Do not show the context menu for following paths:" not working properly
+
+= Release 1.4.1.0 =
+Released: 2010-04-04
+
+== Features ==
+ * Fixed issue #349: Offer "DCommit" instead of "Push" when working as SVN client
+
+== Bug Fix ==
+ * Fixed clone fail if msysgit version below 1.7.0.2
+ * Fixed Folder keep "X" delete icon after commit
+ * Fixed some small repository can't reflect "add"
+ * Fixed show "?" at second level directory when icon overlay using "shell"
+ * Fixed issue #351: "Search log messages..." in Log context menu does nothing
+ * Fixed issue #226: tortoisegit is searching for .git share on network drives
+ * Fixed number of files selected is wrong at commit dialog
+ * Fixed issue #353: Fix Help button in the git sync dialog
+
+= Release 1.4.0.0 =
+Released: 2010-03-31
+
+== Features ==
+ * Improve Icon Overlay
+   Rewrite icon overlay implement. TGitCache will call gitdll.dll to get HEAD tree. And direct read index files. Read .gitignore file and call gitdll.dll to judge ignore files.
+   Can't watch untracked directroy to reduce TGitCache loading.
+
+ * Git Clone
+   Add --progress at clone dialog
+
+ * Log Dialog
+   Add antiAlias when draw cycle at log dialog
+
+ * Add minimize and maximize button at rebase and sync dialog
+
+== Bug Fix ==
+ * Fixed issue #344: Force is the default in the sync dialog
+ * Fixed issue #343: Wrong behaviour of Show Unversioned Files checkbox at Commit dialog
+ * Fixed issue #281: show wrong character after finish commit
+ * Fix commitdlg can close after commit and progress scroll too much
+ * Fixed issue #299: Do nothing "Check For Updates..."  at about dialog
+ * Fixed issue #333: Can't abort CherryPick
+ * Fixed issue #336: Text of context menu slightly wrong; replace svn with git
+ * Fixed issue #340: OpenSSH password dialog focus
+ * Fixed issue #312: The number of changed files in 'Show log' window
+ * Fixed issue #325: Would be nice to see current directory in the commit dialog
+ * Fixed issue #329: path wrong at "Save revision to...
+ * Fixed issue #327: Crash in the commit dialog after you changed a file for Linux formatted
+ * Fixed issue #321: Wrong Company/Product name in Metadata
+ * Fixed issue #309: Mispelled words in the Git Synchronization dialog
+ * Fixed issue #304: Adding a file in the commit dialog resets selection
+ * Fixed issue #305: Filtering showlog make crash
+
+= Release 1.3.6.0 =
+Released: 2010-02-05
+
+== Bug Fix ==
+ * Fixed log crash when no body message at commit
+ * Fixed issue #298: State of "View Patch/Hide Patch" link (commit window) is wrong in some ways
+ * Fixed issue #301: Show Log crashes with empty repo
+
+= Release 1.3.5.0 =
+Released: 2010-02-03
+
+== Features ==
+ * Support Annotated tags
+   Implemented issue #274: Enhancement: Annotated tags
+
+ * shallow clones support --depth at clone dialog
+   Fixed issue #290: Shallow clones support --depth at clone dialog
+
+ * Improve Diff Dialog
+   Change commit at diff dialog
+   Diff commit context menu show in git repository
+
+ * Log Dialog
+   Direct Launch external diff when open dialog at file
+   Log can refresh when Click Rev button.
+
+ * Context menu
+   Use setting dialog to control which menuitem is external menu.
+
+ * Sync Dialog
+   Add remote update at sync dialog
+
+== Bug Fix ==
+ * Fixed issue #294: commit template not supported and support msysgit unix path
+ * Fixed issue #282: Fom/To/Messages/Authors/Paths filters are eventually disabled
+ * Fixed issue #292: Very large dialog when merging
+ * Fixed issue #291: Blame makes empty "UserImages.bmp" file
+ * Fix crash when copy several log message to clipboards
+ * Fixed issue #284: Show Log crashes when switching branches wait for log thread exit
+ * Fixed issue #285: Cherry picking no longer works
+ * Fix fetch command can't sync remote branch at sync dialog
+
+= Release 1.3.2.0 =
+Released: 2010-01-21
+
+== Bug Fix ==
+ * Fixed issue #276: Crash on seeing diff with previous version
+ * Fixed issue #275: Load gitweb for 'Browse' button
+ * Fixed issue #265: Log dialog: Date picker throws multiple error messages when date is before 1.1.1970
+ * Fix RefLogDlg crash
+
+= Release 1.3.1.0 =
+Released: 2010-01-18
+
+== Features ==
+ * Improve Log Dialog. Speed up log fetch speed.
+   Build Git source as a DLL. LogDialog will call gitdll to fetch log instead of capture git.exe output.
+   Improve refresh and all branch user experience. refresh can abort runing fetch log commit.
+
+ * Improve icon-overlay
+   Give up igit.exe and use tgit which build from git source by VS.
+   use tgit.exe statusex to get file status.
+   Don't list all untracked files.
+
+ * Improve commit and checkout modify dialog
+   Don't show file that is only time stamp change and no context change.
+   Run git-update-index first when open commit and checkout out modify dialog.
+
+== Bug Fix ==
+ * Fixed issue #234: First log(first commit in history) was missing...
+ * Fixed issue #232: "No Commit" Option always acitve
+ * Fixed issue 236: CGit::GetRemoteList uses bad regular expression
+ * Fix blame show wrong when first char is '^'
+ * Workaround show "fail" even git run success at sometime by remove "fail" message.
+ * Fixed issue #265: Log dialog: Date picker throws multiple error messages when date is before 1.1.1970
+
+= Release 1.2.1.0 =
+Released: 2009-11-12
+
+== Features ==
+ * Add color success and fail at ProgressDlg
+
+ * Log Dialog
+   Show work copy to log dialog. User can commit change at log dialog.
+   Easy to compare with working copy difference
+
+ * Allow Alt+O in commit dialog for OK
+
+ * Sync Dialog remote URL support save history
+
+ * Add remote branch and current branch at proptery page
+
+ * Add no-commit option at merge dialog
+
+ * Enable IBugTraqProvide CheckCommit and OnCommitFinished
+
+== Bug Fix ==
+ * Fixed issue #219: Blame Error when git repository is at root directory and path use "/"
+ * Fixed issue #214: installer inserts unused or faulty registry key
+ * Fixed issue #179: Log dialog lacks information about changed files
+ * Fixed issue #209: High CPU usage in tortoiseproc.exe & limit line number
+ * Fixed issue #212: Disable the "Select items automaticlly" option has no effect to commit files dialog
+ * Fixed issue #209: High CPU usage in tortoiseproc.exe & Append text to edit ctrl
+ * Fixed issue #203: Remote URL select box in sync dialog is not populated with remotes.
+ * Fixed issue #208: During push (from context menu), branches missing from drop down list.
+ * Fixed issue #86: Globally sets HOME affecting third-party applications (GNU Emacs)
+ * Fixed issue #188: Add Git Properties tab into Windows File Properties
+
+= Release 1.1.1.0 =
+Released: 2009-10-13
+
+== Features ==
+ * Improve Rebase Dialog
+   Allow lanuch new rebase dialog again after finish rebase dialog
+   Disable "force rebase" checkbox during rebase.
+
+ * Git SVN
+   Append svn:ignore settings to the default git exclude file Add shell extension command to import svn ignore settings.
+   Need press "Shift" key to show "import svn ignore" command.
+
+ * Drag-drop copy\move support
+   File only
+
+ * Add paste command at shell extension
+   Copy and paste file is okay. But there are problems when including directory.
+   Cut and paste working
+
+ * Update notepad2 to 4.022
+
+ * Sync Dialog
+   Ability to sync submodules in TGit sync dialog
+
+ * Statics
+   Sort commits by dates before processed by StatGraphDlg
+
+ * Log Dialog
+   Show <No branch> replace ref error message at log dialog
+
+ * Add Check software updater support.
+
+== Bug Fix ==
+ * Fixed issue #185. "Can't find Super-project" when pathname include space.
+ * Fixed issue #190: Access violation in Blame and wrong path name when root dir is git repository
+ * Fixed issue #180: Create patch serial doesn't work when there is "\" at end of path
+ * Fixed issue #173: SVN Rebase does not work The correct handle below case git config svn-remote.svn.fetch myproject/trunk:refs/remotes/trunk
+ * Fixed issue #169: Force rebase checkbox is fixed
+ * Fixed issue #163: Conflict "theirs" and "mine" are reversed during a rebase
+ * Fixed issue #165: Incorect path to Notepad2
+ * Fixed issue #158: Rebase can act on the wrong branch
+
+= Release 1.0.2.0 =
+Released: 2009-09-05
+
+== Bug Fix ==
+ * Fixed issue #155: Fix SVN Rebase sets upstream as remotes/trunk
+ * Fixed issue #157: Move progress dlg before rebase dialog SVN Rebase doesn't fast-forward
+
+= Release 1.0.1.0 =
+Released: 2009-08-29
+
+== Features ==
+ * Improve Commit Dialog
+   Show line and column number
+   Add view/hide patch windows
+
+ * Improve Log Dialog
+   Bolad subject at log dialog
+
+ * Setting Config Dialog
+   Add core.autocrlf and core.safecrlf
+
+ * Add more option to resolve conflict
+   Add Resolve "Their" and Resolve "Mine" at conflict item.
+
+ * Improve Merge dialog
+   Add message box to allow input message when merge
+
+ * Improve Stash
+   Add Stash pop.
+   Add delete stash at logview.
+
+== Bug Fix ==
+ * Fix don't show "push" after commit
+ * Fixed issue #133: Command fails on folder with leading dash And -- to separate file and git options
+ * Fixed issue #133: (mv\rename  problem) Command fails on folder with leading dash And -- to separate file and git options
+ * Fixed issue #140: Incorrect treatment of "Cancel" action on "Apply patch serial" command
+ * Fixed issue #135: Taskbar text says "TortoiseSVN"
+ * Fixed issue #142: TortoiseGit Clone of SVN repo does not use PuTTY session for non-standard SSH port
+ * Fixed Issue #138: "Format patch" in "Show log" dialog doesn't work
+ * Fixed issue #141: Bizarre ordering in commit dialog
+ * Fixed issue #137: Proxy Authentification fails
+ * Fixed issue #131: Missing SVN DCommit Command
+ * Fixed issue #139: "Format patch" with a range of revisions doesn't export the first revision in the range
+ * Fix Pathwatcher thread can't stop when commitdlg exit.
+ * Fixed issue #150: When pushing, 'remote' should default to the tracked branch, or empty
+
+= Release 0.9.1.0 =
+Released: 2009-07-31
+
+== Features ==
+ * Add Sync Dialog like TortoiseHg.
+   Put pull, fetch, push, apply patch and email patch together. You can Know what change pull and push. Show changed file list.
+
+ * Enhance Rebase dialog. Add force rebase checkbox. Disable start button when no item rebase. Don't show merge commit
+
+ * Add post action button for rebase dialog. Such as send patch by email
+   After rebase, you can click button to send patch email directly.
+
+ * Add  launch rebase option at fetch dialog.
+
+ * Improve push dialog.
+   Default settings from local repositories pushing to remote repository Choose track remote and remote branch! Add short-cut at push dialog
+   Add "F5" refresh remote and branch info at push dialog
+
+ * Add Clean Untracked version type
+   User can choose clean untracked file, clean ignore file, clean all.
+
+ * Enhancement: "Git Clone" from SVN repository with additional start revision number option (-r xxx:HEAD)
+
+ * Improve Commit dialog
+   Add recent message back to context menu.
+   The "Message" field of the Commit dialog should have a shortcut key (Alt-M is a good choice)
+   Make "Whole project" directory checked by default when the user commits in the root of the project.
+   When using "Commit" to also add files, if you forget to check the new files and press "Ok", you get the dialog "Nothing Commit" and then the whole Commit dialog closes. Keep the dialog open after this message.
+
+ * Improve setting dialog
+   Settings: Git -> Remote: When creating the first remote, the "Remote" should have "origin" as default.
+   Fix setting dialog remote page tab order
+   Push: When you press "Manage" under Destinations, the Settings dialog opening should have "Git -> Remote" selected by default.
+
+== Bug Fix ==
+ * Fixed issue #124: Incorrect Date header in patch e-mail
+ * Fixed issue #122: Garbage text in "Git Command Progress" / suspected buffer overflow Improve commit speed when many added files.
+ * Fixed issue #121: Refresh in "Check for modifications" dialog duplicates added state entries when new repository
+ * Fixed issue #71: (TortoiseProc problem)Icon Overlays don't work in root of drive When m_CurrentDir =C:\, not C:,  pathlist calulate wrong.
+ * Fixed issue #116: SVN Rebase doesn't work
+ * Fixed issue #115: Windows XP: Initial "Git Clone..." from SVN Repository doesn't work
+ * Fix "ESC" = "push" when after commit and Add Alt-P  for Push
+ * Fixed issue #111: Undo Add does not work (keep added file) and enable "F5" at revert dialog
+ * Fixed issue #109: clone on bare local repository fails Clear trail slash \ or/
+ * Fixed issue #104: Doubleclicking changed submodule dir in Check For Modifications dlg, crashes TGit Fix log dialog double click submodule problem
+
+= Release 0.8.1.0 =
+Released: 2009-07-03
+
+== Features ==
+ * Improve work flow and reduce click
+   Commit: Made user able to push after successful commit
+   Show Push Dialog after close commit dialog
+   Add messagebox to ask if stash change when rebase at dirty work space
+   Show GUI friendly diffstat after pull
+
+ * Rebase: Select default upstream based on current tracked remote
+
+ * Improve BrowseRef Dialog
+   Add Option to delete multiple refs
+   Added 'Switch to this Ref' option
+   Fetch context menu item added.
+   Add "BrowseRef" to shell extension command.
+   Add ability to diff two commits
+   Added option to delete remote branch
+   Always set initial ref
+   Show context menu icons
+   Save / Restore window size
+
+ * Add Basic Git-SVN Operation
+   Add SVN DCommit Command
+   Add "SVN Rebase" and "SVN DCommit" command at shell contextmenu
+   Support Git svn-clone at clone dialog.
+
+ * Help Document Updated
+   Add git basic book.
+
+ * Add Help button at many dialog
+
+ * Improve Format Patch
+   May also select 'format patch...' if selection is continuous.
+   Implemented browse buttons and added browsebutton for 'since'.
+
+ * Add TortoiseIDiff to compare picture
+
+ * Enable Bugtraq setting dialog
+
+ * Improve Log dialog
+   Ajust label colors when selected. (Not on Vista with themes enabled)
+   Add compare with working copy at log dialog
+   Ref label borders
+
+ * FileDiffDlg: Make shift right-left button work
+
+ * Branch/Tag dlg: Update 'track' option after browse-refs
+
+ * StatusListCtrl: Implemented delete unversioned file.
+
+ * RebaseDlg: Update rebase lines after browserefs
+
+== Bug Fix ==
+ * Fixed issue #64: When the graph column is small, the graph sometimes appears through the text of the next column on Vista
+ * Fix log graph tree mass when dragon scroll bar from left to right
+ * Fixed issue #104: Doubleclicking changed submodule dir in Check For Modifications dlg, crashes TGit
+ * Pull: Fixed bug that when pulling from the configured remote branch, git did not update the remote tracking branches.
+ * Fix stash problem when svn dcommit at dirty working space
+ * Modify Create repository error message
+ * Fixed issue #102: Invalid patch e-mails generated
+ * Fix submodule update Crash when repository have not submodule
+ * Fixed issue #88: Ambiguous dialog message
+ * Correct format patch command -num argument
+ * PushDlg: Fix: Wrong remote selected after selection via ref-browser.
+ * Rebase: Skip in context-menu appeared twice. First one should be pick.
+ * Fixed issue #89: Can't locate msysgit on x64
+ * Fixed issue #95: TortoiseBlame Icon disappears when selected in the settings treeview
+ * Fixed issue #94: Commit log showing incorrect timestamps
+ * Fix pull don't launch putty key file
+
+= Release 0.7.2.0 =
+Released: 2009-06-05
+
+== Features ==
+ * Add bug track plug-in support
+   Compatible with TortoiseSVN. The typical plug in is gurtl(google code issue plug-in).
+   http://code.google.com/p/gurtle/.
+
+ * Support browse reference.
+   Show all branch, tags information. Support add remote, del branch\tag.
+
+ * Show merged file at log dialog.
+
+ * Update version graphic tree.
+   Update graphic tree to qgit2.3
+
+ * Add option -p for TortoisePLink.
+   -p is the same as -P. So it is compatible with OpenSSH port option
+
+== Bug Fix ==
+ * Fixed issue #91: clone dialog generates bad directory name based on URL, ignores overrid
+ * Fixed issue #85: Installer: warns of downgrade when running 0.6.2.0 on top of 0.6.1.0
+ * Fix i18n.logOutputEncoding doesn't work at log\commit dialog.
+
+= Release 0.6.2.0 =
+Released: 2009-05-06
+
+== Feature ==
+ * Improve fetch overlay speed
+   rebase igit.exe to msysgit 1.6.2.2, which is major application to get git status.
+
+ * TortoiseMerge Support git format patch file.
+   TortoiseMerge can open git patch file and review diff and merge change.
+
+ * SendMail support
+   Right click .patch or .diff file, click "send mail..." to send patch out.
+
+ * improve clone dialog
+   Add auto fill module name at directory when change URL. Fix tab order.
+
+== Bug fix ==
+ * Fixed issue #73: Error while reading/writing the registry key MSysGit Access is denied
+ * Fixed issue #11: Show differences as unified diff does not use selected item
+ * Fixed issue #77: "Show differencess" against a deleted file will cause TortoiseMerge to error
+ * Fixed issue #74: Add multiple files from commit dialog only adds first two in multi-selection
+ * Fixed issue #75: About box does not show version information
+ * Wrong error message when fail launch pageant
+ * Setup will launch old version msi to remove old version. Directly update to new version without remove old version
+ * Double click conflict item to launch diffview, not conflict edit.
+ * Fixed issue #66: Some log lines lose color or disappear after you click on them
+ * Fixed issue #81: Cannot have x86 and x64 versions installed at the same time.
+
+= Release 0.5.1.0 =
+Released: 2009-04-03
+
+== Features ==
+ * Submodule Support.
+   Support submodule add, sync and update.
+   "Submodule Sync" is located in explore context external menu, which need press "shift" key when right click.
+
+ * Improve show log speed at big repository, such as git.git
+
+ * OpenSSH can prompt password dialog
+
+ * Clone, pull push support both OpenSSH and Plink.
+   Support both key and password mode.
+   Show progress when clone at git and SSH protocol.
+
+ * Stash Save\Apply support
+
+ * Reflog support. Need press "shift" to show reflog menu item at context menu.
+
+ * Add save special version to another file at file list, such as log dailog.
+
+ * Add external diff merge and undiff setting at settings page
+
+ * Add Diff with workcopy at file list
+
+ * Add MessageBox Tell user Revert Finished
+
+ * Add Notepad2 to setup script to view text file
+
+ * Add view in notepad2 at file list
+
+ * Add Copy File list to clipboard
+
+ * Choose Default SSH client when install TortoiseGit
+
+ * Add user config and remote manage at setting dialog
+
+ * Pull and push can autoload putty private key.
+
+== Bug Fix ==
+ * Fixed issue #52: TortoiseMerge crashes on x64
+ * Fixed issue #55: "resolved" function doesn't delete temporary files.
+ * Fixed issue #57: Data duplication when Clicking Check repository in Check for modification dialog
+ * Fix GetString error when edit at HistoryCombo
+ * win2k context menu fix (had an issue when shift key was pressed)
+ * Fix crash in logviewer on invalid time strings
+ * Fixed issue #61: Add/Commit of files with umlauts in filename not working
+
+= Release 0.4.2.0 =
+Released: 2009-03-07
+
+== Features ==
+ * Full Overlay Icon Support.
+   Show "Conflict, ignore file, untracked file, modified, Add, staged" icon according to file status.
+
+ * Rebase Support.
+   Support "Pick" "Sqaush" "Edit" and "Skip" commit when rebase branch.
+   Support abort.
+
+ * Combine Multi-commits to one commit.
+   Combine continous commits to one commit. The limition is the only single line(no merge point) above combined commit.
+
+ * Cherry Pick multi commits.
+   User can use multi commits at log dialog and then choose cherry pick these. Cherry Pick dialog guide you finish whole work.
+   Support "Pick" "Squash" "Edit" and "Skip" commits.
+
+ * First x64 version.
+
+ * Support version "browse" at switch, export, new branch/tag and merge dialogs.
+
+ * Add context menu item "Revert" at Commit dialog File List.
+
+ * Show bold font for HEAD at log dialog.
+
+ * Add "Whole Project" checkbox at commit dialog
+
+ * First Version Help Document.
+
+== Bug Fix ==
+ * Fix Shell menu disappear because ATL library have not installed.
+ * Fix Commit Dialog and Log Dialog default column is wrong
+ * Fix some dialog can't show after resize and close and open again
+ * Fix ProgressDlg Sometime thread is dead blocked.
+ * Fixed x64 build of TortoiseProc crashed due to received unexpected messages
+ * Fix tag to head when *force* check box checked
+ * Add Git document to help
+ * Fixed issue #36: Push not working if no remote branch is specified
+ * Default UnCheck untrack file at commit dialog
+ * Fixed issue #40: Commit from subfolder shows unversioned files in parent
+ * Fix diff problem when filenames have embedded spaces
+ * Fixed issue #24 and issue #45: Commit results not in window with scroll bars
+ * Fix for win2k context menu icons
+ * Fixed issue #46: The about window title still displays TortoiseSVN
+ * Fixed issue #37: When the file name contains Chinese char, Diff doesn't work.
+ * Fixed issue #28: "Add" status icon overlay is not correct.
+
+= Release 0.3.3.0 =
+Released: 2009-02-08
+
+== Features ==
+ * Icon Overlay
+   Show different icon overlay at git repository. Support File and directory icon overlay.
+
+ * Show version tree in log dialog.
+   Show version graphic tree at log list dialog. Use QGit style.
+
+ * Enable log cache to improve log show speed.
+
+ * VS2008 Style Blame application.
+   Show different back color according to line age. Show blame file log list to know which line is newer.
+
+ * Enable conflict handle
+   Show conflict status at any file list, such as commit dialog. User just need right click and choose resolve conflict, tortoisemerge will be launch.
+
+ * Related time show support.
+
+ * Setting dialog support.
+
+ * Enable TortoisePlink.
+   Passwork dialog can prompt when use tortoiseplink as ssh client.
+
+ * Git Reset support.
+   User can right click log list at log dialog. Choose reset to reset current branch to chosen commit.
+
+ * Current handle renamed file at file list.
+
+== Bug Fix ==
+ * Disable file overlay icon at vista system to avoid explore crash
+ * File overlay default is enable at XP system. User can disable it by setting dialog.
+ * Fixed issue #20: Add To Ignore from Commit dialog not working
+ * Fixed issue #31: Init Repository, Commit dialog can not show added file
+ * Fixed issue #30: Clone does not support UNC path to repository
+ * Fix when setting ssh client is null. GIT_SSH environment variable is not clear
+ * Fixed issue #29: F5 should refresh TGit log
+ * Fix log filter don't filter commit hash
+ * Fixed issue #25: Log refresh does not pick up new tags on top line, or move 'master' up
+ * Fixed issue #27: Deleted files not committed
+ * Fixed issue #22: Error deleting file from context menu if filename contains spaces
+ * Fixed issue #6: Add does not work.
+ * Fixed issue #8: Clone of git via HTTP Creates repo in wrong location
+ * Fixed issue #9: Error commit file with chinese filename.
+ * Fixed issue #10: Switch and Create Branch drop-downs only display 25 items
+ * Fixed issue #13: Create branch fail if branch name is invalidate
+ * Fixed issue #14: Commit dialog don't report error when no message input
+ * Fixed issue #16: Commit dialog, F5 don't work.
+ * Fix "explore to" in context menu in commit dialog.
+ * Fix redraw all when loading thread finish load log.
+
+= Release 0.2.0.0 =
+Released: 2009-01-04
+
+== Features ==
+ * Add TortoiseMerge as default compare tools
+ * Pull, Fetch, Push
+ * Create Branch\Tag
+ * Switch branch\Chechout
+ * Compare with previous version
+ * Clone(only support local repository, see known issue for detail)
+ * Log Dialog support filter
+ * Check for modifications
+ * Revert local change
+ * Create Patch Serial
+ * Apply Patch Serial
+ * Add file to repository(see know issue)
+ * Export to zip file
+
+== Bug Fix ==
+ * A2W cause stack overwrite bug when git output is long.
+
+== Known Issue ==
+ * ProgressDlg will wait for ever when clone remote repository(ssh, http,git).
+ * push fetch and pull don't support password mode. Just support public key problem.
+ * Just fetch first 100 log item.
+ * If install TortoiseGit before MsysGit, you need modify register
+	    HKEY_LOCAL_MACHINE\Software\TortoiseGit\\MsysGit\
+	   Let it point to correct msysgit install path.
+ * Add File, please commit and show unversion file, the choose add file, then right clict, Choose Add file
+ * To new initial repository, You will not see add file again in commit dialog box if give up commit when choose add
+
+
+= Release 0.1.0.0 =
+Released: 2008-12-12
+
+== Features ==
+ * Context menu(subset of TortoiseSVN)
+ * Icon Overlay(version controled\unversion controled at directory)
+ * Unified DIFF
+ * Use third part diff tools (such kdiff3)
+ * Commit change
+ * Show Log
+ * Create Repository