--- conflicted
+++ resolved
@@ -1,206 +1,205 @@
-﻿<?xml version="1.0" encoding="utf-8"?>
-<Project ToolsVersion="4.0" xmlns="http://schemas.microsoft.com/developer/msbuild/2003">
-  <ItemGroup>
-    <Filter Include="Source Files">
-      <UniqueIdentifier>{4FC737F1-C7A5-4376-A066-2A32D752A2FF}</UniqueIdentifier>
-      <Extensions>cpp;c;cc;cxx;def;odl;idl;hpj;bat;asm;asmx</Extensions>
-    </Filter>
-    <Filter Include="Header Files">
-      <UniqueIdentifier>{93995380-89BD-4b04-88EB-625FBE52EBFB}</UniqueIdentifier>
-      <Extensions>h;hpp;hxx;hm;inl;inc;xsd</Extensions>
-    </Filter>
-    <Filter Include="Resource Files">
-      <UniqueIdentifier>{67DA6AB6-F800-4c08-8B7A-83BB121AAD01}</UniqueIdentifier>
-      <Extensions>rc;ico;cur;bmp;dlg;rc2;rct;bin;rgs;gif;jpg;jpeg;jpe;resx;tiff;tif;png;wav</Extensions>
-    </Filter>
-  </ItemGroup>
-  <ItemGroup>
-    <ClCompile Include="..\TortoiseProc\Colors.cpp">
-      <Filter>Source Files</Filter>
-    </ClCompile>
-    <ClCompile Include="..\Utils\CommonAppUtils.cpp">
-      <Filter>Source Files</Filter>
-    </ClCompile>
-    <ClCompile Include="EditGotoDlg.cpp">
-      <Filter>Source Files</Filter>
-    </ClCompile>
-    <ClCompile Include="..\TortoiseMerge\FileTextLines.cpp">
-      <Filter>Source Files</Filter>
-    </ClCompile>
-    <ClCompile Include="..\TortoiseProc\FindDlg.cpp">
-      <Filter>Source Files</Filter>
-    </ClCompile>
-    <ClCompile Include="..\TortoiseProc\GitLogCache.cpp">
-      <Filter>Source Files</Filter>
-    </ClCompile>
-    <ClCompile Include="..\TortoiseProc\GitLogListBase.cpp">
-      <Filter>Source Files</Filter>
-    </ClCompile>
-    <ClCompile Include="..\TortoiseProc\GitStatusListCtrlHelpers.cpp">
-      <Filter>Source Files</Filter>
-    </ClCompile>
-    <ClCompile Include="..\TortoiseProc\lanes.cpp">
-      <Filter>Source Files</Filter>
-    </ClCompile>
-    <ClCompile Include="..\TortoiseProc\LogDataVector.cpp">
-      <Filter>Source Files</Filter>
-    </ClCompile>
-    <ClCompile Include="..\TortoiseProc\LogDlgHelper.cpp">
-      <Filter>Source Files</Filter>
-    </ClCompile>
-    <ClCompile Include="LogListBlameAction.cpp">
-      <Filter>Source Files</Filter>
-    </ClCompile>
-    <ClCompile Include="..\TortoiseProc\LoglistUtils.cpp">
-      <Filter>Source Files</Filter>
-    </ClCompile>
-    <ClCompile Include="MainFrm.cpp">
-      <Filter>Source Files</Filter>
-    </ClCompile>
-    <ClCompile Include="OutputWnd.cpp">
-      <Filter>Source Files</Filter>
-    </ClCompile>
-    <ClCompile Include="..\TortoiseProc\ProjectProperties.cpp">
-      <Filter>Source Files</Filter>
-    </ClCompile>
-    <ClCompile Include="PropertiesWnd.cpp">
-      <Filter>Source Files</Filter>
-    </ClCompile>
-    <ClCompile Include="..\Utils\MiscUI\SciEdit.cpp">
-      <Filter>Source Files</Filter>
-    </ClCompile>
-    <ClCompile Include="..\Utils\MiscUI\StandAloneDlg.cpp">
-      <Filter>Source Files</Filter>
-    </ClCompile>
-    <ClCompile Include="stdafx.cpp">
-      <Filter>Source Files</Filter>
-    </ClCompile>
-    <ClCompile Include="TortoiseGitBlame.cpp">
-      <Filter>Source Files</Filter>
-    </ClCompile>
-    <ClCompile Include="TortoiseGitBlameDoc.cpp">
-      <Filter>Source Files</Filter>
-    </ClCompile>
-    <ClCompile Include="TortoiseGitBlameView.cpp">
-      <Filter>Source Files</Filter>
-    </ClCompile>
-    <ClCompile Include="..\Utils\DebugOutput.cpp">
-      <Filter>Source Files</Filter>
-    </ClCompile>
-<<<<<<< HEAD
-    <ClCompile Include="..\TortoiseProc\GravatarPictureBox.cpp">
-=======
-    <ClCompile Include="TortoiseGitBlameData.cpp">
->>>>>>> 900f84fc
-      <Filter>Source Files</Filter>
-    </ClCompile>
-  </ItemGroup>
-  <ItemGroup>
-    <ClInclude Include="GitBlameLogList.h">
-      <Filter>Source Files</Filter>
-    </ClInclude>
-    <ClInclude Include="..\TortoiseProc\gitlogcache.h">
-      <Filter>Source Files</Filter>
-    </ClInclude>
-    <ClInclude Include="..\TortoiseProc\GitLogListBase.h">
-      <Filter>Source Files</Filter>
-    </ClInclude>
-    <ClInclude Include="..\TortoiseProc\lanes.h">
-      <Filter>Source Files</Filter>
-    </ClInclude>
-    <ClInclude Include="..\TortoiseProc\LogDlgHelper.h">
-      <Filter>Source Files</Filter>
-    </ClInclude>
-    <ClInclude Include="..\Utils\MiscUI\SciEdit.h">
-      <Filter>Source Files</Filter>
-    </ClInclude>
-    <ClInclude Include="..\Utils\CommonAppUtils.h">
-      <Filter>Header Files</Filter>
-    </ClInclude>
-    <ClInclude Include="EditGotoDlg.h">
-      <Filter>Header Files</Filter>
-    </ClInclude>
-    <ClInclude Include="..\TortoiseMerge\FileTextLines.h">
-      <Filter>Header Files</Filter>
-    </ClInclude>
-    <ClInclude Include="..\TortoiseProc\LoglistUtils.h">
-      <Filter>Header Files</Filter>
-    </ClInclude>
-    <ClInclude Include="MainFrm.h">
-      <Filter>Header Files</Filter>
-    </ClInclude>
-    <ClInclude Include="MenuEncode.h">
-      <Filter>Header Files</Filter>
-    </ClInclude>
-    <ClInclude Include="OutputWnd.h">
-      <Filter>Header Files</Filter>
-    </ClInclude>
-    <ClInclude Include="PropertiesWnd.h">
-      <Filter>Header Files</Filter>
-    </ClInclude>
-    <ClInclude Include="Resource.h">
-      <Filter>Header Files</Filter>
-    </ClInclude>
-    <ClInclude Include="stdafx.h">
-      <Filter>Header Files</Filter>
-    </ClInclude>
-    <ClInclude Include="TortoiseGitBlame.h">
-      <Filter>Header Files</Filter>
-    </ClInclude>
-    <ClInclude Include="TortoiseGitBlameDoc.h">
-      <Filter>Header Files</Filter>
-    </ClInclude>
-    <ClInclude Include="TortoiseGitBlameView.h">
-      <Filter>Header Files</Filter>
-    </ClInclude>
-    <ClInclude Include="BlameIndexColors.h">
-      <Filter>Header Files</Filter>
-    </ClInclude>
-    <ClInclude Include="..\Utils\DebugOutput.h">
-      <Filter>Header Files</Filter>
-    </ClInclude>
-    <ClInclude Include="BlameDetectMovedOrCopiedLines.h">
-      <Filter>Header Files</Filter>
-    </ClInclude>
-    <ClInclude Include="TortoiseGitBlameData.h">
-      <Filter>Header Files</Filter>
-    </ClInclude>
-  </ItemGroup>
-  <ItemGroup>
-    <Image Include="..\Resources\blameres\output_wnd.ico">
-      <Filter>Resource Files</Filter>
-    </Image>
-    <Image Include="..\Resources\blameres\output_wnd_hc.ico">
-      <Filter>Resource Files</Filter>
-    </Image>
-    <Image Include="..\Resources\blameres\properties_wnd.ico">
-      <Filter>Resource Files</Filter>
-    </Image>
-    <Image Include="..\Resources\blameres\properties_wnd_hc.ico">
-      <Filter>Resource Files</Filter>
-    </Image>
-    <Image Include="..\Resources\blameres\Toolbar.bmp">
-      <Filter>Resource Files</Filter>
-    </Image>
-    <Image Include="..\Resources\blameres\Toolbar256.bmp">
-      <Filter>Resource Files</Filter>
-    </Image>
-    <Image Include="..\Resources\blameres\TortoiseGitBlame.ico">
-      <Filter>Resource Files</Filter>
-    </Image>
-    <Image Include="..\Resources\blameres\TortoiseGitBlameDoc.ico">
-      <Filter>Resource Files</Filter>
-    </Image>
-    <Image Include="..\Resources\menublame.ico">
-      <Filter>Resource Files</Filter>
-    </Image>
-    <Image Include="..\Resources\menucompare.ico">
-      <Filter>Resource Files</Filter>
-    </Image>
-  </ItemGroup>
-  <ItemGroup>
-    <ResourceCompile Include="..\Resources\TortoiseGitBlameENG.rc">
-      <Filter>Resource Files</Filter>
-    </ResourceCompile>
-  </ItemGroup>
+﻿<?xml version="1.0" encoding="utf-8"?>
+<Project ToolsVersion="4.0" xmlns="http://schemas.microsoft.com/developer/msbuild/2003">
+  <ItemGroup>
+    <Filter Include="Source Files">
+      <UniqueIdentifier>{4FC737F1-C7A5-4376-A066-2A32D752A2FF}</UniqueIdentifier>
+      <Extensions>cpp;c;cc;cxx;def;odl;idl;hpj;bat;asm;asmx</Extensions>
+    </Filter>
+    <Filter Include="Header Files">
+      <UniqueIdentifier>{93995380-89BD-4b04-88EB-625FBE52EBFB}</UniqueIdentifier>
+      <Extensions>h;hpp;hxx;hm;inl;inc;xsd</Extensions>
+    </Filter>
+    <Filter Include="Resource Files">
+      <UniqueIdentifier>{67DA6AB6-F800-4c08-8B7A-83BB121AAD01}</UniqueIdentifier>
+      <Extensions>rc;ico;cur;bmp;dlg;rc2;rct;bin;rgs;gif;jpg;jpeg;jpe;resx;tiff;tif;png;wav</Extensions>
+    </Filter>
+  </ItemGroup>
+  <ItemGroup>
+    <ClCompile Include="..\TortoiseProc\Colors.cpp">
+      <Filter>Source Files</Filter>
+    </ClCompile>
+    <ClCompile Include="..\Utils\CommonAppUtils.cpp">
+      <Filter>Source Files</Filter>
+    </ClCompile>
+    <ClCompile Include="EditGotoDlg.cpp">
+      <Filter>Source Files</Filter>
+    </ClCompile>
+    <ClCompile Include="..\TortoiseMerge\FileTextLines.cpp">
+      <Filter>Source Files</Filter>
+    </ClCompile>
+    <ClCompile Include="..\TortoiseProc\FindDlg.cpp">
+      <Filter>Source Files</Filter>
+    </ClCompile>
+    <ClCompile Include="..\TortoiseProc\GitLogCache.cpp">
+      <Filter>Source Files</Filter>
+    </ClCompile>
+    <ClCompile Include="..\TortoiseProc\GitLogListBase.cpp">
+      <Filter>Source Files</Filter>
+    </ClCompile>
+    <ClCompile Include="..\TortoiseProc\GitStatusListCtrlHelpers.cpp">
+      <Filter>Source Files</Filter>
+    </ClCompile>
+    <ClCompile Include="..\TortoiseProc\lanes.cpp">
+      <Filter>Source Files</Filter>
+    </ClCompile>
+    <ClCompile Include="..\TortoiseProc\LogDataVector.cpp">
+      <Filter>Source Files</Filter>
+    </ClCompile>
+    <ClCompile Include="..\TortoiseProc\LogDlgHelper.cpp">
+      <Filter>Source Files</Filter>
+    </ClCompile>
+    <ClCompile Include="LogListBlameAction.cpp">
+      <Filter>Source Files</Filter>
+    </ClCompile>
+    <ClCompile Include="..\TortoiseProc\LoglistUtils.cpp">
+      <Filter>Source Files</Filter>
+    </ClCompile>
+    <ClCompile Include="MainFrm.cpp">
+      <Filter>Source Files</Filter>
+    </ClCompile>
+    <ClCompile Include="OutputWnd.cpp">
+      <Filter>Source Files</Filter>
+    </ClCompile>
+    <ClCompile Include="..\TortoiseProc\ProjectProperties.cpp">
+      <Filter>Source Files</Filter>
+    </ClCompile>
+    <ClCompile Include="PropertiesWnd.cpp">
+      <Filter>Source Files</Filter>
+    </ClCompile>
+    <ClCompile Include="..\Utils\MiscUI\SciEdit.cpp">
+      <Filter>Source Files</Filter>
+    </ClCompile>
+    <ClCompile Include="..\Utils\MiscUI\StandAloneDlg.cpp">
+      <Filter>Source Files</Filter>
+    </ClCompile>
+    <ClCompile Include="stdafx.cpp">
+      <Filter>Source Files</Filter>
+    </ClCompile>
+    <ClCompile Include="TortoiseGitBlame.cpp">
+      <Filter>Source Files</Filter>
+    </ClCompile>
+    <ClCompile Include="TortoiseGitBlameDoc.cpp">
+      <Filter>Source Files</Filter>
+    </ClCompile>
+    <ClCompile Include="TortoiseGitBlameView.cpp">
+      <Filter>Source Files</Filter>
+    </ClCompile>
+    <ClCompile Include="..\Utils\DebugOutput.cpp">
+      <Filter>Source Files</Filter>
+    </ClCompile>
+    <ClCompile Include="..\TortoiseProc\GravatarPictureBox.cpp">
+      <Filter>Source Files</Filter>
+    </ClCompile>
+    <ClCompile Include="TortoiseGitBlameData.cpp">
+      <Filter>Source Files</Filter>
+    </ClCompile>
+  </ItemGroup>
+  <ItemGroup>
+    <ClInclude Include="GitBlameLogList.h">
+      <Filter>Source Files</Filter>
+    </ClInclude>
+    <ClInclude Include="..\TortoiseProc\gitlogcache.h">
+      <Filter>Source Files</Filter>
+    </ClInclude>
+    <ClInclude Include="..\TortoiseProc\GitLogListBase.h">
+      <Filter>Source Files</Filter>
+    </ClInclude>
+    <ClInclude Include="..\TortoiseProc\lanes.h">
+      <Filter>Source Files</Filter>
+    </ClInclude>
+    <ClInclude Include="..\TortoiseProc\LogDlgHelper.h">
+      <Filter>Source Files</Filter>
+    </ClInclude>
+    <ClInclude Include="..\Utils\MiscUI\SciEdit.h">
+      <Filter>Source Files</Filter>
+    </ClInclude>
+    <ClInclude Include="..\Utils\CommonAppUtils.h">
+      <Filter>Header Files</Filter>
+    </ClInclude>
+    <ClInclude Include="EditGotoDlg.h">
+      <Filter>Header Files</Filter>
+    </ClInclude>
+    <ClInclude Include="..\TortoiseMerge\FileTextLines.h">
+      <Filter>Header Files</Filter>
+    </ClInclude>
+    <ClInclude Include="..\TortoiseProc\LoglistUtils.h">
+      <Filter>Header Files</Filter>
+    </ClInclude>
+    <ClInclude Include="MainFrm.h">
+      <Filter>Header Files</Filter>
+    </ClInclude>
+    <ClInclude Include="MenuEncode.h">
+      <Filter>Header Files</Filter>
+    </ClInclude>
+    <ClInclude Include="OutputWnd.h">
+      <Filter>Header Files</Filter>
+    </ClInclude>
+    <ClInclude Include="PropertiesWnd.h">
+      <Filter>Header Files</Filter>
+    </ClInclude>
+    <ClInclude Include="Resource.h">
+      <Filter>Header Files</Filter>
+    </ClInclude>
+    <ClInclude Include="stdafx.h">
+      <Filter>Header Files</Filter>
+    </ClInclude>
+    <ClInclude Include="TortoiseGitBlame.h">
+      <Filter>Header Files</Filter>
+    </ClInclude>
+    <ClInclude Include="TortoiseGitBlameDoc.h">
+      <Filter>Header Files</Filter>
+    </ClInclude>
+    <ClInclude Include="TortoiseGitBlameView.h">
+      <Filter>Header Files</Filter>
+    </ClInclude>
+    <ClInclude Include="BlameIndexColors.h">
+      <Filter>Header Files</Filter>
+    </ClInclude>
+    <ClInclude Include="..\Utils\DebugOutput.h">
+      <Filter>Header Files</Filter>
+    </ClInclude>
+    <ClInclude Include="BlameDetectMovedOrCopiedLines.h">
+      <Filter>Header Files</Filter>
+    </ClInclude>
+    <ClInclude Include="TortoiseGitBlameData.h">
+      <Filter>Header Files</Filter>
+    </ClInclude>
+  </ItemGroup>
+  <ItemGroup>
+    <Image Include="..\Resources\blameres\output_wnd.ico">
+      <Filter>Resource Files</Filter>
+    </Image>
+    <Image Include="..\Resources\blameres\output_wnd_hc.ico">
+      <Filter>Resource Files</Filter>
+    </Image>
+    <Image Include="..\Resources\blameres\properties_wnd.ico">
+      <Filter>Resource Files</Filter>
+    </Image>
+    <Image Include="..\Resources\blameres\properties_wnd_hc.ico">
+      <Filter>Resource Files</Filter>
+    </Image>
+    <Image Include="..\Resources\blameres\Toolbar.bmp">
+      <Filter>Resource Files</Filter>
+    </Image>
+    <Image Include="..\Resources\blameres\Toolbar256.bmp">
+      <Filter>Resource Files</Filter>
+    </Image>
+    <Image Include="..\Resources\blameres\TortoiseGitBlame.ico">
+      <Filter>Resource Files</Filter>
+    </Image>
+    <Image Include="..\Resources\blameres\TortoiseGitBlameDoc.ico">
+      <Filter>Resource Files</Filter>
+    </Image>
+    <Image Include="..\Resources\menublame.ico">
+      <Filter>Resource Files</Filter>
+    </Image>
+    <Image Include="..\Resources\menucompare.ico">
+      <Filter>Resource Files</Filter>
+    </Image>
+  </ItemGroup>
+  <ItemGroup>
+    <ResourceCompile Include="..\Resources\TortoiseGitBlameENG.rc">
+      <Filter>Resource Files</Filter>
+    </ResourceCompile>
+  </ItemGroup>
 </Project>