--- conflicted
+++ resolved
@@ -1,3863 +1,3842 @@
-// Microsoft Visual C++ generated resource script.
-//
-#include "..\TortoiseProc\resource.h"
-
-#define APSTUDIO_READONLY_SYMBOLS
-/////////////////////////////////////////////////////////////////////////////
-//
-// Generated from the TEXTINCLUDE 2 resource.
-//
-#include "afxres.h"
-
-/////////////////////////////////////////////////////////////////////////////
-#undef APSTUDIO_READONLY_SYMBOLS
-
-/////////////////////////////////////////////////////////////////////////////
-// Neutral resources
-
-#if !defined(AFX_RESOURCE_DLL) || defined(AFX_TARG_NEU)
-#ifdef _WIN32
-LANGUAGE LANG_NEUTRAL, SUBLANG_NEUTRAL
-#endif //_WIN32
-
-/////////////////////////////////////////////////////////////////////////////
-//
-// AVI
-//
-
-IDR_ANIMATION           AVI                     "bin168.avi"
-IDR_MOVEANI             AVI                     "bin167.avi"
-IDR_SEARCH              AVI                     "search.avi"
-IDR_CLEANUPANI          AVI                     "cleananim.avi"
-IDR_DOWNLOAD            AVI                     "download.avi"
-
-/////////////////////////////////////////////////////////////////////////////
-//
-// Icon
-//
-
-// Icon with lowest ID value placed first to ensure application icon
-// remains consistent on all systems.
-IDR_MAINFRAME           ICON                    "Tortoise.ico"
-IDI_DRIVES              ICON                    "Drives.ico"
-IDI_SSH                 ICON                    "ssh.ico"
-IDI_PROXY               ICON                    "proxy.ico"
-IDI_MISC                ICON                    "misc.ico"
-IDI_SET_OVERLAYS        ICON                    "Overlays.ico"
-IDI_GENERAL             ICON                    "general.ico"
-IDI_LOOKANDFEEL         ICON                    "lookandfeel.ico"
-IDI_ICONSET             ICON                    "iconset.ico"
-IDI_DIALOGS             ICON                    "dialogs.ico"
-IDI_WARNING_GENERAL     ICON                    "warning-general.ico"
-IDI_ACTIONADDED         ICON                    "actionadded.ico"
-IDI_ACTIONDELETED       ICON                    "actiondeleted.ico"
-IDI_ACTIONMODIFIED      ICON                    "actionmodified.ico"
-IDI_ACTIONREPLACED      ICON                    "actionreplaced.ico"
-IDI_SAVEDDATA           ICON                    "saveddata.ico"
-IDI_GRAPHBAR            ICON                    "graph-bar.ico"
-IDI_GRAPHBARSTACKED     ICON                    "graph-bar-stacked.ico"
-IDI_GRAPHLINE           ICON                    "graph-line.ico"
-IDI_GRAPHLINESTACKED    ICON                    "graph-line-stacked.ico"
-IDI_GRAPHPIE            ICON                    "graph-pie.ico"
-IDI_SWITCHLEFTRIGHT     ICON                    "switch.ico"
-IDI_HOOK                ICON                    "hook.ico"
-IDI_REPOBROWSER_BKG     ICON                    "RepoBrowserBackground.ico"
-IDI_ADD_BKG             ICON                    "AddBackground.ico"
-IDI_RESOLVE_BKG         ICON                    "ResolveBackground.ico"
-IDI_REVERT_BKG          ICON                    "RevertBackground.ico"
-IDI_COMMIT_BKG          ICON                    "CommitBackground.ico"
-IDI_CFM_BKG             ICON                    "CFMBackground.ico"
-IDI_CANCELNORMAL        ICON                    "cancel-normal.ico"
-IDI_CANCELPRESSED       ICON                    "cancel-pressed.ico"
-IDI_LOGFILTER           ICON                    "logfilter.ico"
-IDI_FILTEREDIT          ICON                    "filteredit.ico"
-IDI_COPY_BKG            ICON                    "CopyBackground.ico"
-IDI_EXPORT_BKG          ICON                    "ExportBackground.ico"
-IDI_IMPORT_BKG          ICON                    "ImportBackground.ico"
-IDI_IMPORTPATHCES_BKG   ICON                    "ImportPatchesBackground.ico"
-IDI_MERGE_BKG           ICON                    "MergeBackground.ico"
-IDI_RENAME_BKG          ICON                    "RenameBackground.ico"
-IDI_SWITCH_BKG          ICON                    "SwitchBackground.ico"
-IDI_TORTOISEBLAME       ICON                    "TortoiseBlame.ico"
-IDI_BUGTRAQ             ICON                    "bugtraq.ico"
-IDI_UP                  ICON                    "..\\Resources\\up.ico"
-IDI_MKDIR               ICON                    "newfolder.ico"
-IDI_REFRESH             ICON                    "refresh.ico"
-IDI_SAVE                ICON                    "save.ico"
-IDI_SAVEAS              ICON                    "saveas.ico"
-IDI_EXPLORER            ICON                    "explorer.ico"
-IDI_OPEN                ICON                    "open.ico"
-IDI_GITCONFIG           ICON                    "gitconfig.ico"
-IDI_GITREMOTE           ICON                    "gitremote.ico"
-IDI_ACTIONFETCHING      ICON                    "..\\resources\\actionfetching.ico"
-IDI_LIBRARY             ICON                    "Library.ico"
-IDI_RESTORE             ICON                    "restore.ico"
-IDI_RESTOREOVL          ICON                    "restoreovl.ico"
-IDI_SHOWBRANCHES        ICON                    "showbranches.ico"
-IDI_JUMPUP              ICON                    "jumpup.ico"
-IDI_JUMPDOWN            ICON                    "jumpdown.ico"
-
-/////////////////////////////////////////////////////////////////////////////
-//
-// Bitmap
-//
-
-IDB_LOGOFLIPPED         BITMAP                  "tortoisegit_logoflipped.bmp"
-IDB_TTF_BMP             BITMAP                  "ttf_glyph.bmp"
-
-/////////////////////////////////////////////////////////////////////////////
-//
-// Cursor
-//
-
-IDC_PANCUR              CURSOR                  "pan.cur"
-IDC_PANCURDOWN          CURSOR                  "pandown.cur"
-#endif    // Neutral resources
-/////////////////////////////////////////////////////////////////////////////
-
-
-/////////////////////////////////////////////////////////////////////////////
-// English (U.S.) resources
-
-#if !defined(AFX_RESOURCE_DLL) || defined(AFX_TARG_ENU)
-#ifdef _WIN32
-LANGUAGE LANG_ENGLISH, SUBLANG_ENGLISH_US
-#endif //_WIN32
-
-/////////////////////////////////////////////////////////////////////////////
-//
-// Bitmap
-//
-
-IDB_GIT                 BITMAP                  "..\\resources\\git.bmp"
-IDB_BITMAP_REFTYPE      BITMAP                  "..\\resources\\reftype.bmp"
-
-/////////////////////////////////////////////////////////////////////////////
-//
-// Dialog
-//
-
-IDD_ABOUT DIALOGEX 0, 0, 333, 265
-STYLE DS_SETFONT | DS_MODALFRAME | DS_FIXEDSYS | WS_POPUP | WS_CAPTION | WS_SYSMENU
-CAPTION "About TortoiseGit"
-FONT 8, "MS Shell Dlg", 400, 0, 0x1
-BEGIN
-    LTEXT           "Authors:",IDC_STATIC,13,81,54,8
-    LTEXT           "Frank Li (lznuaa@gmail.com), Sven Strickroth <email@cs-ware.de>",IDC_STATIC,60,81,258,8
-    LTEXT           "Credits:",IDC_STATIC,14,94,54,8
-    LTEXT           "Colin Law <clanlaw@googlemail.com>, Myagi <snowcoder@gmail.com>, Johan 't Hart <johanthart@gmail.com>, Laszlo Papp <djszapi@archlinux.us>",IDC_STATIC,61,92,258,33
-    LTEXT           "Visit our website",IDC_WEBLINK,14,153,312,8
-    LTEXT           "and support the developers",IDC_SUPPORTLINK,14,165,312,8
-    GROUPBOX        "Version Information",IDC_VERSIONBOX,7,187,319,50
-    EDITTEXT        IDC_VERSIONABOUT,14,199,304,35,ES_MULTILINE | ES_AUTOHSCROLL | ES_READONLY | NOT WS_BORDER
-    PUSHBUTTON      "Check For Updates...",IDC_UPDATE,7,244,110,14
-    DEFPUSHBUTTON   "OK",IDOK,276,244,50,14
-    LTEXT           "based on TortoiseSVN (http://www.tortoisesvn.net/)",IDC_STATIC,13,71,114,8
-END
-
-IDD_ADD DIALOGEX 0, 0, 244, 154
-STYLE DS_SETFONT | DS_FIXEDSYS | WS_MINIMIZEBOX | WS_MAXIMIZEBOX | WS_POPUP | WS_CAPTION | WS_SYSMENU | WS_THICKFRAME
-CAPTION "Add"
-FONT 8, "MS Shell Dlg", 400, 0, 0x1
-BEGIN
-    CONTROL         "",IDC_ADDLIST,"SysListView32",LVS_REPORT | LVS_SHOWSELALWAYS | LVS_ALIGNLEFT | WS_BORDER | WS_TABSTOP,7,7,230,107
-    CONTROL         "Select/deselect &all",IDC_SELECTALL,"Button",BS_AUTO3STATE | WS_TABSTOP,7,119,78,10
-    CONTROL         "Include &ignored files",IDC_INCLUDE_IGNORED,"Button",BS_AUTOCHECKBOX | WS_TABSTOP,89,119,78,10
-    DEFPUSHBUTTON   "OK",IDOK,73,133,50,14
-    PUSHBUTTON      "Cancel",IDCANCEL,131,133,50,14
-    PUSHBUTTON      "Help",IDHELP,187,133,50,14
-END
-
-IDD_CHANGEDFILES DIALOGEX 0, 0, 520, 228
-STYLE DS_SETFONT | DS_FIXEDSYS | WS_MINIMIZEBOX | WS_MAXIMIZEBOX | WS_POPUP | WS_CAPTION | WS_SYSMENU | WS_THICKFRAME
-CAPTION "Working Tree"
-FONT 8, "MS Shell Dlg", 400, 0, 0x1
-BEGIN
-    CONTROL         "",IDC_CHANGEDLIST,"SysListView32",LVS_REPORT | LVS_SHOWSELALWAYS | LVS_ALIGNLEFT | WS_BORDER | WS_TABSTOP,7,7,506,161
-    CONTROL         "Show un&versioned files",IDC_SHOWUNVERSIONED,"Button",BS_AUTOCHECKBOX | WS_TABSTOP,7,171,260,10
-    EDITTEXT        IDC_INFOLABEL,294,169,219,28,ES_MULTILINE | ES_READONLY | NOT WS_BORDER
-    CONTROL         "Show un&modified files",IDC_SHOWUNMODIFIED,"Button",BS_AUTOCHECKBOX | WS_TABSTOP,7,181,262,10
-    CONTROL         "Show i&gnored files",IDC_SHOWIGNORED,"Button",BS_AUTOCHECKBOX | WS_TABSTOP,7,191,263,10
-    LTEXT           "",IDC_SUMMARYTEXT,7,202,204,19
-    PUSHBUTTON      "Save unified diff",IDC_BUTTON_UNIFIEDDIFF,160,207,68,14
-    PUSHBUTTON      "Stash",IDC_BUTTON_STASH,236,207,68,14
-    PUSHBUTTON      "Commit",IDC_COMMIT,312,207,67,14
-    PUSHBUTTON      "&Refresh",IDC_REFRESH,388,207,67,14
-    DEFPUSHBUTTON   "OK",IDOK,463,207,50,14
-END
-
-IDD_LOGMESSAGE DIALOGEX 0, 0, 422, 331
-STYLE DS_SETFONT | DS_SETFOREGROUND | DS_FIXEDSYS | WS_MINIMIZEBOX | WS_MAXIMIZEBOX | WS_POPUP | WS_CAPTION | WS_SYSMENU | WS_THICKFRAME
-EXSTYLE WS_EX_APPWINDOW
-CAPTION "Log Messages"
-FONT 8, "MS Shell Dlg", 400, 0, 0x1
-BEGIN
-    LTEXT           "Branch",IDC_STATIC_REF,7,9,91,8,SS_NOTIFY | SS_PATHELLIPSIS
-    LTEXT           "From:",IDC_FROMLABEL,103,9,30,8
-    CONTROL         "",IDC_DATEFROM,"SysDateTimePick32",DTS_RIGHTALIGN | WS_TABSTOP,127,7,57,15
-    LTEXT           "To:",IDC_TOLABEL,193,9,19,8
-    CONTROL         "",IDC_DATETO,"SysDateTimePick32",DTS_RIGHTALIGN | WS_TABSTOP,212,7,55,15
-    EDITTEXT        IDC_SEARCHEDIT,279,7,40,14,ES_MULTILINE | ES_AUTOHSCROLL | ES_WANTRETURN
-    COMBOBOX        IDC_LOG_JUMPTYPE,330,7,55,64,CBS_DROPDOWNLIST | WS_VSCROLL | WS_TABSTOP
-    PUSHBUTTON      "",IDC_LOG_JUMPUP,390,7,14,14,WS_TABSTOP | BS_ICON
-    PUSHBUTTON      "",IDC_LOG_JUMPDOWN,405,7,14,14,WS_TABSTOP | BS_ICON
-    CONTROL         "",IDC_LOGLIST,"SysListView32",LVS_REPORT | LVS_SHOWSELALWAYS | LVS_ALIGNLEFT | LVS_OWNERDATA | WS_BORDER | WS_TABSTOP,7,24,407,57
-    CONTROL         "",IDC_SPLITTERTOP,"Static",SS_BLACKFRAME,7,81,407,5
-    CONTROL         "",IDC_MSGVIEW,"RichEdit20W",ES_MULTILINE | ES_READONLY | ES_WANTRETURN | WS_BORDER | WS_VSCROLL | WS_TABSTOP,7,86,407,96
-    CONTROL         "",IDC_SPLITTERBOTTOM,"Static",SS_BLACKFRAME,7,182,407,4
-    CONTROL         "",IDC_LOGMSG,"SysListView32",LVS_REPORT | LVS_SHOWSELALWAYS | LVS_ALIGNLEFT | WS_BORDER | WS_TABSTOP,7,187,407,58
-    EDITTEXT        IDC_LOGINFO,7,248,407,16,ES_MULTILINE | ES_READONLY | NOT WS_BORDER
-    CONTROL         "H&ide Unrelated Changed Paths",IDC_HIDEPATHS,"Button",BS_AUTO3STATE | WS_TABSTOP,7,267,181,10
-    CONTROL         "Show &Whole Project",IDC_SHOWWHOLEPROJECT,"Button",BS_AUTOCHECKBOX | WS_TABSTOP,195,267,161,10
-    CONTROL         "&All Branches",IDC_LOG_ALLBRANCH,"Button",BS_AUTOCHECKBOX | WS_TABSTOP,7,278,181,10
-    CONTROL         "&Follow renames",IDC_LOG_FOLLOWRENAMES,"Button",BS_AUTOCHECKBOX | WS_TABSTOP,195,278,161,10
-    CONTROL         "First Parent",IDC_LOG_FIRSTPARENT,"Button",BS_AUTOCHECKBOX | WS_TABSTOP,7,289,181,10
-    PUSHBUTTON      "S&tatistics",IDC_STATBUTTON,364,265,50,14,WS_DISABLED
-    PUSHBUTTON      "Help",IDHELP,364,283,50,14
-    CONTROL         "",IDC_PROGRESS,"msctls_progress32",NOT WS_VISIBLE | WS_BORDER,7,300,349,9
-    PUSHBUTTON      "Refresh",IDC_REFRESH,7,310,76,14
-    DEFPUSHBUTTON   "OK",IDOK,304,310,52,14
-    PUSHBUTTON      "Cancel",IDCANCEL,364,310,50,14
-END
-
-IDD_COMMITDLG DIALOGEX 0, 0, 359, 293
-STYLE DS_SETFONT | DS_FIXEDSYS | WS_MINIMIZEBOX | WS_MAXIMIZEBOX | WS_POPUP | WS_CAPTION | WS_SYSMENU | WS_THICKFRAME
-CAPTION "Commit"
-FONT 8, "MS Shell Dlg", 400, 0, 0x1
-BEGIN
-    LTEXT           "Commit to:",IDC_COMMITLABEL,6,7,46,8
-    EDITTEXT        IDC_COMMIT_TO,48,7,80,12,ES_AUTOHSCROLL | ES_READONLY | NOT WS_BORDER
-    EDITTEXT        IDC_NEWBRANCH,46,5,80,12,ES_AUTOHSCROLL | NOT WS_VISIBLE
-    CONTROL         "new branch",IDC_CHECK_NEWBRANCH,"Button",BS_AUTOCHECKBOX | WS_TABSTOP,132,5,66,12
-    LTEXT           "Bug-ID/Issue-Nr:",IDC_BUGIDLABEL,199,6,146,8,0,WS_EX_RIGHT
-    PUSHBUTTON      "{BugTraq}",IDC_BUGTRAQBUTTON,265,3,78,14,NOT WS_VISIBLE | WS_DISABLED
-    EDITTEXT        IDC_BUGID,294,3,49,14,ES_AUTOHSCROLL
-    CONTROL         "Scintilla",IDC_LOGMESSAGE,"Scintilla",WS_TABSTOP,13,32,331,72,WS_EX_STATICEDGE
-    CONTROL         "Amend &Last Commit",IDC_COMMIT_AMEND,"Button",BS_AUTOCHECKBOX | WS_DISABLED | WS_TABSTOP,14,111,135,10
-    CONTROL         "Show diff to last commit",IDC_COMMIT_AMENDDIFF,"Button",BS_AUTOCHECKBOX | NOT WS_VISIBLE | WS_TABSTOP,212,110,132,10
-    CONTROL         "Set commit &date",IDC_COMMIT_SETDATETIME,"Button",BS_AUTOCHECKBOX | WS_TABSTOP,14,125,102,10
-    CONTROL         "",IDC_COMMIT_DATEPICKER,"SysDateTimePick32",DTS_RIGHTALIGN | NOT WS_VISIBLE | WS_TABSTOP,123,123,66,13,WS_EX_RIGHT
-    CONTROL         "",IDC_COMMIT_TIMEPICKER,"SysDateTimePick32",DTS_RIGHTALIGN | DTS_UPDOWN | NOT WS_VISIBLE | WS_TABSTOP | 0x8,195,123,48,13
-    PUSHBUTTON      "Add &Signed-off-by",IDC_SIGNOFF,258,123,86,14
-    CONTROL         "",IDC_SPLITTER,"Static",SS_OWNERDRAW,65,143,287,5,WS_EX_TRANSPARENT
-    LTEXT           "Check:",IDC_SELECTLABEL,14,160,41,8
-    LTEXT           "&All",IDC_CHECKALL,55,160,14,8
-    LTEXT           "&None",IDC_CHECKNONE,72,160,18,8
-    LTEXT           "Unversioned",IDC_CHECKUNVERSIONED,92,160,41,8
-    LTEXT           "Versioned",IDC_CHECKVERSIONED,139,160,34,8
-    LTEXT           "Added",IDC_CHECKADDED,175,160,22,8
-    LTEXT           "Deleted",IDC_CHECKDELETED,200,160,26,8
-    LTEXT           "Modified",IDC_CHECKMODIFIED,229,160,28,8
-    LTEXT           "Files",IDC_CHECKFILES,264,160,15,8
-    LTEXT           "Submodules",IDC_CHECKSUBMODULES,285,160,47,8
-    CONTROL         "",IDC_FILELIST,"SysListView32",LVS_REPORT | LVS_SHOWSELALWAYS | LVS_ALIGNLEFT | WS_BORDER | WS_TABSTOP,14,172,330,62
-    CONTROL         "Show &Unversioned Files",IDC_SHOWUNVERSIONED,"Button",BS_AUTOCHECKBOX | WS_TABSTOP,14,237,135,10
-    LTEXT           "",IDC_STATISTICS,149,235,195,8,0,WS_EX_RIGHT
-    CONTROL         "Do not autoselect submodules",IDC_NOAUTOSELECTSUBMODULES,
-                    "Button",BS_AUTOCHECKBOX | WS_TABSTOP,14,248,147,10
-    RTEXT           "View Patch>>",IDC_VIEW_PATCH,259,248,76,8
-    CONTROL         "&Whole Project",IDC_WHOLE_PROJECT,"Button",BS_AUTOCHECKBOX | WS_TABSTOP,14,265,109,10
-    ICON            IDI_WARNING_GENERAL,IDC_EXTERNALWARNING,323,245,20,20,SS_NOTIFY | SS_REALSIZEIMAGE | NOT WS_VISIBLE | WS_DISABLED,WS_EX_TRANSPARENT
-    CONTROL         "Keep changelists",IDC_KEEPLISTS,"Button",BS_AUTOCHECKBOX | NOT WS_VISIBLE | WS_DISABLED | WS_TABSTOP,150,276,111,10
-    CONTROL         "Message onl&y",IDC_COMMIT_MESSAGEONLY,"Button",BS_AUTOCHECKBOX | WS_TABSTOP,14,276,135,10
-    PUSHBUTTON      "&OK",IDOK,190,272,50,14,WS_DISABLED
-    PUSHBUTTON      "Cancel",IDCANCEL,247,272,50,14
-    PUSHBUTTON      "Help",IDHELP,302,272,50,14
-    GROUPBOX        "&Message:",IDC_MESSAGEGROUP,6,19,346,122
-    GROUPBOX        "Changes made (double-click on file for diff):",IDC_LISTGROUP,6,150,346,113
-    LTEXT           "",IDC_TEXT_INFO,299,105,45,8,0,WS_EX_RIGHT
-END
-
-IDD_PROMPT DIALOGEX 0, 0, 241, 54
-STYLE DS_SETFONT | DS_MODALFRAME | DS_SETFOREGROUND | DS_FIXEDSYS | WS_POPUP | WS_CAPTION | WS_SYSMENU
-EXSTYLE WS_EX_TOPMOST
-CAPTION "Authentication"
-FONT 8, "MS Shell Dlg", 400, 0, 0x1
-BEGIN
-    LTEXT           "&Username:",IDC_INFOTEXT,7,9,64,9
-    EDITTEXT        IDC_PASSEDIT,74,7,160,14,ES_AUTOHSCROLL
-    CONTROL         "&Save authentication",IDC_SAVECHECK,"Button",BS_AUTOCHECKBOX | WS_TABSTOP,7,22,227,10
-    DEFPUSHBUTTON   "OK",IDOK,127,33,50,14
-    PUSHBUTTON      "Cancel",IDCANCEL,184,33,50,14
-END
-
-IDD_RENAME DIALOGEX 0, 0, 234, 55
-STYLE DS_SETFONT | DS_FIXEDSYS | WS_POPUP | WS_CAPTION | WS_SYSMENU | WS_THICKFRAME
-CAPTION "Rename - TortoiseGit"
-FONT 8, "MS Shell Dlg", 400, 0, 0x1
-BEGIN
-    LTEXT           "New &name:",IDC_LABEL,7,14,67,8
-    EDITTEXT        IDC_NAME,79,11,148,14,ES_AUTOHSCROLL
-    DEFPUSHBUTTON   "OK",IDOK,120,34,50,14
-    PUSHBUTTON      "Cancel",IDCANCEL,177,34,50,14
-END
-
-IDD_REPOSITORY_BROWSER DIALOGEX 0, 0, 415, 279
-STYLE DS_SETFONT | DS_FIXEDSYS | WS_MINIMIZEBOX | WS_MAXIMIZEBOX | WS_POPUP | WS_CAPTION | WS_SYSMENU | WS_THICKFRAME
-CAPTION "Repository Browser"
-FONT 8, "MS Shell Dlg", 400, 0, 0x1
-BEGIN
-    LTEXT           "Path:",IDC_STATIC_REPOURL,9,6,26,11
-    EDITTEXT        IDC_REPOBROWSER_URL,39,6,128,12,ES_READONLY | NOT WS_BORDER
-    LTEXT           "Revision:",IDC_STATIC_REF,172,6,42,11
-    PUSHBUTTON      "HEAD",IDC_BUTTON_REVISION,216,5,193,13
-    CONTROL         "",IDC_REPOTREE,"SysTreeView32",TVS_HASBUTTONS | TVS_LINESATROOT | TVS_SHOWSELALWAYS | TVS_TRACKSELECT | WS_BORDER | WS_HSCROLL | WS_TABSTOP,7,22,160,227,WS_EX_CLIENTEDGE
-    CONTROL         "",IDC_REPOLIST,"SysListView32",LVS_REPORT | LVS_SHOWSELALWAYS | LVS_SHAREIMAGELISTS | LVS_ALIGNLEFT | WS_BORDER | WS_TABSTOP,170,22,238,227,WS_EX_CLIENTEDGE
-    DEFPUSHBUTTON   "OK",IDOK,246,258,50,14
-    PUSHBUTTON      "Cancel",IDCANCEL,302,258,50,14
-    PUSHBUTTON      "Help",IDHELP,358,258,50,14
-END
-
-IDD_SETTINGSMAIN DIALOGEX 0, 0, 300, 217
-STYLE DS_SETFONT | DS_FIXEDSYS | WS_CHILD | WS_DISABLED | WS_CAPTION
-CAPTION "General"
-FONT 8, "MS Shell Dlg", 0, 0, 0x0
-BEGIN
-    GROUPBOX        "TortoiseGit",IDC_STATIC,7,7,286,92
-    LTEXT           "&Language:",IDC_STATIC,14,20,86,8
-    COMBOBOX        IDC_LANGUAGECOMBO,108,18,176,64,CBS_DROPDOWNLIST | WS_VSCROLL | WS_TABSTOP
-    CONTROL         "Automatically check for &newer versions every week",IDC_CHECKNEWERVERSION,
-                    "Button",BS_AUTOCHECKBOX | BS_VCENTER | BS_MULTILINE | WS_TABSTOP,14,34,195,26
-    PUSHBUTTON      "C&heck now",IDC_CHECKNEWERBUTTON,212,38,72,14
-    LTEXT           "System &sounds",IDC_SOUNDS_TEXT,14,62,192,8
-    PUSHBUTTON      "&Configure",IDC_SOUNDS,212,59,72,14
-    PUSHBUTTON      "Create &Library",IDC_CREATELIB,212,79,72,14
-    GROUPBOX        "MSysGit",IDC_STATIC,7,113,286,98
-    LTEXT           "Git.exe Path:",IDC_STATIC,16,132,58,8
-    EDITTEXT        IDC_MSYSGIT_PATH,78,129,178,14,ES_AUTOHSCROLL
-    PUSHBUTTON      "...",IDC_MSYSGIT_BROWSE,265,129,19,14
-    LTEXT           "Extern DLL Path:",IDC_STATIC,15,155,58,8
-    EDITTEXT        IDC_MSYSGIT_EXTERN_PATH,78,152,178,14,ES_AUTOHSCROLL
-    LTEXT           "Version:",IDC_MSYSGIT_VER,15,176,141,8
-    PUSHBUTTON      "C&heck now",IDC_MSYSGIT_CHECK,212,173,72,14
-    PUSHBUTTON      "Show Environment Variables",IDC_BUTTON_SHOW_ENV,14,192,129,14
-END
-
-IDD_SETTINGSOVERLAY DIALOGEX 0, 0, 300, 217
-STYLE DS_SETFONT | DS_FIXEDSYS | WS_CHILD | WS_DISABLED | WS_CAPTION
-CAPTION "Icon Overlays"
-FONT 8, "MS Shell Dlg", 0, 0, 0x0
-BEGIN
-    GROUPBOX        "Icon Overlays/Status Columns",IDC_STATIC,12,7,274,39
-    CONTROL         "Show &overlays and context menu only in explorer",IDC_ONLYEXPLORER,
-                    "Button",BS_AUTOCHECKBOX | WS_TABSTOP,18,17,260,10
-    CONTROL         "Unversioned files mark parent folder as modified",IDC_UNVERSIONEDASMODIFIED,
-                    "Button",BS_AUTOCHECKBOX | WS_TABSTOP,18,30,259,10
-    GROUPBOX        "Status cache",IDC_STATIC,12,65,274,22
-    CONTROL         "&Default",IDC_CACHEDEFAULT,"Button",BS_AUTORADIOBUTTON | WS_GROUP,18,74,60,10
-    CONTROL         "Shell Extended",IDC_CACHESHELL2,"Button",BS_AUTORADIOBUTTON,83,74,62,10
-    CONTROL         "Shell",IDC_CACHESHELL,"Button",BS_AUTORADIOBUTTON,165,74,40,10
-    CONTROL         "None",IDC_CACHENONE,"Button",BS_AUTORADIOBUTTON,231,74,52,10
-    GROUPBOX        "Drive Types",IDC_DRIVEGROUP,12,89,274,61
-    CONTROL         "Re&movable drives",IDC_REMOVABLE,"Button",BS_AUTOCHECKBOX | WS_TABSTOP,18,101,130,10
-    CONTROL         "&CD-ROM",IDC_CDROM,"Button",BS_AUTOCHECKBOX | WS_TABSTOP,166,101,118,10
-    CONTROL         "Floppy drives (A: B:)",IDC_FLOPPY,"Button",BS_AUTOCHECKBOX | WS_TABSTOP,34,113,116,10
-    CONTROL         "&Network drives",IDC_NETWORK,"Button",BS_AUTOCHECKBOX | WS_TABSTOP,18,123,130,10
-    CONTROL         "R&AM drives",IDC_RAM,"Button",BS_AUTOCHECKBOX | WS_TABSTOP,166,123,112,10
-    CONTROL         "&Fixed drives",IDC_FIXED,"Button",BS_AUTOCHECKBOX | WS_TABSTOP,18,136,127,10
-    CONTROL         "&Unknown drives",IDC_UNKNOWN,"Button",BS_AUTOCHECKBOX | WS_TABSTOP,166,134,118,10
-    LTEXT           "E&xclude paths:",IDC_STATIC,18,159,95,8
-    EDITTEXT        IDC_EXCLUDEPATHS,117,152,169,22,ES_MULTILINE | ES_AUTOVSCROLL | ES_AUTOHSCROLL | ES_WANTRETURN | WS_VSCROLL
-    LTEXT           "I&nclude paths:",IDC_STATIC,18,185,95,8
-    EDITTEXT        IDC_INCLUDEPATHS,117,177,169,22,ES_MULTILINE | ES_AUTOVSCROLL | ES_AUTOHSCROLL | ES_WANTRETURN | WS_VSCROLL
-    CONTROL         "Show excluded folders as normal",IDC_SHOWEXCLUDEDASNORMAL,
-                    "Button",BS_AUTOCHECKBOX | WS_TABSTOP,18,200,268,10
-END
-
-IDD_SETTINGSOVERLAYHANDLERS DIALOGEX 0, 0, 300, 217
-STYLE DS_SETFONT | DS_FIXEDSYS | WS_CHILD | WS_DISABLED | WS_CAPTION
-CAPTION "Icon Overlays::Overlay Handlers"
-FONT 8, "MS Shell Dlg", 400, 0, 0x0
-BEGIN
-    GROUPBOX        "Enabled Overlay Handlers",IDC_STATIC,7,7,286,203
-    LTEXT           "You can disable specific Overlay handlers here.\nDisabled handlers won't use up an overlay slot and give other shell extensions a chance to show their overlays.",IDC_STATIC,14,18,270,32
-    LTEXT           "Note: this affects all Tortoise clients, not just TortoiseGit!",IDC_STATIC,14,54,270,8
-    CONTROL         "Ignored",IDC_SHOWIGNOREDOVERLAY,"Button",BS_AUTOCHECKBOX | WS_TABSTOP,14,67,270,10
-    CONTROL         "Unversioned",IDC_SHOWUNVERSIONEDOVERLAY,"Button",BS_AUTOCHECKBOX | WS_TABSTOP,14,82,270,10
-    CONTROL         "Added",IDC_SHOWADDEDOVERLAY,"Button",BS_AUTOCHECKBOX | WS_TABSTOP,14,96,269,10
-    CONTROL         "Skip worktree (""Locked"" in TortoiseSVN)",IDC_SHOWLOCKEDOVERLAY,
-                    "Button",BS_AUTOCHECKBOX | WS_TABSTOP,14,112,270,10
-    CONTROL         "Assume valid/unchanged (""Needs-lock"" in TortoiseSVN)",IDC_SHOWREADONLYOVERLAY,
-                    "Button",BS_AUTOCHECKBOX | WS_TABSTOP,14,127,270,10
-    CONTROL         "Deleted",IDC_SHOWDELETEDOVERLAY,"Button",BS_AUTOCHECKBOX | WS_TABSTOP,14,142,270,10
-    LTEXT           "",IDC_HANDLERHINT,14,159,270,36
-END
-
-IDD_SETTINGSPROXY DIALOGEX 0, 0, 300, 217
-STYLE DS_SETFONT | DS_FIXEDSYS | WS_CHILD | WS_DISABLED | WS_CAPTION
-CAPTION "Network"
-FONT 8, "MS Shell Dlg", 0, 0, 0x0
-BEGIN
-    CONTROL         "&Enable Proxy Server",IDC_ENABLE,"Button",BS_AUTOCHECKBOX | WS_TABSTOP,7,7,286,10
-    LTEXT           "Server &address:",IDC_PROXYLABEL1,17,36,101,8
-    EDITTEXT        IDC_SERVERADDRESS,118,34,101,14,ES_AUTOHSCROLL
-    LTEXT           "&Port:",IDC_PROXYLABEL6,231,37,21,8
-    EDITTEXT        IDC_SERVERPORT,255,34,30,14,ES_AUTOHSCROLL | ES_NUMBER
-    LTEXT           "&Username:",IDC_PROXYLABEL2,17,55,101,8
-    EDITTEXT        IDC_USERNAME,118,52,101,14,ES_AUTOHSCROLL
-    LTEXT           "&Password:",IDC_PROXYLABEL3,17,74,101,8
-    EDITTEXT        IDC_PASSWORD,118,70,101,14,ES_PASSWORD | ES_AUTOHSCROLL
-    LTEXT           "&SSH client:",IDC_STATIC,17,177,101,8
-    EDITTEXT        IDC_SSHCLIENT,17,188,202,14,ES_AUTOHSCROLL
-    PUSHBUTTON      "Browse...",IDC_SSHBROWSE,235,187,50,14
-    GROUPBOX        "Proxy Settings",IDC_PROXYGROUP,7,20,286,143
-    GROUPBOX        "SSH",IDC_SSHGROUP,7,168,286,42
-END
-
-IDD_SETTINGSMTP DIALOGEX 0, 0, 300, 217
-STYLE DS_SETFONT | DS_FIXEDSYS | WS_CHILD | WS_DISABLED | WS_CAPTION
-CAPTION "Network::Email"
-FONT 8, "MS Shell Dlg", 0, 0, 0x0
-BEGIN
-    EDITTEXT        IDC_STMP_SERVER,68,11,151,14,ES_AUTOHSCROLL
-    EDITTEXT        IDC_SMTP_PORT,247,11,38,14,ES_AUTOHSCROLL | ES_NUMBER
-    EDITTEXT        IDC_SEND_ADDRESS,68,32,217,14,ES_AUTOHSCROLL
-    CONTROL         "SMTP Server requires authentication",IDC_SMTP_AUTH,
-                    "Button",BS_AUTOCHECKBOX | WS_TABSTOP,8,56,277,10
-    EDITTEXT        IDC_SMTP_USER,92,73,193,14,ES_AUTOHSCROLL
-    EDITTEXT        IDC_SMTP_PASSWORD,92,93,193,14,ES_PASSWORD | ES_AUTOHSCROLL
-    LTEXT           "SMTP Server:",IDC_STATIC,8,14,56,8
-    LTEXT           "Port:",IDC_STATIC,223,15,19,8
-    LTEXT           "Login:",IDC_STATIC,51,76,20,8
-    LTEXT           "Password:",IDC_STATIC,50,95,34,8
-    LTEXT           "From",IDC_STATIC,9,36,47,8
-END
-
-IDD_SVNPROGRESS DIALOGEX 0, 0, 434, 165
-STYLE DS_SETFONT | DS_FIXEDSYS | WS_MINIMIZEBOX | WS_MAXIMIZEBOX | WS_POPUP | WS_CAPTION | WS_SYSMENU | WS_THICKFRAME
-CAPTION "Progress"
-FONT 8, "MS Shell Dlg", 400, 0, 0x1
-BEGIN
-    CONTROL         "",IDC_SVNPROGRESS,"SysListView32",LVS_REPORT | LVS_ALIGNLEFT | LVS_OWNERDATA | WS_BORDER | WS_TABSTOP,7,7,420,113
-    CONTROL         "Merge non-interactive",IDC_NONINTERACTIVE,"Button",BS_AUTOCHECKBOX | NOT WS_VISIBLE | WS_TABSTOP,7,146,223,10
-    PUSHBUTTON      "Show &log...",IDC_LOGBUTTON,237,143,79,14,NOT WS_VISIBLE
-    DEFPUSHBUTTON   "OK",IDOK,322,143,50,14
-    PUSHBUTTON      "Cancel",IDCANCEL,377,143,50,14
-    EDITTEXT        IDC_INFOTEXT,7,135,227,22,ES_MULTILINE | ES_READONLY | NOT WS_BORDER
-    CONTROL         "",IDC_PROGRESSBAR,"msctls_progress32",NOT WS_VISIBLE | WS_BORDER,237,123,190,9
-    LTEXT           "",IDC_PROGRESSLABEL,7,123,225,8,NOT WS_VISIBLE
-END
-
-IDD_SIMPLEPROMPT DIALOGEX 0, 0, 220, 126
-STYLE DS_SETFONT | DS_MODALFRAME | DS_SETFOREGROUND | DS_FIXEDSYS | WS_POPUP | WS_CAPTION | WS_SYSMENU
-CAPTION "Authentication"
-FONT 8, "MS Shell Dlg", 400, 0, 0x1
-BEGIN
-    CTEXT           "",IDC_REALM,7,7,206,27
-    CTEXT           "Requests a username and a password",IDC_STATIC,7,38,206,8
-    LTEXT           "&Username:",IDC_STATIC,7,53,79,8
-    EDITTEXT        IDC_USEREDIT,94,50,119,14,ES_AUTOHSCROLL
-    LTEXT           "&Password:",IDC_STATIC,7,74,79,8
-    EDITTEXT        IDC_PASSEDIT,94,71,119,14,ES_PASSWORD | ES_AUTOHSCROLL
-    CONTROL         "&Save authentication",IDC_SAVECHECK,"Button",BS_AUTOCHECKBOX | WS_TABSTOP,7,92,206,10
-    DEFPUSHBUTTON   "OK",IDOK,106,105,50,14
-    PUSHBUTTON      "Cancel",IDCANCEL,163,105,50,14
-END
-
-IDD_INPUTDLG DIALOGEX 0, 0, 237, 113
-STYLE DS_SETFONT | DS_FIXEDSYS | WS_MINIMIZEBOX | WS_MAXIMIZEBOX | WS_POPUP | WS_CAPTION | WS_SYSMENU | WS_THICKFRAME
-CAPTION "Input"
-FONT 8, "MS Shell Dlg", 400, 0, 0x1
-BEGIN
-    LTEXT           "Enter log &message:",IDC_HINTTEXT,7,7,223,11
-    CONTROL         "Scintilla",IDC_INPUTTEXT,"Scintilla",WS_TABSTOP,7,19,223,68,WS_EX_STATICEDGE
-    CONTROL         "",IDC_CHECKBOX,"Button",BS_AUTOCHECKBOX | WS_TABSTOP,7,96,104,10
-    PUSHBUTTON      "OK",IDOK,121,92,50,14
-    PUSHBUTTON      "Cancel",IDCANCEL,180,92,50,14
-END
-
-IDD_SETTINGSPROGSADV DIALOGEX 0, 0, 319, 217
-STYLE DS_SETFONT | DS_FIXEDSYS | WS_POPUP | WS_CAPTION | WS_SYSMENU | WS_THICKFRAME
-CAPTION "Advanced Diff/Merge Settings"
-FONT 8, "MS Shell Dlg", 0, 0, 0x0
-BEGIN
-    GROUPBOX        "Extension/mime-type specific programs",IDC_GROUP,7,7,305,179
-    CONTROL         "",IDC_TOOLLISTCTRL,"SysListView32",LVS_REPORT | LVS_SINGLESEL | LVS_SHOWSELALWAYS | LVS_SORTASCENDING | LVS_ALIGNLEFT | WS_BORDER | WS_TABSTOP,13,20,291,139
-    PUSHBUTTON      "&Add...",IDC_ADDTOOL,14,165,51,14
-    PUSHBUTTON      "&Edit...",IDC_EDITTOOL,69,165,51,14
-    PUSHBUTTON      "&Remove",IDC_REMOVETOOL,124,165,51,14
-    PUSHBUTTON      "Re&store defaults",IDC_RESTOREDEFAULTS,179,165,103,14
-    DEFPUSHBUTTON   "OK",IDOK,208,196,50,14
-    PUSHBUTTON      "Cancel",IDCANCEL,262,196,50,14
-END
-
-IDD_URL DIALOGEX 0, 0, 234, 55
-STYLE DS_SETFONT | DS_MODALFRAME | DS_FIXEDSYS | WS_POPUP | WS_CAPTION | WS_SYSMENU
-CAPTION "URL"
-FONT 8, "MS Shell Dlg", 400, 0, 0x1
-BEGIN
-    LTEXT           "&URL:",IDC_LABEL,7,14,35,8
-    CONTROL         "",IDC_URLCOMBO,"ComboBoxEx32",CBS_DROPDOWN | CBS_AUTOHSCROLL | WS_VSCROLL | WS_TABSTOP,49,12,178,100
-    DEFPUSHBUTTON   "OK",IDOK,120,34,50,14
-    PUSHBUTTON      "Cancel",IDCANCEL,177,34,50,14
-END
-
-IDD_TOOLASSOC DIALOGEX 0, 0, 383, 79
-STYLE DS_SETFONT | DS_MODALFRAME | DS_SETFOREGROUND | DS_FIXEDSYS | WS_POPUP | WS_CAPTION | WS_SYSMENU
-CAPTION "Add/Edit Extension Specific Diff/Merge Program"
-FONT 8, "MS Shell Dlg", 400, 0, 0x1
-BEGIN
-    LTEXT           "Extension or mime-type:",IDC_STATIC,7,10,117,8
-    EDITTEXT        IDC_EXTEDIT,124,7,87,14,ES_LOWERCASE | ES_AUTOHSCROLL
-    LTEXT           "External Program:",IDC_STATIC,7,30,59,8
-    EDITTEXT        IDC_TOOLEDIT,124,27,228,14,ES_AUTOHSCROLL
-    PUSHBUTTON      "...",IDC_TOOLBROWSE,362,27,14,14
-    DEFPUSHBUTTON   "OK",IDOK,272,58,50,14
-    PUSHBUTTON      "Cancel",IDCANCEL,326,58,50,14
-END
-
-IDD_CHECKFORUPDATES DIALOGEX 0, 0, 500, 320
-STYLE DS_SETFONT | DS_MODALFRAME | DS_FIXEDSYS | WS_POPUP | WS_CAPTION | WS_SYSMENU
-CAPTION "Check For Updates - TortoiseGit"
-FONT 8, "MS Shell Dlg", 400, 0, 0x1
-BEGIN
-    LTEXT           "Your version is:",IDC_YOURVERSION,7,7,486,8
-    LTEXT           "Current version is:",IDC_CURRENTVERSION,7,18,486,8
-    LTEXT           "",IDC_CHECKRESULT,7,32,486,28,SS_NOTIFY
-    CTEXT           "Click here to go to the website",IDC_LINK,7,65,486,8,SS_CENTERIMAGE | NOT WS_VISIBLE
-    GROUPBOX        "Change log",IDC_GROUP_CHANGELOG,7,76,486,92
-    CONTROL         "Scintilla",IDC_LOGMESSAGE,"Scintilla",WS_TABSTOP,14,89,470,72,WS_EX_STATICEDGE
-    GROUPBOX        "Download",IDC_GROUP_DOWNLOADS,7,175,486,118
-    CONTROL         "",IDC_LIST_DOWNLOADS,"SysListView32",LVS_REPORT | LVS_SORTASCENDING | LVS_ALIGNLEFT | LVS_NOCOLUMNHEADER | WS_BORDER | WS_TABSTOP,14,188,470,76
-    CONTROL         "",IDC_PROGRESSBAR,"msctls_progress32",NOT WS_VISIBLE | WS_BORDER,14,272,385,14
-    PUSHBUTTON      "&Download",IDC_BUTTON_UPDATE,409,272,75,14,WS_DISABLED
-    DEFPUSHBUTTON   "&Close",IDOK,220,299,50,14
-END
-
-IDD_REVERT DIALOGEX 0, 0, 279, 232
-STYLE DS_SETFONT | DS_FIXEDSYS | WS_MINIMIZEBOX | WS_MAXIMIZEBOX | WS_POPUP | WS_CAPTION | WS_SYSMENU | WS_THICKFRAME
-CAPTION "Revert"
-FONT 8, "MS Shell Dlg", 400, 0, 0x1
-BEGIN
-    CONTROL         "",IDC_REVERTLIST,"SysListView32",LVS_REPORT | LVS_SHOWSELALWAYS | LVS_ALIGNLEFT | WS_BORDER | WS_TABSTOP,7,7,265,180
-    CONTROL         "Select/deselect &all",IDC_SELECTALL,"Button",BS_AUTO3STATE | WS_TABSTOP,7,189,141,17
-    DEFPUSHBUTTON   "OK",IDOK,101,210,50,14
-    PUSHBUTTON      "Cancel",IDCANCEL,161,210,50,14
-    PUSHBUTTON      "Help",IDHELP,221,210,50,14
-    LTEXT           "Note: the folder contains unversioned items",IDC_UNVERSIONEDITEMS,160,190,112,16,NOT WS_VISIBLE
-END
-
-IDD_STATGRAPH DIALOGEX 0, 0, 363, 233
-STYLE DS_SETFONT | DS_FIXEDSYS | WS_MINIMIZEBOX | WS_MAXIMIZEBOX | WS_POPUP | WS_CAPTION | WS_SYSMENU | WS_THICKFRAME
-EXSTYLE WS_EX_APPWINDOW
-CAPTION "Statistics"
-MENU IDR_STATGRAPH
-FONT 8, "MS Shell Dlg", 400, 0, 0x1
-BEGIN
-    LTEXT           "Graph type:",IDC_GRAPHTYPELABEL,7,9,112,8
-    COMBOBOX        IDC_GRAPHCOMBO,202,7,154,114,CBS_DROPDOWNLIST | WS_VSCROLL | WS_TABSTOP
-    LTEXT           "",IDC_GRAPH,7,23,349,157,SS_NOTIFY | WS_BORDER
-    LTEXT           "Number of weeks:",IDC_NUMWEEK,7,29,128,8
-    LTEXT           "",IDC_NUMWEEKVALUE,267,29,37,8,0,WS_EX_RIGHT
-    LTEXT           "Number of authors:",IDC_NUMAUTHOR,7,41,128,8
-    LTEXT           "",IDC_NUMAUTHORVALUE,267,41,37,8,0,WS_EX_RIGHT
-    LTEXT           "Total commits analyzed:",IDC_NUMCOMMITS,7,53,128,8
-    LTEXT           "",IDC_NUMCOMMITSVALUE,267,53,37,8,0,WS_EX_RIGHT
-    LTEXT           "Total file changes:",IDC_NUMFILECHANGES,7,65,128,8,NOT WS_VISIBLE
-    LTEXT           "",IDC_NUMFILECHANGESVALUE,267,65,37,8,0,WS_EX_RIGHT
-    LTEXT           "Average",IDC_AVG,202,84,38,8,0,WS_EX_RIGHT
-    LTEXT           "Min",IDC_MIN,240,84,27,8,0,WS_EX_RIGHT
-    LTEXT           "Max",IDC_MAX,267,84,37,8,0,WS_EX_RIGHT
-    LTEXT           "Commits each week:",IDC_COMMITSEACHWEEK,7,100,115,8
-    LTEXT           "",IDC_COMMITSEACHWEEKAVG,202,100,38,8,0,WS_EX_RIGHT
-    LTEXT           "",IDC_COMMITSEACHWEEKMIN,240,100,27,8,0,WS_EX_RIGHT
-    LTEXT           "",IDC_COMMITSEACHWEEKMAX,267,100,37,8,0,WS_EX_RIGHT
-    LTEXT           "Most active author:",IDC_MOSTACTIVEAUTHOR,7,115,115,8
-    LTEXT           "",IDC_MOSTACTIVEAUTHORNAME,122,115,80,8
-    LTEXT           "",IDC_MOSTACTIVEAUTHORAVG,202,115,38,8,0,WS_EX_RIGHT
-    LTEXT           "",IDC_MOSTACTIVEAUTHORMIN,240,115,27,8,0,WS_EX_RIGHT
-    LTEXT           "",IDC_MOSTACTIVEAUTHORMAX,267,115,37,8,0,WS_EX_RIGHT
-    LTEXT           "Least active author:",IDC_LEASTACTIVEAUTHOR,7,130,115,8
-    LTEXT           "",IDC_LEASTACTIVEAUTHORNAME,122,130,80,8
-    LTEXT           "",IDC_LEASTACTIVEAUTHORAVG,202,130,38,8,0,WS_EX_RIGHT
-    LTEXT           "",IDC_LEASTACTIVEAUTHORMIN,240,130,27,8,0,WS_EX_RIGHT
-    LTEXT           "",IDC_LEASTACTIVEAUTHORMAX,267,130,37,8,0,WS_EX_RIGHT
-    LTEXT           "File changes each week:",IDC_FILECHANGESEACHWEEK,7,144,115,8,NOT WS_VISIBLE
-    LTEXT           "",IDC_FILECHANGESEACHWEEKAVG,202,144,38,8,0,WS_EX_RIGHT
-    LTEXT           "",IDC_FILECHANGESEACHWEEKMIN,240,144,27,8,0,WS_EX_RIGHT
-    LTEXT           "",IDC_FILECHANGESEACHWEEKMAX,267,144,37,8,0,WS_EX_RIGHT
-    CONTROL         "Authors case sensitive",IDC_AUTHORSCASESENSITIVE,"Button",BS_AUTOCHECKBOX | WS_TABSTOP,7,182,195,10
-    LTEXT           "# authors shown individually:",IDC_SKIPPERLABEL,7,214,113,8
-    CONTROL         "",IDC_SKIPPER,"msctls_trackbar32",TBS_AUTOTICKS | TBS_BOTH | TBS_NOTICKS | TBS_TOOLTIPS | WS_TABSTOP,120,210,139,15
-    PUSHBUTTON      "",IDC_GRAPHPIEBUTTON,251,180,18,14,BS_ICON
-    PUSHBUTTON      "",IDC_GRAPHLINESTACKEDBUTTON,273,180,18,14,BS_ICON
-    PUSHBUTTON      "",IDC_GRAPHLINEBUTTON,295,180,18,14,BS_ICON
-    PUSHBUTTON      "",IDC_GRAPHBARSTACKEDBUTTON,317,180,18,14,BS_ICON
-    PUSHBUTTON      "",IDC_GRAPHBARBUTTON,338,180,18,14,BS_ICON
-    DEFPUSHBUTTON   "OK",IDOK,308,209,50,14
-    CONTROL         "Sort by commit count",IDC_SORTBYCOMMITCOUNT,"Button",BS_AUTOCHECKBOX | WS_TABSTOP,7,192,195,10
-END
-
-IDD_PATCH_FILE_OPEN_CUSTOM DIALOGEX 0, 0, 122, 28
-STYLE DS_SETFONT | DS_3DLOOK | DS_FIXEDSYS | DS_CONTROL | WS_CHILD | WS_CLIPSIBLINGS | WS_SYSMENU
-FONT 8, "MS Shell Dlg", 400, 0, 0x1
-BEGIN
-    PUSHBUTTON      "Save to clipboard",IDC_PATCH_TO_CLIPBOARD,7,7,108,14
-END
-
-IDD_SETOVERLAYICONS DIALOGEX 0, 0, 302, 214
-STYLE DS_SETFONT | DS_FIXEDSYS | WS_CHILD | WS_CAPTION
-CAPTION "Icon Overlays::Icon Set"
-FONT 8, "MS Shell Dlg", 400, 0, 0x1
-BEGIN
-    LTEXT           "&Icon Set:",IDC_ICONSETLABEL,7,9,77,8
-    COMBOBOX        IDC_ICONSETCOMBO,137,7,158,70,CBS_DROPDOWNLIST | CBS_SORT | WS_VSCROLL | WS_TABSTOP
-    CONTROL         "",IDC_ICONLIST,"SysListView32",LVS_LIST | LVS_AUTOARRANGE | LVS_ALIGNLEFT | LVS_NOSORTHEADER | WS_BORDER | WS_TABSTOP,7,28,288,156
-    CONTROL         "&List View",IDC_LISTRADIO,"Button",BS_AUTORADIOBUTTON | WS_GROUP,7,191,118,10
-    CONTROL         "&Symbol View",IDC_SYMBOLRADIO,"Button",BS_AUTORADIOBUTTON,138,191,157,10
-END
-
-IDD_SETTINGSPROGSDIFF DIALOGEX 0, 0, 300, 217
-STYLE DS_SETFONT | DS_FIXEDSYS | WS_CHILD | WS_DISABLED | WS_CAPTION
-CAPTION "Diff Viewer"
-FONT 8, "MS Shell Dlg", 0, 0, 0x0
-BEGIN
-    GROUPBOX        "Configure the program used for comparing different revisions of files",IDC_STATIC,7,7,286,87
-    CONTROL         "&TortoiseMerge",IDC_EXTDIFF_OFF,"Button",BS_AUTORADIOBUTTON | WS_GROUP,12,23,74,10
-    CONTROL         "&External",IDC_EXTDIFF_ON,"Button",BS_AUTORADIOBUTTON,92,23,71,10
-    EDITTEXT        IDC_EXTDIFF,14,41,256,14,ES_AUTOHSCROLL | WS_GROUP
-    PUSHBUTTON      "...",IDC_EXTDIFFBROWSE,274,41,14,14
-    LTEXT           "Click on ""Advanced"" to specify alternate diff programs based on file extension",IDC_STATIC,16,65,160,25
-    PUSHBUTTON      "&Advanced...",IDC_EXTDIFFADVANCED,201,65,87,14
-    GROUPBOX        "Configure viewer program for GNU diff files (patch files)",IDC_STATIC,7,104,286,63
-    CONTROL         "Tortoise&UDiff",IDC_DIFFVIEWER_OFF,"Button",BS_AUTORADIOBUTTON | WS_GROUP,12,120,74,10
-    CONTROL         "E&xternal",IDC_DIFFVIEWER_ON,"Button",BS_AUTORADIOBUTTON,92,120,71,10
-    EDITTEXT        IDC_DIFFVIEWER,14,139,256,14,ES_AUTOHSCROLL | WS_GROUP
-    PUSHBUTTON      "...",IDC_DIFFVIEWERBROWSE,274,139,14,14
-END
-
-IDD_SETTINGSPROGSMERGE DIALOGEX 0, 0, 300, 217
-STYLE DS_SETFONT | DS_FIXEDSYS | WS_CHILD | WS_DISABLED | WS_CAPTION
-CAPTION "Diff Viewer::Merge Tool"
-FONT 8, "MS Shell Dlg", 0, 0, 0x0
-BEGIN
-    LTEXT           "Configure the program used to resolve conflicted files.",IDC_STATIC,7,7,251,8
-    CONTROL         "&TortoiseMerge",IDC_EXTMERGE_OFF,"Button",BS_AUTORADIOBUTTON | WS_GROUP,7,23,70,10
-    CONTROL         "&External",IDC_EXTMERGE_ON,"Button",BS_AUTORADIOBUTTON,89,23,76,10
-    EDITTEXT        IDC_EXTMERGE,7,41,263,14,ES_AUTOHSCROLL | WS_GROUP
-    PUSHBUTTON      "...",IDC_EXTMERGEBROWSE,279,41,14,14
-    LTEXT           "Click on ""Advanced"" to specify alternate merge programs based on file extension",IDC_STATIC,7,70,160,33
-    PUSHBUTTON      "&Advanced...",IDC_EXTMERGEADVANCED,206,73,87,14
-END
-
-IDD_SETTINGSLOOKANDFEEL DIALOGEX 0, 0, 300, 225
-STYLE DS_SETFONT | DS_FIXEDSYS | WS_CHILD | WS_DISABLED | WS_CAPTION
-CAPTION "General::Context Menu"
-FONT 8, "MS Shell Dlg", 0, 0, 0x0
-BEGIN
-    GROUPBOX        "Cascaded context menu",IDC_STATIC,7,7,286,139
-    CONTROL         "",IDC_MENULIST,"SysListView32",LVS_REPORT | LVS_SINGLESEL | LVS_ALIGNLEFT | LVS_NOCOLUMNHEADER | WS_BORDER | WS_TABSTOP,12,19,274,103
-    CONTROL         "Select/deselect &all",IDC_SELECTALL,"Button",BS_AUTO3STATE | WS_TABSTOP,12,126,108,14
-    PUSHBUTTON      "Restore Default",IDC_RESTORE,204,126,82,14
-    CONTROL         "Hide Menus for unversioned paths",IDC_HIDEMENUS,"Button",BS_AUTOCHECKBOX | WS_TABSTOP,12,148,274,10
-    GROUPBOX        "Do not show the context menu for the following paths:",IDC_STATIC,7,161,286,56
-    EDITTEXT        IDC_NOCONTEXTPATHS,12,173,274,36,ES_MULTILINE | ES_AUTOVSCROLL | ES_AUTOHSCROLL | ES_WANTRETURN | WS_VSCROLL
-END
-
-IDD_SETTINGSDIALOGS DIALOGEX 0, 0, 300, 217
-STYLE DS_SETFONT | DS_FIXEDSYS | WS_CHILD | WS_DISABLED | WS_CAPTION
-CAPTION "General::Dialogs"
-FONT 8, "MS Shell Dlg", 0, 0, 0x0
-BEGIN
-    GROUPBOX        "Log messages",IDC_STATIC,7,7,286,73
-    LTEXT           "&Font for log messages:",IDC_STATIC,14,17,92,13,SS_CENTERIMAGE
-    COMBOBOX        IDC_FONTNAMES,107,17,136,90,CBS_DROPDOWNLIST | CBS_OWNERDRAWVARIABLE | CBS_SORT | CBS_HASSTRINGS | WS_VSCROLL | WS_TABSTOP
-    COMBOBOX        IDC_FONTSIZES,253,17,31,47,CBS_DROPDOWN | WS_VSCROLL | WS_TABSTOP
-    CONTROL         "Short &date/time format in log messages",IDC_SHORTDATEFORMAT,
-                    "Button",BS_AUTOCHECKBOX | WS_TABSTOP,14,33,150,10
-    CONTROL         "Relative Times in log",IDC_RELATIVETIMES,"Button",BS_AUTOCHECKBOX | WS_TABSTOP,170,33,120,10
-    CONTROL         "Use system locale for date/time",IDC_SYSTEMLOCALEFORDATES,
-                    "Button",BS_AUTOCHECKBOX | WS_TABSTOP,14,44,150,10
-    CONTROL         "apply --topo-order",IDC_TOPOORDER,"Button",BS_AUTOCHECKBOX | WS_TABSTOP,170,44,120,10
-    CONTROL         "Can double-click in log list to compare with previous revision",IDC_DIFFBYDOUBLECLICK,
-                    "Button",BS_AUTOCHECKBOX | WS_TABSTOP,14,55,270,10
-    CONTROL         "Abbreviate renamings",IDC_ABBREVIATERENAMINGS,"Button",BS_AUTOCHECKBOX | WS_TABSTOP,14,66,270,10
-    GROUPBOX        "Misc",IDC_STATIC,7,86,286,47
-    LTEXT           "&Autoclose:",IDC_STATIC,14,95,85,16,SS_CENTERIMAGE | NOT WS_VISIBLE
-    COMBOBOX        IDC_AUTOCLOSECOMBO,107,98,177,75,CBS_DROPDOWNLIST | NOT WS_VISIBLE | WS_VSCROLL | WS_TABSTOP
-    CONTROL         "Use recycle bin when reverting",IDC_USERECYCLEBIN,
-                    "Button",BS_AUTOCHECKBOX | WS_TABSTOP,14,116,270,10
-    CONTROL         "&Use auto-completion of file paths and keywords",IDC_AUTOCOMPLETION,
-                    "Button",BS_AUTOCHECKBOX | WS_TABSTOP,14,150,271,10
-    LTEXT           "&Timeout in seconds to stop the auto-completion parsing",IDC_AUTOCOMPLETIONTIMEOUTLABEL,14,167,231,8,SS_NOTIFY
-    EDITTEXT        IDC_AUTOCOMPLETIONTIMEOUT,252,165,31,12,ES_AUTOHSCROLL | ES_NUMBER,WS_EX_RIGHT
-    LTEXT           "Max. items to keep in the log message history",IDC_MAXHISTORYLABEL,14,182,226,8,SS_NOTIFY
-    EDITTEXT        IDC_MAXHISTORY,252,178,31,14,ES_AUTOHSCROLL
-    CONTROL         "Select items automatically",IDC_SELECTFILESONCOMMIT,
-                    "Button",BS_AUTOCHECKBOX | WS_TABSTOP,14,195,238,10
-    GROUPBOX        "Commit",IDC_COMMITGROUP,7,139,286,71
-END
-
-IDD_RESOLVE DIALOGEX 0, 0, 289, 154
-STYLE DS_SETFONT | DS_FIXEDSYS | WS_MINIMIZEBOX | WS_MAXIMIZEBOX | WS_POPUP | WS_CAPTION | WS_SYSMENU | WS_THICKFRAME
-CAPTION "Resolve"
-FONT 8, "MS Shell Dlg", 400, 0, 0x1
-BEGIN
-    CONTROL         "",IDC_RESOLVELIST,"SysListView32",LVS_REPORT | LVS_SHOWSELALWAYS | LVS_ALIGNLEFT | WS_BORDER | WS_TABSTOP,7,7,275,107
-    CONTROL         "Select/deselect &all",IDC_SELECTALL,"Button",BS_AUTO3STATE | WS_TABSTOP,7,119,85,10
-    DEFPUSHBUTTON   "OK",IDOK,125,133,50,14
-    PUSHBUTTON      "Cancel",IDCANCEL,179,133,50,14
-    PUSHBUTTON      "Help",IDHELP,232,133,50,14
-    LTEXT           "Reminder: Commit your change after resolve",IDC_STATIC_REMINDER,133,119,149,8
-END
-
-IDD_DIFFFILES DIALOGEX 0, 0, 301, 270
-STYLE DS_SETFONT | DS_FIXEDSYS | WS_MINIMIZEBOX | WS_MAXIMIZEBOX | WS_POPUP | WS_CAPTION | WS_SYSMENU | WS_THICKFRAME
-CAPTION "Changed Files"
-FONT 8, "MS Shell Dlg", 400, 0, 0x1
-BEGIN
-    LTEXT           "Difference between",IDC_DIFFSTATIC1,7,7,125,8
-    PUSHBUTTON      "",IDC_SWITCHLEFTRIGHT,262,4,21,14,BS_ICON
-    GROUPBOX        "Version 1",IDC_REV1GROUP,6,16,288,45
-    EDITTEXT        IDC_REV1EDIT,11,28,213,14,ES_AUTOHSCROLL | ES_WANTRETURN
-    PUSHBUTTON      "HEAD",IDC_REV1BTN,230,27,57,14
-    EDITTEXT        IDC_FIRSTURL,10,47,277,12,ES_MULTILINE | ES_AUTOHSCROLL | ES_READONLY | NOT WS_BORDER
-    GROUPBOX        "Version 2 (Base)",IDC_REV2GROUP,6,63,288,48
-    EDITTEXT        IDC_REV2EDIT,11,77,212,14,ES_AUTOHSCROLL | ES_WANTRETURN
-    PUSHBUTTON      "HEAD",IDC_REV2BTN,230,76,56,14
-    EDITTEXT        IDC_SECONDURL,11,94,276,15,ES_MULTILINE | ES_AUTOHSCROLL | ES_READONLY | NOT WS_BORDER
-    EDITTEXT        IDC_FILTER,7,115,287,14,ES_MULTILINE | ES_AUTOHSCROLL
-    CONTROL         "",IDC_FILELIST,"SysListView32",LVS_REPORT | LVS_SHOWSELALWAYS | LVS_ALIGNLEFT | WS_BORDER | WS_TABSTOP,7,137,287,126
-END
-
-IDD_SETTINGSCOLORS_2 DIALOGEX 0, 0, 300, 217
-STYLE DS_SETFONT | DS_FIXEDSYS | WS_CHILD | WS_DISABLED | WS_CAPTION
-CAPTION "General::Colors 2"
-FONT 8, "MS Shell Dlg", 0, 0, 0x0
-BEGIN
-    GROUPBOX        "Log Graphic",IDC_STATIC,7,7,286,89
-    LTEXT           "Current Branch",IDC_STATIC,14,23,137,8
-    LTEXT           "Local Branch",IDC_STATIC,14,40,135,8
-    LTEXT           "Remote Branch",IDC_STATIC,14,57,137,8
-    LTEXT           "Tags",IDC_STATIC,14,74,137,8
-    PUSHBUTTON      "",IDC_CURRENT_BRANCH,158,20,101,14
-    PUSHBUTTON      "",IDC_LOCAL_BRANCH,158,37,101,14
-    PUSHBUTTON      "",IDC_REMOTE_BRANCH,158,54,101,14
-    PUSHBUTTON      "",IDC_TAGS,158,71,101,14
-    PUSHBUTTON      "Restore Default",IDC_RESTORE,211,196,82,14
-END
-
-IDD_SETTINGSSAVEDDATA DIALOGEX 0, 0, 300, 217
-STYLE DS_SETFONT | DS_FIXEDSYS | WS_CHILD | WS_DISABLED | WS_CAPTION
-CAPTION "Saved Data"
-FONT 8, "MS Shell Dlg", 0, 0, 0x0
-BEGIN
-    LTEXT           "URL history",IDC_URLHISTORY,7,20,226,8
-    PUSHBUTTON      "Clear",IDC_URLHISTCLEAR,243,18,50,14
-    LTEXT           "Log messages (Input dialog)",IDC_LOGHISTORY,7,45,226,8
-    PUSHBUTTON      "Clear",IDC_LOGHISTCLEAR,243,43,50,14
-    LTEXT           "Log messages (Show log dialog)",IDC_REPOLOG,7,70,226,8
-    PUSHBUTTON      "Clear",IDC_REPOLOGCLEAR,243,68,50,14
-    LTEXT           "Dialog sizes and positions",IDC_RESIZABLEHISTORY,7,95,226,8
-    PUSHBUTTON      "Clear",IDC_RESIZABLEHISTCLEAR,243,93,50,14
-    LTEXT           "Authentication data",IDC_AUTHHISTORY,7,120,226,8
-    PUSHBUTTON      "Clear",IDC_AUTHHISTCLEAR,243,118,50,14
-    LTEXT           "Temp files",IDC_STATIC,7,148,286,30
-    PUSHBUTTON      "Clear",IDC_TEMPFILESCLEAR,243,146,50,14
-    GROUPBOX        "Action log",IDC_STATIC,7,173,286,30
-    LTEXT           "Max. lines in action log",IDC_STATIC,13,185,120,16
-    EDITTEXT        IDC_MAXLINES,139,183,40,14,ES_RIGHT | ES_AUTOHSCROLL
-    PUSHBUTTON      "Show",IDC_ACTIONLOGSHOW,183,182,50,14
-    PUSHBUTTON      "Clear",IDC_ACTIONLOGCLEAR,236,182,50,14
-END
-
-IDD_HISTORYDLG DIALOGEX 0, 0, 196, 116
-STYLE DS_SETFONT | DS_MODALFRAME | DS_FIXEDSYS | WS_MINIMIZEBOX | WS_MAXIMIZEBOX | WS_POPUP | WS_CAPTION | WS_SYSMENU
-CAPTION "Log History"
-FONT 8, "MS Shell Dlg", 400, 0, 0x1
-BEGIN
-    DEFPUSHBUTTON   "OK",IDOK,78,95,50,14
-    PUSHBUTTON      "Cancel",IDCANCEL,139,95,50,14
-    LISTBOX         IDC_HISTORYLIST,7,7,182,79,LBS_HASSTRINGS | LBS_USETABSTOPS | LBS_NOINTEGRALHEIGHT | WS_VSCROLL | WS_HSCROLL | WS_TABSTOP
-END
-
-IDD_SETTINGSHOOKS DIALOGEX 0, 0, 300, 217
-STYLE DS_SETFONT | DS_FIXEDSYS | WS_CHILD | WS_DISABLED | WS_CAPTION
-CAPTION "Hook Scripts"
-FONT 8, "MS Shell Dlg", 0, 0, 0x0
-BEGIN
-    CONTROL         "",IDC_HOOKLIST,"SysListView32",LVS_REPORT | LVS_ALIGNLEFT | WS_BORDER | WS_TABSTOP,7,7,286,180
-    PUSHBUTTON      "Remove",IDC_HOOKREMOVEBUTTON,69,195,50,14,WS_DISABLED
-    PUSHBUTTON      "Edit...",IDC_HOOKEDITBUTTON,127,195,50,14,WS_DISABLED
-    PUSHBUTTON      "&Copy",IDC_HOOKCOPYBUTTON,185,195,50,14,WS_DISABLED
-    PUSHBUTTON      "Add...",IDC_HOOKADDBUTTON,243,195,50,14
-END
-
-IDD_SETTINGSHOOKCONFIG DIALOGEX 0, 0, 395, 122
-STYLE DS_SETFONT | DS_FIXEDSYS | WS_POPUP | WS_CAPTION | WS_SYSMENU | WS_THICKFRAME
-CAPTION "Configure Hook Scripts"
-FONT 8, "MS Shell Dlg", 400, 0, 0x1
-BEGIN
-    LTEXT           "Hook Type:",IDC_HOOKTYPELABEL,7,10,213,8
-    COMBOBOX        IDC_HOOKTYPECOMBO,254,7,134,107,CBS_DROPDOWNLIST | WS_VSCROLL | WS_TABSTOP
-    LTEXT           "Working Tree Path:",IDC_HOOKWCPATHLABEL,7,25,381,8
-    EDITTEXT        IDC_HOOKPATH,7,36,351,14,ES_AUTOHSCROLL
-    PUSHBUTTON      "...",IDC_HOOKBROWSE,366,36,22,14
-    LTEXT           "Command Line To Execute:",IDC_HOOKCMLABEL,7,59,381,8
-    EDITTEXT        IDC_HOOKCOMMANDLINE,7,72,351,14,ES_AUTOHSCROLL
-    PUSHBUTTON      "...",IDC_HOOKCOMMANDBROWSE,366,72,22,14
-    CONTROL         "Wait for the script to finish",IDC_WAITCHECK,"Button",BS_AUTOCHECKBOX | WS_TABSTOP,7,90,351,10
-    CONTROL         "Hide the script while running",IDC_HIDECHECK,"Button",BS_AUTOCHECKBOX | WS_TABSTOP,7,105,198,10
-    DEFPUSHBUTTON   "OK",IDOK,228,101,50,14
-    PUSHBUTTON      "Cancel",IDCANCEL,283,101,50,14
-    PUSHBUTTON      "Help",IDHELP,338,101,50,14
-END
-
-IDD_EXPORT DIALOGEX 0, 0, 300, 183
-STYLE DS_SETFONT | DS_FIXEDSYS | WS_POPUP | WS_CAPTION | WS_SYSMENU | WS_THICKFRAME
-CAPTION "Export"
-FONT 8, "MS Shell Dlg", 400, 0, 0x1
-BEGIN
-    GROUPBOX        "Export Zip File",IDC_REPOGROUP,7,7,286,51
-    LTEXT           "Zip File",IDC_EXPORT_CHECKOUTDIR,13,20,223,8
-    EDITTEXT        IDC_CHECKOUTDIRECTORY,13,31,255,14,ES_AUTOHSCROLL
-    PUSHBUTTON      "...",IDC_CHECKOUTDIRECTORY_BROWSE,273,31,14,14
-    GROUPBOX        "Revision",IDC_GROUP_BASEON,7,65,286,90
-    CONTROL         "HEAD",IDC_RADIO_HEAD,"Button",BS_AUTORADIOBUTTON,20,82,62,10
-    CONTROL         "Branch",IDC_RADIO_BRANCH,"Button",BS_AUTORADIOBUTTON,19,96,62,10
-    CONTROL         "",IDC_COMBOBOXEX_BRANCH,"ComboBoxEx32",CBS_DROPDOWNLIST | CBS_AUTOHSCROLL | CBS_SORT | WS_VSCROLL | WS_TABSTOP,84,95,170,90
-    PUSHBUTTON      "...",IDC_BUTTON_BROWSE_REF,264,94,14,14
-    CONTROL         "Tags",IDC_RADIO_TAGS,"Button",BS_AUTORADIOBUTTON,19,111,62,10
-    CONTROL         "",IDC_COMBOBOXEX_TAGS,"ComboBoxEx32",CBS_DROPDOWNLIST | CBS_AUTOHSCROLL | CBS_SORT | WS_VSCROLL | WS_TABSTOP,84,110,170,85
-    CONTROL         "Version",IDC_RADIO_VERSION,"Button",BS_AUTORADIOBUTTON,19,126,62,10
-    CONTROL         "",IDC_COMBOBOXEX_VERSION,"ComboBoxEx32",CBS_DROPDOWN | CBS_AUTOHSCROLL | CBS_SORT | WS_VSCROLL | WS_TABSTOP,84,126,170,79
-    PUSHBUTTON      "...",IDC_BUTTON_SHOW,264,125,14,14
-    DEFPUSHBUTTON   "OK",IDOK,129,162,50,14
-    PUSHBUTTON      "Cancel",IDCANCEL,189,162,48,14
-    PUSHBUTTON      "Help",IDHELP,243,162,50,14
-END
-
-IDD_INPUTLOGDLG DIALOGEX 0, 0, 306, 182
-STYLE DS_SETFONT | DS_FIXEDSYS | WS_MINIMIZEBOX | WS_MAXIMIZEBOX | WS_POPUP | WS_CAPTION | WS_SYSMENU | WS_THICKFRAME
-CAPTION "Enter Log Message"
-FONT 8, "MS Shell Dlg", 400, 0, 0x1
-BEGIN
-    EDITTEXT        IDC_ACTIONLABEL,7,7,292,24,ES_MULTILINE | ES_AUTOHSCROLL | ES_READONLY | NOT WS_BORDER,WS_EX_TRANSPARENT
-    PUSHBUTTON      "&Recent messages",IDC_HISTORY,15,47,143,14
-    CONTROL         "Scintilla",IDC_INPUTTEXT,"Scintilla",WS_TABSTOP,15,68,276,78,WS_EX_STATICEDGE
-    PUSHBUTTON      "OK",IDOK,190,161,50,14
-    PUSHBUTTON      "Cancel",IDCANCEL,249,161,50,14
-    GROUPBOX        "Message",IDC_GROUPBOX,7,35,292,120
-END
-
-IDD_SETTINGSTBLAME DIALOGEX 0, 0, 300, 217
-STYLE DS_SETFONT | DS_FIXEDSYS | WS_CHILD | WS_DISABLED | WS_CAPTION
-CAPTION "TortoiseGitBlame"
-FONT 8, "MS Shell Dlg", 0, 0, 0x0
-BEGIN
-    GROUPBOX        "Colors",IDC_STATIC,7,7,286,79
-    LTEXT           "Recently modified lines",IDC_STATIC,14,21,148,8
-    PUSHBUTTON      "",IDC_NEWLINESCOLOR,172,17,81,14
-    LTEXT           "Older lines",IDC_STATIC,14,37,148,8
-    PUSHBUTTON      "",IDC_OLDLINESCOLOR,172,34,81,14
-    PUSHBUTTON      "Restore Default",IDC_RESTORE,191,62,93,14
-    GROUPBOX        "Font",IDC_STATIC,7,95,286,87
-    LTEXT           "&Font:",IDC_STATIC,14,107,92,23,SS_CENTERIMAGE
-    COMBOBOX        IDC_FONTNAMES,107,112,136,90,CBS_DROPDOWNLIST | CBS_OWNERDRAWVARIABLE | CBS_SORT | CBS_HASSTRINGS | WS_VSCROLL | WS_TABSTOP
-    COMBOBOX        IDC_FONTSIZES,253,112,31,47,CBS_DROPDOWN | WS_VSCROLL | WS_TABSTOP
-    LTEXT           "Tab size:",IDC_STATIC,14,132,92,8
-    EDITTEXT        IDC_TABSIZE,253,130,31,12,ES_AUTOHSCROLL | ES_NUMBER
-    LTEXT           "Note: the font settings also affect the TortoiseUDiff viewer",IDC_STATIC,15,156,269,21
-    CONTROL         "Follow renames",IDC_FOLLOWRENAMES,"Button",BS_AUTOCHECKBOX | WS_TABSTOP,14,185,148,8
-END
-
-IDD_CREATECHANGELIST DIALOGEX 0, 0, 186, 66
-STYLE DS_SETFONT | DS_MODALFRAME | DS_FIXEDSYS | WS_POPUP | WS_CAPTION | WS_SYSMENU
-CAPTION "Create Changelist"
-FONT 8, "MS Shell Dlg", 400, 0, 0x1
-BEGIN
-    DEFPUSHBUTTON   "OK",IDOK,70,45,50,14
-    PUSHBUTTON      "Cancel",IDCANCEL,129,45,50,14
-    LTEXT           "Enter a name for the changelist:",IDC_STATIC,7,7,172,8
-    EDITTEXT        IDC_NAME,7,20,172,14,ES_AUTOHSCROLL
-END
-
-IDD_SETTINGSBUGTRAQ DIALOGEX 0, 0, 300, 217
-STYLE DS_SETFONT | DS_FIXEDSYS | WS_CHILD | WS_DISABLED | WS_CAPTION
-CAPTION "Hook Scripts::Issue Tracker Integration"
-FONT 8, "MS Shell Dlg", 0, 0, 0x0
-BEGIN
-    CONTROL         "",IDC_BUGTRAQLIST,"SysListView32",LVS_REPORT | LVS_ALIGNLEFT | WS_BORDER | WS_TABSTOP,7,7,286,180
-    PUSHBUTTON      "Edit...",IDC_BUGTRAQEDITBUTTON,127,195,50,14,WS_DISABLED
-    PUSHBUTTON      "Remove",IDC_BUGTRAQREMOVEBUTTON,69,195,50,14,WS_DISABLED
-    PUSHBUTTON      "&Copy",IDC_BUGTRAQCOPYBUTTON,185,195,50,14,WS_DISABLED
-    PUSHBUTTON      "Add...",IDC_BUGTRAQADDBUTTON,243,195,50,14
-END
-
-IDD_SETTINGSBUGTRAQ_CONFIG DIALOGEX 0, 0, 300, 217
-STYLE DS_SETFONT | DS_FIXEDSYS | WS_CHILD | WS_DISABLED | WS_CAPTION
-CAPTION "Hook Scripts::Issue Tracker Config"
-FONT 8, "MS Shell Dlg", 0, 0, 0x0
-BEGIN
-    EDITTEXT        IDC_BUGTRAQ_URL,113,7,171,13,ES_AUTOHSCROLL
-    CONTROL         "true",IDC_BUGTRAQ_WARNINGIFNOISSUE_TRUE,"Button",BS_AUTORADIOBUTTON | WS_GROUP,113,24,29,10
-    CONTROL         "false",IDC_BUGTRAQ_WARNINGIFNOISSUE_FALSE,"Button",BS_AUTORADIOBUTTON,166,24,31,10
-    EDITTEXT        IDC_BUGTRAQ_MESSAGE,113,40,170,14,ES_AUTOHSCROLL
-    CONTROL         "true",IDC_BUGTRAQ_APPEND_TRUE,"Button",BS_AUTORADIOBUTTON | WS_GROUP,113,64,29,10
-    CONTROL         "false",IDC_BUGTRAQ_APPEND_FALSE,"Button",BS_AUTORADIOBUTTON,166,64,31,10
-    EDITTEXT        IDC_BUGTRAQ_LABEL,113,80,170,14,ES_AUTOHSCROLL
-    CONTROL         "true",IDC_BUGTRAQ_NUMBER_TRUE,"Button",BS_AUTORADIOBUTTON | WS_GROUP,113,103,29,10
-    CONTROL         "false",IDC_BUGTRAQ_NUMBER_FALSE,"Button",BS_AUTORADIOBUTTON,166,103,31,10
-    EDITTEXT        IDC_BUGTRAQ_LOGREGEX,113,117,170,37,ES_MULTILINE | ES_AUTOHSCROLL | ES_WANTRETURN
-    LTEXT           "bugtraq.url",IDC_STATIC,14,7,89,8
-    LTEXT           "bugtraq.warningifnoissue",IDC_STATIC,14,24,91,10
-    LTEXT           "bugtraq.message",IDC_STATIC,14,43,86,10
-    LTEXT           "bugtraq.append",IDC_STATIC,14,62,84,10
-    LTEXT           "bugtraq.label",IDC_STATIC,14,81,77,10
-    LTEXT           "bugtraq.number",IDC_STATIC,14,100,72,10
-    LTEXT           "bugtraq.logregex",IDC_STATIC,14,119,79,10
-END
-
-IDD_SETTINGSBUGTRAQADV DIALOGEX 0, 0, 395, 122
-STYLE DS_SETFONT | DS_FIXEDSYS | WS_POPUP | WS_CAPTION | WS_SYSMENU | WS_THICKFRAME
-CAPTION "Configure Issue Tracker Integration"
-FONT 8, "MS Shell Dlg", 400, 0, 0x1
-BEGIN
-    LTEXT           "Working Tree Path:",IDC_BUGTRAQWCPATHLABEL,7,7,381,8
-    EDITTEXT        IDC_BUGTRAQPATH,7,18,351,14,ES_AUTOHSCROLL
-    PUSHBUTTON      "...",IDC_BUGTRAQBROWSE,366,18,22,14
-    LTEXT           "Provider:",IDC_BUGTRAQPROVIDERLABEL,7,36,381,8
-    COMBOBOX        IDC_BUGTRAQPROVIDERCOMBO,7,47,351,103,CBS_DROPDOWNLIST | CBS_SORT | WS_VSCROLL | WS_TABSTOP
-    LTEXT           "Parameters:",IDC_BUGTRAQPARAMETERSLABEL,7,67,381,8
-    EDITTEXT        IDC_BUGTRAQPARAMETERS,7,78,325,14,ES_AUTOHSCROLL
-    PUSHBUTTON      "&Options",IDC_OPTIONS,338,79,50,14
-    DEFPUSHBUTTON   "OK",IDOK,228,101,50,14
-    PUSHBUTTON      "Cancel",IDCANCEL,283,101,50,14
-    PUSHBUTTON      "Help",IDHELP,338,101,50,14,WS_DISABLED
-END
-
-IDD_SETTINGS_CONFIG DIALOGEX 0, 0, 300, 217
-STYLE DS_SETFONT | DS_FIXEDSYS | WS_CHILD | WS_DISABLED | WS_CAPTION
-CAPTION "Advanced"
-FONT 8, "MS Shell Dlg", 400, 0, 0x0
-BEGIN
-    CONTROL         "",IDC_CONFIG,"SysListView32",LVS_REPORT | LVS_EDITLABELS | LVS_ALIGNLEFT | WS_BORDER | WS_TABSTOP,7,7,286,145
-    LTEXT           "WARNING:\r\nOnly change these settings if you are absolutely sure what you are doing!\r\nTo set the values to their default, delete the value text.",IDC_STATIC,7,160,286,50
-END
-
-IDD_CLONE DIALOGEX 0, 0, 319, 218
-STYLE DS_SETFONT | DS_FIXEDSYS | WS_POPUP | WS_CAPTION | WS_SYSMENU | WS_THICKFRAME
-CAPTION "Git clone - TortoiseGit"
-FONT 8, "MS Shell Dlg", 400, 0, 0x1
-BEGIN
-    LTEXT           "&URL:",IDC_STATIC,20,28,14,8
-    CONTROL         "",IDC_URLCOMBO,"ComboBoxEx32",CBS_DROPDOWN | CBS_AUTOHSCROLL | CBS_SORT | WS_VSCROLL | WS_TABSTOP,54,25,192,164
-    PUSHBUTTON      "&Browse Dir",IDC_CLONE_BROWSE_URL,253,25,50,15
-    LTEXT           "&Directory:",IDC_STATIC,19,49,33,8
-    EDITTEXT        IDC_CLONE_DIR,54,47,192,14,ES_AUTOHSCROLL
-    PUSHBUTTON      "Bro&wse",IDC_CLONE_DIR_BROWSE,253,46,50,15
-    CONTROL         "depth ",IDC_CHECK_DEPTH,"Button",BS_AUTOCHECKBOX | WS_TABSTOP,53,70,32,10
-    EDITTEXT        IDC_EDIT_DEPTH,90,68,32,14,ES_AUTOHSCROLL | ES_NUMBER
-    CONTROL         "Recursive",IDC_CHECK_RECURSIVE,"Button",BS_AUTOCHECKBOX | WS_TABSTOP,133,71,49,9
-    CONTROL         "Clone into Bare Repo",IDC_CHECK_BARE,"Button",BS_AUTOCHECKBOX | WS_TABSTOP,197,71,106,9
-    CONTROL         "Branch",IDC_CHECK_BRANCH,"Button",BS_AUTOCHECKBOX | WS_TABSTOP,53,88,38,10
-    EDITTEXT        IDC_EDIT_BRANCH,99,86,67,14,ES_AUTOHSCROLL
-    CONTROL         "No Checkout",IDC_CHECK_NOCHECKOUT,"Button",BS_AUTOCHECKBOX | WS_TABSTOP,175,88,57,10
-    CONTROL         "Load Putty &Key",IDC_PUTTYKEY_AUTOLOAD,"Button",BS_AUTOCHECKBOX | WS_TABSTOP,20,111,62,10
-    CONTROL         "",IDC_PUTTYKEYFILE,"ComboBoxEx32",CBS_DROPDOWN | CBS_AUTOHSCROLL | CBS_SORT | WS_VSCROLL | WS_TABSTOP,83,110,164,59
-    PUSHBUTTON      "...",IDC_PUTTYKEYFILE_BROWSE,254,109,16,15
-    CONTROL         "From &SVN Repository",IDC_CHECK_SVN,"Button",BS_AUTOCHECKBOX | WS_TABSTOP,19,140,83,10
-    CONTROL         "&Trunk:",IDC_CHECK_SVN_TRUNK,"Button",BS_AUTOCHECKBOX | WS_TABSTOP,37,157,34,10
-    EDITTEXT        IDC_EDIT_SVN_TRUNK,75,154,37,14,ES_AUTOHSCROLL
-    CONTROL         "Ta&gs:",IDC_CHECK_SVN_TAG,"Button",BS_AUTOCHECKBOX | WS_TABSTOP,129,156,29,10
-    EDITTEXT        IDC_EDIT_SVN_TAG,161,154,38,14,ES_AUTOHSCROLL
-    CONTROL         "Branc&h:",IDC_CHECK_SVN_BRANCH,"Button",BS_AUTOCHECKBOX | WS_TABSTOP,215,156,38,10
-    EDITTEXT        IDC_EDIT_SVN_BRANCH,264,153,39,14,ES_AUTOHSCROLL
-    CONTROL         "&From:",IDC_CHECK_SVN_FROM,"Button",BS_AUTOCHECKBOX | WS_TABSTOP,37,173,32,10
-    EDITTEXT        IDC_EDIT_SVN_FROM,75,173,37,14,ES_AUTOHSCROLL | ES_NUMBER
-    CONTROL         "User&name:",IDC_CHECK_USERNAME,"Button",BS_AUTOCHECKBOX | WS_TABSTOP,215,173,47,10
-    EDITTEXT        IDC_EDIT_USERNAME,264,170,39,14,ES_AUTOHSCROLL
-    DEFPUSHBUTTON   "OK",IDOK,150,196,50,14
-    PUSHBUTTON      "Cancel",IDCANCEL,206,196,50,14
-    PUSHBUTTON      "Help",IDHELP,262,196,50,14
-    GROUPBOX        "Clone Existing Repository",IDC_GROUP_CLONE,6,10,306,95
-    GROUPBOX        "From SVN Repository",IDC_CLONE_GROUP_SVN,6,126,306,64
-END
-
-IDD_GITPROGRESS DIALOGEX 0, 0, 331, 189
-STYLE DS_SETFONT | DS_FIXEDSYS | WS_MINIMIZEBOX | WS_MAXIMIZEBOX | WS_POPUP | WS_CAPTION | WS_SYSMENU | WS_THICKFRAME
-EXSTYLE WS_EX_WINDOWEDGE | WS_EX_APPWINDOW
-CAPTION "Git Command Progress"
-FONT 8, "MS Shell Dlg", 400, 0, 0x1
-BEGIN
-    DEFPUSHBUTTON   "&Close",IDOK,200,168,50,14
-    PUSHBUTTON      "Abort",IDCANCEL,266,168,50,14
-    CONTROL         "",IDC_TITLE_ANIMATE,"SysAnimate32",ACS_TRANSPARENT | ACS_AUTOPLAY | WS_TABSTOP,6,7,318,38,WS_EX_TRANSPARENT
-    CONTROL         "",IDC_RUN_PROGRESS,"msctls_progress32",PBS_SMOOTH | WS_BORDER,6,63,318,14
-    CONTROL         "",IDC_LOG,"RichEdit20W",WS_BORDER | WS_VSCROLL | WS_TABSTOP | 0x1804,6,87,318,67
-    LTEXT           "Static",IDC_CURRENT,6,48,318,8
-    PUSHBUTTON      "Button1",IDC_PROGRESS_BUTTON1,6,168,123,14
-END
-
-IDD_PULLFETCH DIALOGEX 0, 0, 307, 223
-STYLE DS_SETFONT | DS_FIXEDSYS | WS_POPUP | WS_CAPTION | WS_SYSMENU | WS_THICKFRAME
-CAPTION "Pull/Fetch"
-FONT 8, "MS Shell Dlg", 400, 0, 0x1
-BEGIN
-    GROUPBOX        "Remote",IDC_GROUPT_REMOTE,7,8,293,77
-    CONTROL         "&Remote:",IDC_REMOTE_RD,"Button",BS_AUTORADIOBUTTON,19,24,53,10
-    CONTROL         "",IDC_REMOTE_COMBO,"ComboBoxEx32",CBS_DROPDOWNLIST | CBS_AUTOHSCROLL | CBS_SORT | WS_VSCROLL | WS_TABSTOP,79,21,197,113
-    CONTROL         "Arbitrary &URL:",IDC_OTHER_RD,"Button",BS_AUTORADIOBUTTON,19,45,59,10
-    CONTROL         "",IDC_OTHER,"ComboBoxEx32",CBS_DROPDOWN | CBS_AUTOHSCROLL | CBS_SORT | WS_VSCROLL | WS_TABSTOP,79,43,197,89
-    LTEXT           "Remote &Branch:",IDC_STATIC,19,68,56,8
-    CONTROL         "master",IDC_REMOTE_BRANCH,"ComboBoxEx32",CBS_DROPDOWN | CBS_AUTOHSCROLL | CBS_SORT | WS_VSCROLL | WS_TABSTOP,79,65,197,89
-    PUSHBUTTON      "...",IDC_BUTTON_BROWSE_REF,282,65,14,14
-    CONTROL         "&Squash",IDC_CHECK_SQUASH,"Button",BS_AUTOCHECKBOX | WS_TABSTOP,19,100,107,10
-    CONTROL         "No &Fast Forward",IDC_CHECK_NOFF,"Button",BS_AUTOCHECKBOX | WS_TABSTOP,19,116,110,10
-    CONTROL         "No &Commit",IDC_CHECK_NOCOMMIT,"Button",BS_AUTOCHECKBOX | WS_TABSTOP,132,100,161,10
-    CONTROL         "Fast Forward o&nly",IDC_CHECK_FFONLY,"Button",BS_AUTOCHECKBOX | WS_TABSTOP,132,117,160,10
-    CONTROL         "Tags",IDC_CHECK_FETCHTAGS,"Button",BS_AUTO3STATE | WS_TABSTOP,19,133,109,10
-    CONTROL         "AutoLoad Putty &Key",IDC_PUTTYKEY_AUTOLOAD,"Button",BS_AUTOCHECKBOX | WS_TABSTOP,19,157,113,10
-    LTEXT           "Manage Remotes",IDC_REMOTE_MANAGE,171,157,105,8,SS_NOTIFY
-    CONTROL         "&Launch Rebase After Fetch",IDC_CHECK_REBASE,"Button",BS_AUTOCHECKBOX | WS_TABSTOP,19,172,281,10
-    CONTROL         "Prune (remove remote-tracking branches which no longer exist on the remote)",IDC_CHECK_PRUNE,
-                    "Button",BS_AUTOCHECKBOX | WS_TABSTOP,19,186,281,10
-    DEFPUSHBUTTON   "OK",IDOK,140,201,50,14
-    PUSHBUTTON      "Cancel",IDCANCEL,195,201,50,14
-    PUSHBUTTON      "Help",IDHELP,250,201,50,14
-    GROUPBOX        "Options",IDC_GROUP_OPTION,7,89,293,61
-END
-
-IDD_PUSH DIALOGEX 0, 0, 317, 265
-STYLE DS_SETFONT | DS_FIXEDSYS | WS_POPUP | WS_CAPTION | WS_SYSMENU | WS_THICKFRAME
-CAPTION "Push"
-FONT 8, "MS Shell Dlg", 400, 0, 0x1
-BEGIN
-    GROUPBOX        "Ref",IDC_BRANCH_GROUP,7,7,295,69
-    CONTROL         "&Push all branches",IDC_PUSHALL,"Button",BS_AUTOCHECKBOX | WS_TABSTOP,15,18,276,10
-    LTEXT           "&Local:",IDC_STATIC_SOURCE,15,34,53,8
-    CONTROL         "",IDC_BRANCH_SOURCE,"ComboBoxEx32",CBS_DROPDOWN | CBS_AUTOHSCROLL | CBS_SORT | WS_VSCROLL | WS_TABSTOP,76,33,198,65
-    PUSHBUTTON      "",IDC_BUTTON_BROWSE_SOURCE_BRANCH,280,32,15,15
-    LTEXT           "&Remote:",IDC_STATIC_REMOTE,15,57,52,8
-    CONTROL         "",IDC_BRANCH_REMOTE,"ComboBoxEx32",CBS_DROPDOWN | CBS_AUTOHSCROLL | CBS_SORT | WS_VSCROLL | WS_TABSTOP,76,55,198,56
-    PUSHBUTTON      "...",IDC_BUTTON_BROWSE_DEST_BRANCH,280,54,15,15
-    GROUPBOX        "Destination",IDC_URL_GROUP,7,80,295,54
-    CONTROL         "Re&mote:",IDC_RD_REMOTE,"Button",BS_AUTORADIOBUTTON,15,95,53,10
-    CONTROL         "",IDC_REMOTE,"ComboBoxEx32",CBS_DROPDOWNLIST | CBS_AUTOHSCROLL | CBS_SORT | WS_VSCROLL | WS_TABSTOP,76,92,171,70
-    PUSHBUTTON      "Mana&ge",IDC_REMOTE_MANAGE,254,91,40,16
-    CONTROL         "Arbitrary &URL:",IDC_RD_URL,"Button",BS_AUTORADIOBUTTON,15,113,57,10
-    CONTROL         "",IDC_URL,"ComboBoxEx32",CBS_DROPDOWN | CBS_AUTOHSCROLL | CBS_SORT | WS_VSCROLL | WS_TABSTOP,76,111,218,64
-    GROUPBOX        "Options",IDC_OPTION_GROUP,7,142,295,96
-    CONTROL         "&Force Overwrite Existing Branch (May discard changes)",IDC_FORCE,
-                    "Button",BS_AUTOCHECKBOX | WS_TABSTOP,15,154,279,10
-    CONTROL         "Use Thin &Pack (For slow network connections)",IDC_PACK,
-                    "Button",BS_AUTOCHECKBOX | WS_TABSTOP,15,165,279,10
-    CONTROL         "Include &Tags",IDC_TAGS,"Button",BS_AUTOCHECKBOX | WS_TABSTOP,15,178,279,10
-    CONTROL         "&Autoload Putty Key",IDC_PUTTYKEY_AUTOLOAD,"Button",BS_AUTOCHECKBOX | WS_TABSTOP,15,190,279,10
-    CONTROL         "&Set upstream/track remote branch",IDC_PROC_PUSH_SET_UPSTREAM,
-                    "Button",BS_AUTOCHECKBOX | WS_TABSTOP,15,201,279,10
-    CONTROL         "Always push to the selected remote archive for this local branch",IDC_PROC_PUSH_SET_PUSHREMOTE,
-                    "Button",BS_AUTOCHECKBOX | WS_TABSTOP,15,212,279,10
-    CONTROL         "Always push to the selected remote branch for this local branch",IDC_PROC_PUSH_SET_PUSHBRANCH,
-                    "Button",BS_AUTOCHECKBOX | WS_TABSTOP,15,223,279,10
-    DEFPUSHBUTTON   "OK",IDOK,143,244,50,14
-    PUSHBUTTON      "Cancel",IDCANCEL,201,244,50,14
-    PUSHBUTTON      "Help",IDHELP,258,244,50,14
-END
-
-IDD_SVNDCOMMITTYPE DIALOGEX 0, 0, 242, 90
-STYLE DS_SETFONT | DS_MODALFRAME | DS_FIXEDSYS | WS_POPUP | WS_CAPTION | WS_SYSMENU
-CAPTION "SVN Commit Type"
-FONT 8, "MS Shell Dlg", 400, 0, 0x1
-BEGIN
-    DEFPUSHBUTTON   "OK",IDOK,69,68,50,14
-    PUSHBUTTON      "Cancel",IDCANCEL,125,68,50,14
-    PUSHBUTTON      "Help",IDHELP,182,68,50,14
-    GROUPBOX        "DCommit Type",IDC_GROUP_INFO,7,7,225,41
-    CONTROL         "Normal &SVN Commit",IDC_RADIO_SVN_COMMIT,"Button",BS_AUTORADIOBUTTON | WS_GROUP,15,19,208,10
-    CONTROL         "&Git Style Commit (--rmdir)",IDC_RADIO_GIT_COMMIT,
-                    "Button",BS_AUTORADIOBUTTON,15,32,208,10
-    CONTROL         "Remember selection (""svn.rmdir"" option)",IDC_REMEMBER,
-                    "Button",BS_AUTOCHECKBOX | WS_TABSTOP,15,52,217,12
-END
-
-IDD_REQUESTPULL DIALOGEX 0, 0, 314, 92
-STYLE DS_SETFONT | DS_FIXEDSYS | WS_POPUP | WS_CAPTION | WS_SYSMENU | WS_THICKFRAME
-CAPTION "Request pull"
-FONT 8, "MS Shell Dlg", 400, 0, 0x1
-BEGIN
-    LTEXT           "&Start",IDC_STATIC_LOCAL_BRANCH,7,8,42,8
-    CONTROL         "",IDC_COMBOBOXEX_LOCAL_BRANCH,"ComboBoxEx32",CBS_DROPDOWN | CBS_AUTOHSCROLL | CBS_SORT | WS_VSCROLL | WS_TABSTOP,62,7,216,86
-    PUSHBUTTON      "...",IDC_BUTTON_LOCAL_BRANCH,286,7,18,14
-    LTEXT           "Repository &URL",IDC_STATIC_REMOTE_URL,7,27,50,8
-    CONTROL         "",IDC_COMBOBOXEX_URL,"ComboBoxEx32",CBS_DROPDOWN | CBS_AUTOHSCROLL | CBS_SORT | WS_VSCROLL | WS_TABSTOP,62,25,242,54
-    LTEXT           "End",IDC_STATIC_REMOTE_BRANCH,7,46,13,8
-    EDITTEXT        IDC_REMOTE_BRANCH,62,44,242,13,ES_AUTOHSCROLL
-    DEFPUSHBUTTON   "OK",IDOK,141,70,50,14
-    PUSHBUTTON      "Cancel",IDCANCEL,197,70,50,14
-    PUSHBUTTON      "Help",IDHELP,254,70,50,14
-END
-
-IDD_GITSWITCH DIALOGEX 0, 0, 296, 185
-STYLE DS_SETFONT | DS_FIXEDSYS | WS_POPUP | WS_CAPTION | WS_SYSMENU | WS_THICKFRAME
-CAPTION "Switch/Checkout"
-FONT 8, "MS Shell Dlg", 400, 0, 0x1
-BEGIN
-    GROUPBOX        "Switch To",IDC_GROUP_BASEON,7,7,282,64
-    CONTROL         "Branch",IDC_RADIO_BRANCH,"Button",BS_AUTORADIOBUTTON,19,22,64,10
-    CONTROL         "",IDC_COMBOBOXEX_BRANCH,"ComboBoxEx32",CBS_DROPDOWNLIST | CBS_AUTOHSCROLL | CBS_SORT | WS_VSCROLL | WS_TABSTOP,87,20,171,90
-    PUSHBUTTON      "...",IDC_BUTTON_BROWSE_REF,264,20,14,14
-    CONTROL         "Tags",IDC_RADIO_TAGS,"Button",BS_AUTORADIOBUTTON,19,36,64,10
-    CONTROL         "",IDC_COMBOBOXEX_TAGS,"ComboBoxEx32",CBS_DROPDOWNLIST | CBS_AUTOHSCROLL | CBS_SORT | WS_VSCROLL | WS_TABSTOP,87,36,171,85
-    CONTROL         "Commit",IDC_RADIO_VERSION,"Button",BS_AUTORADIOBUTTON,19,52,64,10
-    CONTROL         "",IDC_COMBOBOXEX_VERSION,"ComboBoxEx32",CBS_DROPDOWN | CBS_AUTOHSCROLL | CBS_SORT | WS_VSCROLL | WS_TABSTOP,87,52,171,79
-    PUSHBUTTON      "...",IDC_BUTTON_SHOW,264,51,14,14
-    GROUPBOX        "Option",IDC_GROUP_OPTION,7,78,282,78
-    CONTROL         "Create New Branch",IDC_CHECK_BRANCH,"Button",BS_AUTOCHECKBOX | WS_TABSTOP,19,91,88,10
-    EDITTEXT        IDC_EDIT_BRANCH,112,88,146,14,ES_AUTOHSCROLL
-    CONTROL         "Force",IDC_CHECK_FORCE,"Button",BS_AUTOCHECKBOX | WS_TABSTOP,19,108,261,10
-    CONTROL         "Track",IDC_CHECK_TRACK,"Button",BS_AUTO3STATE | WS_TABSTOP,19,124,261,10
-    CONTROL         "Override branch if exists",IDC_CHECK_BRANCHOVERRIDE,
-                    "Button",BS_AUTOCHECKBOX | WS_TABSTOP,19,140,261,10
-    DEFPUSHBUTTON   "OK",IDOK,125,164,50,14
-    PUSHBUTTON      "Cancel",IDCANCEL,182,164,50,14
-    PUSHBUTTON      "Help",IDHELP,239,164,50,14
-END
-
-IDD_NEW_BRANCH_TAG DIALOGEX 0, 0, 296, 212
-STYLE DS_SETFONT | DS_FIXEDSYS | WS_POPUP | WS_CAPTION | WS_SYSMENU | WS_THICKFRAME
-CAPTION "New Branch\\Tag"
-FONT 8, "MS Shell Dlg", 400, 0, 0x1
-BEGIN
-    GROUPBOX        "&Name",IDC_GROUP_BRANCH,7,4,282,31
-    LTEXT           "Branch:",IDC_LABEL_BRANCH,21,16,55,8
-    EDITTEXT        IDC_BRANCH_TAG,84,14,114,14,ES_AUTOHSCROLL
-    GROUPBOX        "Base On",IDC_GROUP_BASEON,7,37,282,75
-    CONTROL         "&HEAD",IDC_RADIO_HEAD,"Button",BS_AUTORADIOBUTTON,20,49,240,10
-    CONTROL         "&Branch",IDC_RADIO_BRANCH,"Button",BS_AUTORADIOBUTTON,19,63,59,10
-    CONTROL         "",IDC_COMBOBOXEX_BRANCH,"ComboBoxEx32",CBS_DROPDOWNLIST | CBS_AUTOHSCROLL | CBS_SORT | WS_VSCROLL | WS_TABSTOP,84,62,172,90
-    PUSHBUTTON      "...",IDC_BUTTON_BROWSE_REF,264,62,14,14
-    CONTROL         "&Tags",IDC_RADIO_TAGS,"Button",BS_AUTORADIOBUTTON,19,78,59,10
-    CONTROL         "",IDC_COMBOBOXEX_TAGS,"ComboBoxEx32",CBS_DROPDOWNLIST | CBS_AUTOHSCROLL | CBS_SORT | WS_VSCROLL | WS_TABSTOP,84,77,172,85
-    CONTROL         "&Version",IDC_RADIO_VERSION,"Button",BS_AUTORADIOBUTTON,19,93,59,10
-    CONTROL         "",IDC_COMBOBOXEX_VERSION,"ComboBoxEx32",CBS_DROPDOWN | CBS_AUTOHSCROLL | CBS_SORT | WS_VSCROLL | WS_TABSTOP,84,93,172,79
-    PUSHBUTTON      "...",IDC_BUTTON_SHOW,264,93,14,14
-    GROUPBOX        "Options",IDC_GROUP_OPTION,7,114,282,29
-    CONTROL         "Trac&k",IDC_CHECK_TRACK,"Button",BS_AUTO3STATE | WS_TABSTOP,23,127,54,10
-    CONTROL         "&Force",IDC_CHECK_FORCE,"Button",BS_AUTOCHECKBOX | WS_TABSTOP,81,127,53,10
-    CONTROL         "&Switch to new branch",IDC_CHECK_SWITCH,"Button",BS_AUTOCHECKBOX | WS_TABSTOP,138,127,92,10
-    CONTROL         "Si&gn",IDC_CHECK_SIGN,"Button",BS_AUTOCHECKBOX | WS_TABSTOP,233,126,50,10
-    GROUPBOX        "&Message",IDC_GROUP_MESSAGE,7,146,282,42
-    EDITTEXT        IDC_EDIT_MESSAGE,21,157,257,23,ES_MULTILINE | ES_AUTOVSCROLL | ES_AUTOHSCROLL | ES_WANTRETURN
-    DEFPUSHBUTTON   "OK",IDOK,123,191,50,14
-    PUSHBUTTON      "Cancel",IDCANCEL,181,191,50,14
-    PUSHBUTTON      "Help",IDHELP,239,191,50,14
-END
-
-IDD_APPLY_PATCH_LIST DIALOGEX 0, 0, 376, 265
-STYLE DS_SETFONT | DS_FIXEDSYS | WS_MINIMIZEBOX | WS_MAXIMIZEBOX | WS_POPUP | WS_CAPTION | WS_SYSMENU | WS_THICKFRAME
-CAPTION "Apply Patches"
-FONT 8, "MS Shell Dlg", 400, 0, 0x1
-BEGIN
-    CONTROL         "",IDC_LIST_PATCH,"SysListView32",LVS_LIST | LVS_SHOWSELALWAYS | LVS_ALIGNLEFT | WS_BORDER | WS_TABSTOP,7,7,306,99
-    PUSHBUTTON      "&Add",IDC_BUTTON_ADD,319,13,50,14
-    PUSHBUTTON      "&Up",IDC_BUTTON_UP,319,34,50,14
-    PUSHBUTTON      "&Down",IDC_BUTTON_DOWN,319,52,50,14
-    PUSHBUTTON      "&Remove",IDC_BUTTON_REMOVE,319,74,50,14
-    CONTROL         "&3 way merge",IDC_CHECK_3WAY,"Button",BS_AUTOCHECKBOX | WS_TABSTOP,7,108,57,10
-    CONTROL         "&ignore space change",IDC_CHECK_IGNORE_SPACE,"Button",BS_AUTOCHECKBOX | WS_TABSTOP,73,108,82,10
-    CONTROL         "Add ""&Signed-off-by""",IDC_SIGN_OFF,"Button",BS_AUTOCHECKBOX | WS_TABSTOP,166,108,87,10
-    CONTROL         "&Keep CR",IDC_KEEP_CR,"Button",BS_AUTOCHECKBOX | WS_TABSTOP,258,108,43,10
-    CONTROL         "",IDC_AM_SPLIT,"Static",SS_OWNERDRAW,7,121,362,6,WS_EX_TRANSPARENT
-    PUSHBUTTON      "Dumy Group For locat TabCtr",IDC_AM_DUMY_TAB,7,130,362,109,NOT WS_VISIBLE
-    DEFPUSHBUTTON   "A&pply",IDOK,202,244,50,14
-    PUSHBUTTON      "&Cancel",IDCANCEL,259,244,50,14
-    PUSHBUTTON      "Help",IDHELP,319,244,50,14
-END
-
-IDD_FORMAT_PATCH DIALOGEX 0, 0, 321, 178
-STYLE DS_SETFONT | DS_FIXEDSYS | WS_POPUP | WS_CAPTION | WS_SYSMENU | WS_THICKFRAME
-CAPTION "Format Patch"
-FONT 8, "MS Shell Dlg", 400, 0, 0x1
-BEGIN
-    GROUPBOX        "Output Directory",IDC_GROUP_DIR,7,7,307,34
-    LTEXT           "Directory:",IDC_STATIC,18,22,33,8
-    CONTROL         "",IDC_COMBOBOXEX_DIR,"ComboBoxEx32",CBS_DROPDOWN | CBS_AUTOHSCROLL | CBS_SORT | WS_VSCROLL | WS_TABSTOP,62,20,218,88
-    PUSHBUTTON      "...",IDC_BUTTON_DIR,287,20,15,14
-    GROUPBOX        "Version",IDC_GROUP_VERSION,7,46,307,96
-    CONTROL         "Since",IDC_RADIO_SINCE,"Button",BS_AUTORADIOBUTTON,16,63,70,10
-    CONTROL         "",IDC_COMBOBOXEX_SINCE,"ComboBoxEx32",CBS_DROPDOWN | CBS_AUTOHSCROLL | CBS_SORT | WS_VSCROLL | WS_TABSTOP,94,60,186,88
-    PUSHBUTTON      "...",IDC_BUTTON_REF,287,59,15,14
-    CONTROL         "Number Commits",IDC_RADIO_NUM,"Button",BS_AUTORADIOBUTTON,16,82,70,10
-    EDITTEXT        IDC_EDIT_NUM,94,80,186,14,ES_AUTOHSCROLL | ES_NUMBER
-    CONTROL         "",IDC_SPIN_NUM,"msctls_updown32",UDS_SETBUDDYINT | UDS_ALIGNRIGHT | UDS_AUTOBUDDY | UDS_ARROWKEYS,287,80,11,14
-    CONTROL         "Range",IDC_RADIO_RANGE,"Button",BS_AUTORADIOBUTTON,16,103,45,10
-    LTEXT           "From:",IDC_STATIC,63,104,26,8
-    CONTROL         "",IDC_COMBOBOXEX_FROM,"ComboBoxEx32",CBS_DROPDOWN | CBS_AUTOHSCROLL | CBS_SORT | WS_VSCROLL | WS_TABSTOP,94,100,186,79
-    PUSHBUTTON      "...",IDC_BUTTON_FROM,287,99,15,14
-    LTEXT           "To:",IDC_STATIC,63,122,23,8
-    CONTROL         "",IDC_COMBOBOXEX_TO,"ComboBoxEx32",CBS_DROPDOWN | CBS_AUTOHSCROLL | CBS_SORT | WS_VSCROLL | WS_TABSTOP,94,119,186,68
-    PUSHBUTTON      "...",IDC_BUTTON_TO,287,118,15,14
-    CONTROL         "Send Mail after create",IDC_CHECK_SENDMAIL,"Button",BS_AUTOCHECKBOX | WS_TABSTOP,16,145,166,10
-    PUSHBUTTON      "Save unified diff since HEAD",IDC_BUTTON_UNIFIEDDIFF,16,157,117,14
-    DEFPUSHBUTTON   "OK",IDOK,159,157,50,14
-    PUSHBUTTON      "Cancel",IDCANCEL,211,157,50,14
-    PUSHBUTTON      "Help",IDHELP,264,157,50,14
-END
-
-IDD_MERGE DIALOGEX 0, 0, 327, 219
-STYLE DS_SETFONT | DS_FIXEDSYS | WS_POPUP | WS_CAPTION | WS_SYSMENU | WS_THICKFRAME
-CAPTION "Merge"
-FONT 8, "MS Shell Dlg", 400, 0, 0x1
-BEGIN
-    GROUPBOX        "From",IDC_GROUP_BASEON,7,6,313,68
-    CONTROL         "&Branch",IDC_RADIO_BRANCH,"Button",BS_AUTORADIOBUTTON,19,21,60,10
-    CONTROL         "",IDC_COMBOBOXEX_BRANCH,"ComboBoxEx32",CBS_DROPDOWNLIST | CBS_AUTOHSCROLL | CBS_SORT | WS_VSCROLL | WS_TABSTOP,83,20,210,97
-    PUSHBUTTON      "...",IDC_BUTTON_BROWSE_REF,300,20,14,14
-    CONTROL         "&Tags",IDC_RADIO_TAGS,"Button",BS_AUTORADIOBUTTON,19,36,60,10
-    CONTROL         "",IDC_COMBOBOXEX_TAGS,"ComboBoxEx32",CBS_DROPDOWNLIST | CBS_AUTOHSCROLL | CBS_SORT | WS_VSCROLL | WS_TABSTOP,83,35,210,84
-    CONTROL         "&Version",IDC_RADIO_VERSION,"Button",BS_AUTORADIOBUTTON,19,51,60,10
-    CONTROL         "",IDC_COMBOBOXEX_VERSION,"ComboBoxEx32",CBS_DROPDOWN | CBS_AUTOHSCROLL | CBS_SORT | WS_VSCROLL | WS_TABSTOP,83,51,210,71
-    PUSHBUTTON      "...",IDC_BUTTON_SHOW,300,51,14,14
-    GROUPBOX        "Option",IDC_GROUP_OPTION,7,77,313,29
-    CONTROL         "&Squash",IDC_CHECK_SQUASH,"Button",BS_AUTOCHECKBOX | WS_TABSTOP,21,88,94,10
-    CONTROL         "No &Fast Forward",IDC_CHECK_NOFF,"Button",BS_AUTOCHECKBOX | WS_TABSTOP,120,88,83,10
-    CONTROL         "No &Commit",IDC_CHECK_NOCOMMIT,"Button",BS_AUTOCHECKBOX | WS_TABSTOP,210,88,93,10
-    GROUPBOX        "Merge &Message",IDC_STATIC_MERGE_MESSAGE,7,112,313,80
-    CONTROL         "Scintilla",IDC_LOGMESSAGE,"Scintilla",WS_TABSTOP,18,124,293,60,WS_EX_STATICEDGE
-    DEFPUSHBUTTON   "OK",IDOK,130,198,50,14
-    PUSHBUTTON      "Cancel",IDCANCEL,185,198,50,14
-    PUSHBUTTON      "Help",IDHELP,270,198,50,14
-END
-
-IDD_GIT_HISTORY DIALOGEX 0, 0, 316, 189
-STYLE DS_SETFONT | DS_MODALFRAME | DS_FIXEDSYS | WS_POPUP | WS_CAPTION | WS_SYSMENU
-CAPTION "History"
-FONT 8, "MS Shell Dlg", 400, 0, 0x1
-BEGIN
-    DEFPUSHBUTTON   "OK",IDOK,155,168,50,14
-    PUSHBUTTON      "Cancel",IDCANCEL,207,168,50,14
-    CONTROL         "",IDC_LIST2,"SysListView32",LVS_REPORT | LVS_SINGLESEL | LVS_ALIGNLEFT | WS_BORDER | WS_TABSTOP,7,38,302,113
-    EDITTEXT        IDC_EDIT1,42,14,128,14,ES_AUTOHSCROLL
-    LTEXT           "Version:",IDC_STATIC,9,15,27,8
-    LTEXT           "Current Filter",IDC_STATIC,7,155,44,8
-    PUSHBUTTON      "Help",IDHELP,260,168,50,14
-END
-
-IDD_SETTINGSCOLORS_1 DIALOGEX 0, 0, 300, 217
-STYLE DS_SETFONT | DS_FIXEDSYS | WS_CHILD | WS_DISABLED | WS_CAPTION
-CAPTION "General::Colors 1"
-FONT 8, "MS Shell Dlg", 0, 0, 0x0
-BEGIN
-    GROUPBOX        "Status and action colors",IDC_STATIC,7,7,286,103
-    LTEXT           "possible or real conflict/obstructed",IDC_STATIC,14,23,137,8
-    LTEXT           "added files",IDC_STATIC,14,40,135,8
-    LTEXT           "missing/deleted/replaced",IDC_STATIC,14,57,137,8
-    LTEXT           "merged",IDC_STATIC,14,74,137,8
-    LTEXT           "modified/copied",IDC_STATIC,14,92,137,8
-    PUSHBUTTON      "",IDC_CONFLICTCOLOR,158,20,101,14
-    PUSHBUTTON      "",IDC_ADDEDCOLOR,158,37,101,14
-    PUSHBUTTON      "",IDC_DELETEDCOLOR,158,54,101,14
-    PUSHBUTTON      "",IDC_MERGEDCOLOR,158,71,101,14
-    PUSHBUTTON      "",IDC_MODIFIEDCOLOR,158,88,101,14
-    GROUPBOX        "Revision graph",IDC_STATIC,7,115,286,77
-    LTEXT           "Deleted node",IDC_STATIC,14,126,137,8
-    LTEXT           "Added node",IDC_STATIC,14,142,137,8
-    LTEXT           "Renamed node",IDC_STATIC,14,159,137,8
-    LTEXT           "Replaced node",IDC_STATIC,14,175,137,8
-    PUSHBUTTON      "",IDC_DELETEDNODECOLOR,158,122,101,14
-    PUSHBUTTON      "",IDC_ADDEDNODECOLOR,158,139,101,14
-    PUSHBUTTON      "",IDC_RENAMEDNODECOLOR,158,156,101,14
-    PUSHBUTTON      "",IDC_REPLACEDNODECOLOR,158,173,101,14
-    PUSHBUTTON      "Restore Default",IDC_RESTORE,211,196,82,14
-END
-
-IDD_SETTINGSCOLORS_3 DIALOGEX 0, 0, 300, 217
-STYLE DS_SETFONT | DS_FIXEDSYS | WS_CHILD | WS_DISABLED | WS_CAPTION
-CAPTION "General::Colors 3"
-FONT 8, "MS Shell Dlg", 0, 0, 0x0
-BEGIN
-    GROUPBOX        "Log Branch Line",IDC_STATIC,7,7,286,157
-    LTEXT           "LINE1",IDC_STATIC,14,23,137,8
-    PUSHBUTTON      "",IDC_COLOR_LINE1,158,20,101,14
-    LTEXT           "LINE2",IDC_STATIC,14,40,135,8
-    PUSHBUTTON      "",IDC_COLOR_LINE2,158,37,101,14
-    LTEXT           "LINE3",IDC_STATIC,14,57,137,8
-    PUSHBUTTON      "",IDC_COLOR_LINE3,158,54,101,14
-    LTEXT           "LINE4",IDC_STATIC,14,74,137,8
-    PUSHBUTTON      "",IDC_COLOR_LINE4,158,71,101,14
-    LTEXT           "LINE5",IDC_STATIC,14,90,137,8
-    PUSHBUTTON      "",IDC_COLOR_LINE5,158,88,101,14
-    LTEXT           "LINE6",IDC_STATIC,14,107,135,8
-    PUSHBUTTON      "",IDC_COLOR_LINE6,158,104,101,14
-    LTEXT           "LINE7",IDC_STATIC,14,125,137,8
-    PUSHBUTTON      "",IDC_COLOR_LINE7,158,122,101,14
-    LTEXT           "LINE8",IDC_STATIC,14,141,137,8
-    PUSHBUTTON      "",IDC_COLOR_LINE8,158,138,101,14
-    PUSHBUTTON      "Restore Default",IDC_RESTORE,211,196,82,14
-END
-
-IDD_RESET DIALOGEX 0, 0, 261, 133
-STYLE DS_SETFONT | DS_MODALFRAME | DS_FIXEDSYS | WS_POPUP | WS_CAPTION | WS_SYSMENU
-CAPTION "Reset"
-FONT 8, "MS Shell Dlg", 400, 0, 0x1
-BEGIN
-    DEFPUSHBUTTON   "OK",IDOK,95,112,50,14
-    PUSHBUTTON      "Cancel",IDCANCEL,149,112,50,14
-    PUSHBUTTON      "Help",IDHELP,204,112,50,14
-    GROUPBOX        "Reset Type",IDC_GROUP_RESET_TYPE,7,25,247,60
-    CONTROL         "Soft: Leave working tree and index untouched",IDC_RADIO_RESET_SOFT,
-                    "Button",BS_AUTORADIOBUTTON,15,39,231,10
-    CONTROL         "Mixed: Leave working tree untouched, reset index",IDC_RADIO_RESET_MIXED,
-                    "Button",BS_AUTORADIOBUTTON,15,52,231,10
-    CONTROL         "Hard: Reset working tree and index (discard all local changes)",IDC_RADIO_RESET_HARD,
-                    "Button",BS_AUTORADIOBUTTON,15,65,231,10
-    LTEXT           "Reset active branch",IDC_RESET_BRANCH_NAME,8,6,244,18
-    PUSHBUTTON      "Show modified files in working tree",IDC_SHOW_MODIFIED_FILES,7,90,247,14
-END
-
-IDD_REBASE DIALOGEX 0, 0, 417, 237
-STYLE DS_SETFONT | DS_FIXEDSYS | WS_MINIMIZEBOX | WS_MAXIMIZEBOX | WS_POPUP | WS_CAPTION | WS_SYSMENU | WS_THICKFRAME
-EXSTYLE WS_EX_APPWINDOW
-CAPTION "Rebase"
-FONT 8, "MS Shell Dlg", 400, 0, 0x1
-BEGIN
-    LTEXT           "&Branch:",IDC_REBASE_STATIC_BRANCH,10,9,34,8
-    CONTROL         "",IDC_REBASE_COMBOXEX_BRANCH,"ComboBoxEx32",CBS_DROPDOWNLIST | CBS_SORT | WS_VSCROLL | WS_TABSTOP,49,7,130,63
-    LTEXT           "&UpStream:",IDC_REBASE_STATIC_UPSTREAM,192,8,41,8
-    CONTROL         "",IDC_REBASE_COMBOXEX_UPSTREAM,"ComboBoxEx32",CBS_DROPDOWNLIST | CBS_SORT | WS_VSCROLL | WS_TABSTOP,236,7,145,57
-    PUSHBUTTON      "...",IDC_BUTTON_BROWSE,390,6,19,15
-    CONTROL         "",IDC_COMMIT_LIST,"SysListView32",LVS_REPORT | LVS_ALIGNLEFT | LVS_OWNERDATA | WS_BORDER | WS_TABSTOP,7,25,402,85
-    CONTROL         "&Pick ALL",IDC_PICK_ALL,"Button",BS_AUTOCHECKBOX | WS_TABSTOP,8,115,51,10
-    CONTROL         "&Squash ALL",IDC_SQUASH_ALL,"Button",BS_AUTOCHECKBOX | WS_TABSTOP,64,115,81,10
-    CONTROL         "&Edit ALL",IDC_EDIT_ALL,"Button",BS_AUTOCHECKBOX | WS_TABSTOP,148,115,65,10
-    PUSHBUTTON      "Up",IDC_BUTTON_UP2,215,113,33,14
-    PUSHBUTTON      "Down",IDC_BUTTON_DOWN2,254,113,33,14
-    CONTROL         "&Force Rebase",IDC_REBASE_CHECK_FORCE,"Button",BS_AUTOCHECKBOX | WS_TABSTOP,293,115,116,10
-    CONTROL         "add ""cherry picked from""",IDC_CHECK_CHERRYPICKED_FROM,
-                    "Button",BS_AUTOCHECKBOX | WS_TABSTOP,293,115,116,9
-    CONTROL         "",IDC_REBASE_SPLIT,"Static",SS_OWNERDRAW,7,129,402,6,WS_EX_TRANSPARENT
-    PUSHBUTTON      "Dumy Group For locat TabCtr",IDC_REBASE_DUMY_TAB,7,137,402,64,NOT WS_VISIBLE
-    CONTROL         "",IDC_REBASE_PROGRESS,"msctls_progress32",WS_BORDER,7,204,402,7
-    LTEXT           "",IDC_STATUS_STATIC,7,215,101,8
-    DEFPUSHBUTTON   "Continue",IDC_REBASE_CONTINUE,213,217,63,14
-    PUSHBUTTON      "Abort",IDC_REBASE_ABORT,285,217,57,14
-    PUSHBUTTON      "Help",IDHELP,351,217,58,14
-    PUSHBUTTON      "Button3",IDC_REBASE_POST_BUTTON,6,217,75,14,NOT WS_VISIBLE
-END
-
-IDD_RESOLVE_CONFLICT DIALOGEX 0, 0, 250, 92
-STYLE DS_SETFONT | DS_MODALFRAME | DS_FIXEDSYS | WS_POPUP | WS_CAPTION | WS_SYSMENU
-CAPTION "Conflict"
-FONT 8, "MS Shell Dlg", 400, 0, 0x1
-BEGIN
-    DEFPUSHBUTTON   "OK",IDC_MODIFY,55,71,50,14
-    PUSHBUTTON      "Abort",IDCANCEL,179,71,50,14
-    GROUPBOX        "Deleted merge conflict",IDC_DEL_GROUP,7,7,236,52
-    LTEXT           "Local:                                                                                            ",IDC_STATIC,22,24,42,8
-    LTEXT           "Remote:",IDC_STATIC,22,36,32,8
-    PUSHBUTTON      "Delete",IDC_DELETE,116,71,50,14
-    LTEXT           "Static",IDC_LOCAL_STATUS,58,24,167,8
-    LTEXT           "Static",IDC_REMOTE_STATUS,58,37,164,8
-END
-
-IDD_REFLOG DIALOGEX 0, 0, 356, 196
-STYLE DS_SETFONT | DS_FIXEDSYS | WS_MAXIMIZEBOX | WS_POPUP | WS_CAPTION | WS_SYSMENU | WS_THICKFRAME
-CAPTION "RefLog"
-FONT 8, "MS Shell Dlg", 400, 0, 0x1
-BEGIN
-    LTEXT           "&Ref:",IDC_STATIC_REF,9,9,27,8
-    CONTROL         "",IDC_COMBOBOXEX_REF,"ComboBoxEx32",CBS_DROPDOWNLIST | CBS_SORT | WS_VSCROLL | WS_TABSTOP,55,7,128,80
-    CONTROL         "",IDC_REFLOG_LIST,"SysListView32",LVS_REPORT | LVS_ALIGNLEFT | LVS_OWNERDATA | WS_BORDER | WS_TABSTOP,7,27,342,138
-    PUSHBUTTON      "&Clear stash",IDC_REFLOG_BUTTONCLEARSTASH,7,175,79,14,NOT WS_VISIBLE
-    DEFPUSHBUTTON   "OK",IDOK,184,175,50,14
-    PUSHBUTTON      "Cancel",IDCANCEL,241,175,50,14
-    PUSHBUTTON      "Help",IDHELP,299,175,50,14
-END
-
-IDD_SUBMODULE_ADD DIALOGEX 0, 0, 271, 122
-STYLE DS_SETFONT | DS_FIXEDSYS | WS_POPUP | WS_CAPTION | WS_SYSMENU | WS_THICKFRAME
-CAPTION "Submodule Add"
-FONT 8, "MS Shell Dlg", 400, 0, 0x1
-BEGIN
-    GROUPBOX        "Submodule Info",IDC_GROUP_SUBMODULE,7,7,257,62
-    LTEXT           "Repository:",IDC_STATIC,15,24,40,8
-    CONTROL         "",IDC_COMBOBOXEX_REPOSITORY,"ComboBoxEx32",CBS_DROPDOWN | CBS_AUTOHSCROLL | CBS_SORT | WS_VSCROLL | WS_TABSTOP,61,22,171,70
-    PUSHBUTTON      "...",IDC_REP_BROWSE,237,22,20,14
-    LTEXT           "Path:",IDC_STATIC,15,47,42,8
-    CONTROL         "",IDC_COMBOBOXEX_PATH,"ComboBoxEx32",CBS_DROPDOWN | CBS_AUTOHSCROLL | CBS_SORT | WS_VSCROLL | WS_TABSTOP,61,44,171,70
-    PUSHBUTTON      "...",IDC_BUTTON_PATH_BROWSE,237,43,20,14
-    CONTROL         "Branch",IDC_BRANCH_CHECK,"Button",BS_AUTOCHECKBOX | WS_TABSTOP,14,77,43,10
-    EDITTEXT        IDC_SUBMODULE_BRANCH,61,75,171,12,ES_AUTOHSCROLL | NOT WS_VISIBLE
-    DEFPUSHBUTTON   "OK",IDOK,100,101,50,14
-    PUSHBUTTON      "Cancel",IDCANCEL,156,101,50,14
-    PUSHBUTTON      "Help",IDHELP,211,100,50,14
-END
-
-IDD_SETTINGIT_CONFIG DIALOGEX 0, 0, 300, 217
-STYLE DS_SETFONT | DS_FIXEDSYS | WS_CHILD | WS_DISABLED | WS_CAPTION
-CAPTION "Git"
-FONT 8, "MS Shell Dlg", 0, 0, 0x0
-BEGIN
-    GROUPBOX        "User Info",IDC_STATIC,7,7,286,68
-    LTEXT           "&Name:",IDC_STATIC,14,21,47,8
-    EDITTEXT        IDC_GIT_USERNAME,67,19,215,12,ES_AUTOHSCROLL
-    LTEXT           "&Email:",IDC_STATIC,14,39,50,8
-    EDITTEXT        IDC_GIT_USEREMAIL,68,36,215,12,ES_AUTOHSCROLL
-    LTEXT           "&Signing key ID:",IDC_STATIC,14,56,49,8
-    EDITTEXT        IDC_GIT_USERESINGNINGKEY,68,54,215,12,ES_AUTOHSCROLL
-    GROUPBOX        "Auto CrLf convert",IDC_STATIC,7,81,286,32
-    CONTROL         "Auto&Crlf",IDC_CHECK_AUTOCRLF,"Button",BS_AUTOCHECKBOX | WS_TABSTOP,14,96,43,10
-    LTEXT           "Sa&feCrLf:",IDC_STATIC,104,96,32,8
-    COMBOBOX        IDC_COMBO_SAFECRLF,141,94,44,12,CBS_DROPDOWNLIST | CBS_SORT | WS_VSCROLL | WS_TABSTOP
-    CONTROL         "&Warn on missing Signed-Off-By on commit",IDC_CHECK_WARN_NO_SIGNED_OFF_BY,
-                    "Button",BS_AUTOCHECKBOX | WS_TABSTOP,14,120,279,10
-    CONTROL         "Save as &Global",IDC_CHECK_GLOBAL,"Button",BS_AUTOCHECKBOX | WS_TABSTOP,14,136,279,10
-    PUSHBUTTON      "Edit &local .git/config",IDC_EDITLOCALGITCONFIG,14,152,90,14
-    PUSHBUTTON      "Edit gl&obal .gitconfig",IDC_EDITGLOBALGITCONFIG,109,152,90,14
-    PUSHBUTTON      "Edit global &XDG config",IDC_EDITGLOBALXDGGITCONFIG,109,170,90,14,NOT WS_VISIBLE
-    PUSHBUTTON      "Edit s&ystemwide gitconfig",IDC_EDITSYSTEMGITCONFIG,203,152,90,14
-    PUSHBUTTON      "View system&wide gitconfig",IDC_VIEWSYSTEMGITCONFIG,203,170,90,14,NOT WS_VISIBLE
-END
-
-IDD_SETTINREMOTE DIALOGEX 0, 0, 300, 217
-STYLE DS_SETFONT | DS_FIXEDSYS | WS_CHILD | WS_DISABLED | WS_CAPTION
-CAPTION "Git::Remote"
-FONT 8, "MS Shell Dlg", 0, 0, 0x0
-BEGIN
-    LISTBOX         IDC_LIST_REMOTE,7,23,79,187,LBS_SORT | LBS_NOINTEGRALHEIGHT | WS_VSCROLL | WS_TABSTOP
-    LTEXT           "Remote:",IDC_STATIC,101,29,30,8
-    EDITTEXT        IDC_EDIT_REMOTE,137,27,139,12,ES_AUTOHSCROLL
-    LTEXT           "URL:",IDC_STATIC,101,47,40,8
-    EDITTEXT        IDC_EDIT_URL,138,44,139,12,ES_AUTOHSCROLL
-    LTEXT           "Putty Key:",IDC_STATIC,101,65,35,8
-    EDITTEXT        IDC_EDIT_PUTTY_KEY,138,64,139,12,ES_AUTOHSCROLL
-    PUSHBUTTON      "...",IDC_BUTTON_BROWSE,277,64,16,14
-    PUSHBUTTON      "&Add New/Save",IDC_BUTTON_ADD,100,107,58,14
-    LTEXT           "Remote:",IDC_STATIC,7,10,76,8
-    PUSHBUTTON      "&Remove",IDC_BUTTON_REMOVE,100,129,58,14
-END
-
-IDD_SENDMAIL DIALOGEX 0, 0, 381, 229
-STYLE DS_SETFONT | DS_FIXEDSYS | WS_POPUP | WS_CAPTION | WS_SYSMENU | WS_THICKFRAME
-CAPTION "Send Patch"
-FONT 8, "MS Shell Dlg", 400, 0, 0x1
-BEGIN
-    GROUPBOX        "Mail",IDC_SENDMAIL_GROUP,7,7,364,75
-    LTEXT           "To:",IDC_STATIC,16,19,42,8
-    EDITTEXT        IDC_SENDMAIL_TO,64,17,300,14,ES_AUTOHSCROLL
-    LTEXT           "CC:",IDC_STATIC,16,39,42,8
-    EDITTEXT        IDC_SENDMAIL_CC,64,36,300,14,ES_AUTOHSCROLL
-    LTEXT           "Subject:",IDC_STATIC,16,57,42,8
-    EDITTEXT        IDC_SENDMAIL_SUBJECT,64,56,300,14,ES_AUTOHSCROLL
-    CONTROL         "Patch As Attachment",IDC_SENDMAIL_ATTACHMENT,"Button",BS_AUTOCHECKBOX | WS_TABSTOP,16,88,96,10
-    CONTROL         "Combine One Mail",IDC_SENDMAIL_COMBINE,"Button",BS_AUTOCHECKBOX | WS_TABSTOP,114,88,84,10
-    CONTROL         "Use MAPI",IDC_SENDMAIL_MAPI,"Button",BS_AUTOCHECKBOX | WS_TABSTOP,202,88,79,10
-    LTEXT           "Set up SMTP Server",IDC_SENDMAIL_SETUP,285,88,80,8,NOT WS_VISIBLE
-    CONTROL         "",IDC_SENDMAIL_PATCHS,"SysListView32",LVS_LIST | LVS_SHOWSELALWAYS | LVS_ALIGNLEFT | WS_BORDER | WS_TABSTOP,7,107,364,92
-    DEFPUSHBUTTON   "Send",IDOK,197,208,58,14
-    PUSHBUTTON      "Cancel",IDCANCEL,263,208,50,14
-    PUSHBUTTON      "Help",IDHELP,322,208,50,14
-END
-
-IDD_SYNC DIALOGEX 0, 0, 395, 263
-STYLE DS_SETFONT | DS_FIXEDSYS | WS_MINIMIZEBOX | WS_MAXIMIZEBOX | WS_POPUP | WS_CAPTION | WS_SYSMENU | WS_THICKFRAME
-CAPTION "Git Synchronization"
-FONT 8, "MS Shell Dlg", 400, 0, 0x1
-BEGIN
-    GROUPBOX        "",IDC_GROUP_INFO,7,1,381,73
-    CONTROL         "",IDC_ANIMATE_SYNC,"SysAnimate32",ACS_TRANSPARENT | NOT WS_VISIBLE | WS_TABSTOP,13,10,231,38,WS_EX_TRANSPARENT
-    LTEXT           "&Local Branch:",IDC_STATIC_LOCAL_BRANCH,13,20,47,8
-    CONTROL         "",IDC_COMBOBOXEX_LOCAL_BRANCH,"ComboBoxEx32",CBS_DROPDOWNLIST | CBS_SORT | WS_VSCROLL | WS_TABSTOP,60,18,77,86
-    PUSHBUTTON      "...",IDC_BUTTON_LOCAL_BRANCH,142,18,18,14
-    LTEXT           "&Remote Branch:",IDC_STATIC_REMOTE_BRANCH,166,20,66,8
-    CONTROL         "",IDC_COMBOBOXEX_REMOTE_BRANCH,"ComboBoxEx32",CBS_DROPDOWN | CBS_AUTOHSCROLL | CBS_SORT | WS_VSCROLL | WS_TABSTOP,237,18,119,91
-    PUSHBUTTON      "...",IDC_BUTTON_REMOTE_BRANCH,362,18,18,14
-    LTEXT           "Remote &URL:",IDC_STATIC_REMOTE_URL,13,39,43,8
-    CONTROL         "",IDC_COMBOBOXEX_URL,"ComboBoxEx32",CBS_DROPDOWN | CBS_AUTOHSCROLL | CBS_SORT | WS_VSCROLL | WS_TABSTOP,60,36,271,54
-    PUSHBUTTON      "Manage",IDC_BUTTON_MANAGE,333,36,47,14
-    CONTROL         "",IDC_PROGRESS_SYNC,"msctls_progress32",NOT WS_VISIBLE | WS_BORDER,7,56,381,11
-    CONTROL         "Autoload Putty &Key",IDC_CHECK_PUTTY_KEY,"Button",BS_AUTOCHECKBOX | WS_TABSTOP,58,56,115,10
-    CONTROL         "&Force",IDC_CHECK_FORCE,"Button",BS_AUTOCHECKBOX | WS_TABSTOP,179,56,90,10
-    PUSHBUTTON      "Dummy Button Form ",IDC_BUTTON_TABCTRL,7,78,381,129,NOT WS_VISIBLE
-    PUSHBUTTON      "Pull",IDC_BUTTON_PULL,7,215,73,14
-    PUSHBUTTON      "Push",IDC_BUTTON_PUSH,89,215,70,14
-    PUSHBUTTON      "SubModule",IDC_BUTTON_SUBMODULE,166,215,87,14
-    PUSHBUTTON      "&Apply Patch",IDC_BUTTON_APPLY,260,215,71,14
-    PUSHBUTTON      "&Email Patch",IDC_BUTTON_EMAIL,338,215,50,14
-    PUSHBUTTON      "Show &log",IDC_LOG,7,232,73,14
-    PUSHBUTTON      "&Commit",IDC_BUTTON_COMMIT,89,232,70,14
-    LTEXT           "",IDC_STATIC_STATUS,10,248,251,8
-    PUSHBUTTON      "OK",IDOK,281,241,50,14
-    PUSHBUTTON      "Help",IDHELP,338,241,50,14
-END
-
-IDD_CLEAN DIALOGEX 0, 0, 261, 117
-STYLE DS_SETFONT | DS_FIXEDSYS | WS_POPUP | WS_CAPTION | WS_SYSMENU | WS_THICKFRAME
-CAPTION "Clean"
-FONT 8, "MS Shell Dlg", 400, 0, 0x1
-BEGIN
-    GROUPBOX        "Clean Type",IDC_GROUP_CLEAN_TYPE,7,5,247,56
-    CONTROL         "Remove &all untracked files (-fx)",IDC_RADIO_CLEAN_ALL,
-                    "Button",BS_AUTORADIOBUTTON | WS_GROUP,15,19,232,10
-    CONTROL         "Remove &non-ignored untracked files (-f)",IDC_RADIO_CLEAN_NO,
-                    "Button",BS_AUTORADIOBUTTON,15,32,232,10
-    CONTROL         "Remove ignored files (-fX)",IDC_RADIO_CLEAN_IGNORE,
-                    "Button",BS_AUTORADIOBUTTON,15,45,232,10
-    CONTROL         "Remove untracked directories (-d)",IDC_CHECK_DIR,"Button",BS_AUTOCHECKBOX | WS_TABSTOP,15,68,232,10
-    DEFPUSHBUTTON   "OK",IDOK,81,96,50,14
-    PUSHBUTTON      "Cancel",IDCANCEL,142,96,50,14
-    PUSHBUTTON      "Help",IDHELP,204,96,50,14
-    LTEXT           "Attention: This command affects the whole working tree!",IDC_STATIC,14,83,233,10
-END
-
-IDD_PATCH_VIEW DIALOGEX 0, 0, 248, 195
-STYLE DS_SETFONT | DS_FIXEDSYS | WS_POPUP | WS_CAPTION | WS_SYSMENU | WS_THICKFRAME
-CAPTION "View Patch"
-FONT 8, "MS Shell Dlg", 400, 0, 0x1
-BEGIN
-    CONTROL         "Scintilla",IDC_PATCH,"Scintilla",WS_TABSTOP,0,0,248,195,WS_EX_STATICEDGE
-END
-
-IDD_SVNIGNORE DIALOGEX 0, 0, 289, 86
-STYLE DS_SETFONT | DS_MODALFRAME | DS_FIXEDSYS | WS_POPUP | WS_CAPTION | WS_SYSMENU
-CAPTION "Import SVN Ignore"
-FONT 8, "MS Shell Dlg", 400, 0, 0x1
-BEGIN
-    DEFPUSHBUTTON   "OK",IDOK,89,65,50,14
-    PUSHBUTTON      "Cancel",IDCANCEL,163,65,50,14
-    GROUPBOX        "Type",IDC_GROUP_TYPE,7,7,275,50
-    CONTROL         "Import svn ignore file to .git/info/exclude file (file will be overwritten)",IDC_RADIO_EXCLUDE,
-                    "Button",BS_AUTORADIOBUTTON | WS_GROUP,15,21,260,10
-    CONTROL         "Create .gitignore file",IDC_RADIO_GITIGNORE,"Button",BS_AUTORADIOBUTTON,15,36,257,10
-END
-
-IDD_SETTINGSEXTMENU DIALOGEX 0, 0, 300, 225
-STYLE DS_SETFONT | DS_FIXEDSYS | WS_CHILD | WS_DISABLED | WS_CAPTION
-CAPTION "General::Set Extend Menu Item"
-FONT 8, "MS Shell Dlg", 0, 0, 0x0
-BEGIN
-    GROUPBOX        "Move to extended context menu (press shift key to show it)",-1,7,7,286,210
-    CONTROL         "",IDC_MENULIST,"SysListView32",LVS_REPORT | LVS_SINGLESEL | LVS_ALIGNLEFT | LVS_NOCOLUMNHEADER | WS_BORDER | WS_TABSTOP,12,19,274,175
-    CONTROL         "Select/deselect &all",IDC_SELECTALL,"Button",BS_AUTO3STATE | WS_TABSTOP,12,198,106,14
-    PUSHBUTTON      "Restore Default",IDC_RESTORE,204,198,82,14
-END
-
-IDD_CREATEREPO DIALOGEX 0, 0, 309, 97
-STYLE DS_SETFONT | DS_MODALFRAME | DS_FIXEDSYS | WS_POPUP | WS_CAPTION | WS_SYSMENU
-CAPTION "Git Init"
-FONT 8, "MS Shell Dlg", 400, 0, 0x1
-BEGIN
-    CONTROL         "Make it Bare (No working directories)",IDC_CHECK_BARE,
-                    "Button",BS_AUTOCHECKBOX | WS_TABSTOP,20,13,218,16
-    LTEXT           "If you plan to work inside this folder, leave this unchecked. Typically a bare repo can only have changes 'pushed' to it. (By convention, a bare repo folder should have a name that ends with '.git')",IDC_INIT_REPO_DESC,31,32,269,35
-    DEFPUSHBUTTON   "OK",IDOK,165,76,50,14
-    PUSHBUTTON      "Cancel",IDCANCEL,225,76,50,14
-END
-
-IDD_SETTINGSPROGSALTERNATIVEEDITOR DIALOGEX 0, 0, 300, 217
-STYLE DS_SETFONT | DS_FIXEDSYS | WS_CHILD | WS_DISABLED | WS_CAPTION
-CAPTION "General::Alternative editor"
-FONT 8, "MS Shell Dlg", 0, 0, 0x0
-BEGIN
-    LTEXT           "Configure alternative editor. Preferably one which can handle *nix line endings.",IDC_STATIC,7,7,286,8
-    CONTROL         "&Notepad2",IDC_ALTERNATIVEEDITOR_OFF,"Button",BS_AUTORADIOBUTTON | WS_GROUP,7,23,74,10
-    CONTROL         "&Custom",IDC_ALTERNATIVEEDITOR_ON,"Button",BS_AUTORADIOBUTTON,89,23,74,10
-    EDITTEXT        IDC_ALTERNATIVEEDITOR,7,41,266,14,ES_AUTOHSCROLL | WS_GROUP
-    PUSHBUTTON      "...",IDC_ALTERNATIVEEDITORBROWSE,279,41,14,14
-END
-
-IDD_BISECTSTART DIALOGEX 0, 0, 315, 66
-STYLE DS_SETFONT | DS_FIXEDSYS | WS_POPUP | WS_CAPTION | WS_SYSMENU | WS_THICKFRAME
-CAPTION "Bisect start"
-FONT 8, "MS Shell Dlg", 400, 0, 0x1
-BEGIN
-    LTEXT           "Last known &good:",IDC_STATIC_LOCAL_BRANCH,7,8,92,8
-    CONTROL         "",IDC_COMBOBOXEX_GOOD,"ComboBoxEx32",CBS_DROPDOWN | CBS_AUTOHSCROLL | CBS_SORT | WS_VSCROLL | WS_TABSTOP,99,7,178,86
-    PUSHBUTTON      "...",IDC_BUTTON_GOOD,287,7,18,14
-    LTEXT           "First known &bad:",IDC_STATIC_REMOTE_BRANCH,7,28,92,8
-    CONTROL         "",IDC_COMBOBOXEX_BAD,"ComboBoxEx32",CBS_DROPDOWN | CBS_AUTOHSCROLL | CBS_SORT | WS_VSCROLL | WS_TABSTOP,99,25,178,86
-    PUSHBUTTON      "...",IDC_BUTTON_BAD,287,25,18,14
-    DEFPUSHBUTTON   "OK",IDOK,141,44,50,14,WS_DISABLED
-    PUSHBUTTON      "Cancel",IDCANCEL,197,44,50,14
-    PUSHBUTTON      "Help",IDHELP,255,44,50,14
-END
-
-IDD_STASH DIALOGEX 0, 0, 267, 108
-STYLE DS_SETFONT | DS_FIXEDSYS | WS_POPUP | WS_CAPTION | WS_SYSMENU | WS_THICKFRAME
-CAPTION "Stash"
-FONT 8, "MS Shell Dlg", 400, 0, 0x1
-BEGIN
-    GROUPBOX        "Stash &Message",IDC_GROUP_STASHMESSAGE,7,7,253,32
-    EDITTEXT        IDC_STASHMESSAGE,15,19,237,13,ES_AUTOHSCROLL
-    GROUPBOX        "Options",IDC_GROUP_OPTION,7,42,253,38
-    CONTROL         "include &untracked",IDC_CHECK_UNTRACKED,"Button",BS_AUTOCHECKBOX | WS_TABSTOP,15,54,236,10
-    CONTROL         "--&all",IDC_CHECK_ALL,"Button",BS_AUTOCHECKBOX | WS_TABSTOP,15,66,236,10
-    DEFPUSHBUTTON   "OK",IDOK,99,87,50,14
-    PUSHBUTTON      "Cancel",IDCANCEL,154,87,50,14
-    PUSHBUTTON      "Help",IDHELP,210,87,50,14
-END
-
-IDD_DIFFSUBMODULE DIALOGEX 0, 0, 381, 141
-STYLE DS_SETFONT | DS_FIXEDSYS | WS_MINIMIZEBOX | WS_POPUP | WS_CAPTION | WS_SYSMENU | WS_THICKFRAME
-CAPTION "Submodule Diff"
-FONT 8, "MS Shell Dlg", 400, 0, 0x1
-BEGIN
-    LTEXT           "Submodule",IDC_SUBMODULEDIFFTITLE,7,7,287,8
-    GROUPBOX        "From",IDC_FROMGROUP,7,20,368,45
-    LTEXT           "Revision:",IDC_STATIC_REVISION,15,32,33,8
-    EDITTEXT        IDC_FROMHASH,52,32,208,12,ES_AUTOHSCROLL | ES_READONLY | NOT WS_BORDER
-    PUSHBUTTON      "Show log",IDC_LOG,306,32,60,12
-    LTEXT           "Subject:",IDC_STATIC_SUBJECT,15,49,33,8
-    EDITTEXT        IDC_FROMSUBJECT,52,49,314,12,ES_AUTOHSCROLL | ES_READONLY | NOT WS_BORDER
-    GROUPBOX        "To",IDC_TOGROUP,7,69,368,65
-    LTEXT           "Type:",IDC_STATIC_CHANGETYPE,15,82,33,8
-    LTEXT           "",IDC_CHANGETYPE,52,82,100,12
-    LTEXT           "Revision:",IDC_STATIC_REVISION2,15,99,33,8
-    EDITTEXT        IDC_TOHASH,52,99,208,12,ES_AUTOHSCROLL | ES_READONLY | NOT WS_BORDER
-    PUSHBUTTON      "Show log",IDC_LOG2,306,99,60,12
-    LTEXT           "Subject:",IDC_STATIC_SUBJECT2,15,116,33,8
-    EDITTEXT        IDC_TOSUBJECT,52,116,314,12,ES_MULTILINE | ES_AUTOHSCROLL | ES_READONLY | NOT WS_BORDER
-END
-
-IDD_IGNORE DIALOGEX 0, 0, 261, 151
-STYLE DS_SETFONT | DS_MODALFRAME | DS_FIXEDSYS | WS_POPUP | WS_CAPTION | WS_SYSMENU
-CAPTION "Ignore"
-FONT 8, "MS Shell Dlg", 400, 0, 0x1
-BEGIN
-    GROUPBOX        "Ignore Type",IDC_GROUP_IGNORE_TYPE,7,7,247,46
-    CONTROL         "Ignore item(s) only in the containing folder(s)",IDC_RADIO_IGNORETYPE_ONLYINFOLDER,
-                    "Button",BS_AUTORADIOBUTTON | WS_GROUP,15,21,231,10
-    CONTROL         "Ignore item(s) recursively",IDC_RADIO_IGNORETYPE_RECURSIVELY,
-                    "Button",BS_AUTORADIOBUTTON,15,34,231,10
-    GROUPBOX        "Ignore File",IDC_GROUP_IGNORE_FILE,7,62,247,60
-    CONTROL         ".gitignore in the repository root",IDC_RADIO_IGNOREFILE_GLOBALGITIGNORE,
-                    "Button",BS_AUTORADIOBUTTON | WS_GROUP,15,75,231,10
-    CONTROL         ".gitignore in the containing directories of the items",IDC_RADIO_IGNOREFILE_LOCALGITIGNORES,
-                    "Button",BS_AUTORADIOBUTTON,15,89,231,10
-    CONTROL         ".git/info/exclude",IDC_RADIO_IGNOREFILE_GITINFOEXCLUDE,
-                    "Button",BS_AUTORADIOBUTTON,15,103,231,10
-    DEFPUSHBUTTON   "OK",IDOK,95,130,50,14
-    PUSHBUTTON      "Cancel",IDCANCEL,149,130,50,14
-    PUSHBUTTON      "Help",IDHELP,204,130,50,14
-END
-
-IDD_SUBMODULE_UPDATE DIALOGEX 0, 0, 242, 87
-STYLE DS_SETFONT | DS_MODALFRAME | DS_FIXEDSYS | WS_POPUP | WS_CAPTION | WS_SYSMENU
-CAPTION "Submodule Update"
-FONT 8, "MS Shell Dlg", 400, 0, 0x1
-BEGIN
-    GROUPBOX        "Submodule Update Options",IDC_GROUP_INFO,7,7,225,54
-    CONTROL         "&Initialize submodules (--init)",IDC_CHECK_SUBMODULE_INIT,
-                    "Button",BS_AUTOCHECKBOX | WS_TABSTOP,15,17,210,13
-    CONTROL         "&Recursive",IDC_CHECK_SUBMODULE_RECURSIVE,"Button",BS_AUTOCHECKBOX | WS_TABSTOP,15,31,210,13
-    CONTROL         "&Force",IDC_FORCE,"Button",BS_AUTOCHECKBOX | WS_TABSTOP,15,44,210,13
-    DEFPUSHBUTTON   "OK",IDOK,69,65,50,14
-    PUSHBUTTON      "Cancel",IDCANCEL,125,65,50,14
-    PUSHBUTTON      "Help",IDHELP,182,65,50,14,WS_DISABLED
-END
-
-IDD_DIALOG_BROWSE_REFS DIALOGEX 0, 0, 465, 255
-STYLE DS_SETFONT | DS_FIXEDSYS | WS_MAXIMIZEBOX | WS_POPUP | WS_CAPTION | WS_SYSMENU | WS_THICKFRAME
-EXSTYLE WS_EX_APPWINDOW
-CAPTION "Browse references"
-FONT 8, "MS Shell Dlg", 400, 0, 0x1
-BEGIN
-    LTEXT           "Filter:",IDC_BROWSEREFS_STATIC_FILTER,125,8,37,9
-    EDITTEXT        IDC_BROWSEREFS_EDIT_FILTER,164,7,294,12,ES_MULTILINE | ES_AUTOHSCROLL | ES_WANTRETURN
-    CONTROL         "",IDC_TREE_REF,"SysTreeView32",TVS_HASBUTTONS | TVS_HASLINES | TVS_SHOWSELALWAYS | WS_BORDER | WS_HSCROLL | WS_TABSTOP,7,24,108,207
-    CONTROL         "",IDC_LIST_REF_LEAFS,"SysListView32",LVS_REPORT | LVS_SHOWSELALWAYS | LVS_EDITLABELS | LVS_ALIGNLEFT | WS_BORDER | WS_TABSTOP,125,24,333,207
-    DEFPUSHBUTTON   "OK",IDOK,285,234,50,14
-    PUSHBUTTON      "Cancel",IDCANCEL,347,234,50,14
-    PUSHBUTTON      "Help",IDHELP,408,234,50,14
-END
-
-IDD_ADD_REMOTE DIALOGEX 0, 0, 300, 84
-STYLE DS_SETFONT | DS_MODALFRAME | DS_FIXEDSYS | WS_POPUP | WS_CAPTION | WS_SYSMENU
-CAPTION "Add Remote"
-FONT 8, "MS Shell Dlg", 400, 0, 0x1
-BEGIN
-    LTEXT           "Name:",IDC_STATIC,16,22,22,8
-    EDITTEXT        IDC_EDIT_NAME,44,20,249,14,ES_AUTOHSCROLL
-    LTEXT           "URL:",IDC_STATIC,26,40,12,8
-    EDITTEXT        IDC_EDIT_URL,44,38,249,14,ES_AUTOHSCROLL
-    DEFPUSHBUTTON   "OK",IDOK,113,63,50,14
-    PUSHBUTTON      "Cancel",IDCANCEL,178,63,50,14
-    PUSHBUTTON      "Help",IDHELP,243,63,50,14
-END
-
-IDD_DELETEREMOTETAG DIALOGEX 0, 0, 189, 102
-STYLE DS_SETFONT | DS_FIXEDSYS | WS_POPUP | WS_CAPTION | WS_SYSMENU | WS_THICKFRAME
-CAPTION "Delete remote tag - TortoiseGit"
-FONT 8, "MS Shell Dlg", 400, 0, 0x1
-BEGIN
-    LTEXT           "&Tags:",IDC_STATIC,7,7,43,13
-    CONTROL         "",IDC_LIST_TAGS,"SysListView32",LVS_REPORT | LVS_SHOWSELALWAYS | LVS_ALIGNLEFT | LVS_NOCOLUMNHEADER | WS_BORDER | WS_TABSTOP,53,7,129,67
-    DEFPUSHBUTTON   "&Delete",IDOK,54,81,59,14,WS_DISABLED
-    PUSHBUTTON      "Close",IDCANCEL,123,81,59,14
-END
-
-
-/////////////////////////////////////////////////////////////////////////////
-//
-// DESIGNINFO
-//
-
-#ifdef APSTUDIO_INVOKED
-GUIDELINES DESIGNINFO 
-BEGIN
-    IDD_ABOUT, DIALOG
-    BEGIN
-        BOTTOMMARGIN, 258
-    END
-
-    IDD_ADD, DIALOG
-    BEGIN
-        LEFTMARGIN, 7
-        RIGHTMARGIN, 237
-        VERTGUIDE, 180
-        TOPMARGIN, 7
-        BOTTOMMARGIN, 147
-        HORZGUIDE, 127
-    END
-
-    IDD_CHANGEDFILES, DIALOG
-    BEGIN
-        LEFTMARGIN, 7
-        RIGHTMARGIN, 513
-        VERTGUIDE, 312
-        TOPMARGIN, 7
-        BOTTOMMARGIN, 221
-    END
-
-    IDD_LOGMESSAGE, DIALOG
-    BEGIN
-        LEFTMARGIN, 7
-        RIGHTMARGIN, 414
-        VERTGUIDE, 300
-        VERTGUIDE, 356
-        TOPMARGIN, 7
-        BOTTOMMARGIN, 324
-    END
-
-    IDD_COMMITDLG, DIALOG
-    BEGIN
-        LEFTMARGIN, 6
-        RIGHTMARGIN, 352
-        VERTGUIDE, 14
-        VERTGUIDE, 149
-        VERTGUIDE, 295
-        VERTGUIDE, 344
-        TOPMARGIN, 6
-        BOTTOMMARGIN, 286
-        HORZGUIDE, 245
-    END
-
-    IDD_PROMPT, DIALOG
-    BEGIN
-        LEFTMARGIN, 7
-        RIGHTMARGIN, 234
-        VERTGUIDE, 177
-        TOPMARGIN, 7
-        BOTTOMMARGIN, 47
-    END
-
-    IDD_RENAME, DIALOG
-    BEGIN
-        LEFTMARGIN, 7
-        RIGHTMARGIN, 227
-        VERTGUIDE, 170
-        TOPMARGIN, 7
-        BOTTOMMARGIN, 48
-    END
-
-    IDD_SETTINGSMAIN, DIALOG
-    BEGIN
-        LEFTMARGIN, 7
-        RIGHTMARGIN, 293
-        VERTGUIDE, 14
-        VERTGUIDE, 108
-        VERTGUIDE, 206
-        VERTGUIDE, 212
-        VERTGUIDE, 284
-        TOPMARGIN, 7
-        BOTTOMMARGIN, 210
-    END
-
-    IDD_SETTINGSOVERLAY, DIALOG
-    BEGIN
-        LEFTMARGIN, 7
-        RIGHTMARGIN, 293
-        VERTGUIDE, 12
-        VERTGUIDE, 18
-        VERTGUIDE, 113
-        VERTGUIDE, 117
-        VERTGUIDE, 166
-        VERTGUIDE, 286
-        TOPMARGIN, 7
-        BOTTOMMARGIN, 210
-    END
-
-    IDD_SETTINGSOVERLAYHANDLERS, DIALOG
-    BEGIN
-        LEFTMARGIN, 7
-        RIGHTMARGIN, 293
-        VERTGUIDE, 14
-        VERTGUIDE, 284
-        TOPMARGIN, 7
-        BOTTOMMARGIN, 210
-    END
-
-    IDD_SETTINGSPROXY, DIALOG
-    BEGIN
-        LEFTMARGIN, 7
-        RIGHTMARGIN, 293
-        VERTGUIDE, 17
-        VERTGUIDE, 118
-        VERTGUIDE, 219
-        VERTGUIDE, 285
-        TOPMARGIN, 7
-        BOTTOMMARGIN, 210
-    END
-
-    IDD_SETTINGSMTP, DIALOG
-    BEGIN
-        LEFTMARGIN, 7
-        RIGHTMARGIN, 293
-        VERTGUIDE, 17
-        VERTGUIDE, 118
-        VERTGUIDE, 219
-        VERTGUIDE, 285
-        TOPMARGIN, 7
-        BOTTOMMARGIN, 210
-    END
-
-    IDD_SVNPROGRESS, DIALOG
-    BEGIN
-        LEFTMARGIN, 7
-        RIGHTMARGIN, 427
-        VERTGUIDE, 316
-        VERTGUIDE, 372
-        TOPMARGIN, 7
-        BOTTOMMARGIN, 157
-    END
-
-    IDD_SIMPLEPROMPT, DIALOG
-    BEGIN
-        LEFTMARGIN, 7
-        RIGHTMARGIN, 213
-        VERTGUIDE, 86
-        VERTGUIDE, 94
-        VERTGUIDE, 156
-        TOPMARGIN, 7
-        BOTTOMMARGIN, 119
-    END
-
-    IDD_INPUTDLG, DIALOG
-    BEGIN
-        LEFTMARGIN, 7
-        RIGHTMARGIN, 230
-        TOPMARGIN, 7
-        BOTTOMMARGIN, 106
-    END
-
-    IDD_SETTINGSPROGSADV, DIALOG
-    BEGIN
-        LEFTMARGIN, 7
-        RIGHTMARGIN, 312
-        VERTGUIDE, 13
-        VERTGUIDE, 304
-        TOPMARGIN, 7
-        BOTTOMMARGIN, 211
-    END
-
-    IDD_URL, DIALOG
-    BEGIN
-        LEFTMARGIN, 7
-        RIGHTMARGIN, 227
-        VERTGUIDE, 42
-        VERTGUIDE, 170
-        TOPMARGIN, 7
-        BOTTOMMARGIN, 48
-    END
-
-    IDD_TOOLASSOC, DIALOG
-    BEGIN
-        LEFTMARGIN, 7
-        RIGHTMARGIN, 376
-        VERTGUIDE, 124
-        TOPMARGIN, 7
-        BOTTOMMARGIN, 72
-    END
-
-    IDD_CHECKFORUPDATES, DIALOG
-    BEGIN
-        LEFTMARGIN, 7
-        RIGHTMARGIN, 493
-        VERTGUIDE, 14
-        VERTGUIDE, 484
-        TOPMARGIN, 7
-        BOTTOMMARGIN, 313
-    END
-
-    IDD_REVERT, DIALOG
-    BEGIN
-        LEFTMARGIN, 7
-        RIGHTMARGIN, 272
-        TOPMARGIN, 7
-        BOTTOMMARGIN, 224
-    END
-
-    IDD_STATGRAPH, DIALOG
-    BEGIN
-        LEFTMARGIN, 7
-        RIGHTMARGIN, 356
-        VERTGUIDE, 122
-        VERTGUIDE, 202
-        VERTGUIDE, 240
-        VERTGUIDE, 267
-        VERTGUIDE, 304
-        TOPMARGIN, 7
-        BOTTOMMARGIN, 216
-        HORZGUIDE, 23
-        HORZGUIDE, 29
-        HORZGUIDE, 180
-        HORZGUIDE, 192
-        HORZGUIDE, 209
-    END
-
-    IDD_PATCH_FILE_OPEN_CUSTOM, DIALOG
-    BEGIN
-        LEFTMARGIN, 7
-        RIGHTMARGIN, 87
-        TOPMARGIN, 7
-        BOTTOMMARGIN, 21
-    END
-
-    IDD_SETOVERLAYICONS, DIALOG
-    BEGIN
-        LEFTMARGIN, 7
-        RIGHTMARGIN, 295
-        VERTGUIDE, 138
-        TOPMARGIN, 7
-        BOTTOMMARGIN, 207
-    END
-
-    IDD_SETTINGSPROGSDIFF, DIALOG
-    BEGIN
-        LEFTMARGIN, 7
-        RIGHTMARGIN, 293
-        TOPMARGIN, 7
-        BOTTOMMARGIN, 210
-        HORZGUIDE, 33
-    END
-
-    IDD_SETTINGSPROGSMERGE, DIALOG
-    BEGIN
-        LEFTMARGIN, 7
-        RIGHTMARGIN, 293
-        TOPMARGIN, 7
-        BOTTOMMARGIN, 210
-        HORZGUIDE, 33
-    END
-
-    IDD_SETTINGSLOOKANDFEEL, DIALOG
-    BEGIN
-        LEFTMARGIN, 7
-        RIGHTMARGIN, 293
-        VERTGUIDE, 12
-        VERTGUIDE, 286
-        TOPMARGIN, 7
-        BOTTOMMARGIN, 217
-    END
-
-    IDD_SETTINGSDIALOGS, DIALOG
-    BEGIN
-        LEFTMARGIN, 7
-        RIGHTMARGIN, 293
-        VERTGUIDE, 14
-        VERTGUIDE, 98
-        VERTGUIDE, 107
-        VERTGUIDE, 268
-        VERTGUIDE, 272
-        VERTGUIDE, 284
-        TOPMARGIN, 7
-        BOTTOMMARGIN, 210
-    END
-
-    IDD_RESOLVE, DIALOG
-    BEGIN
-        LEFTMARGIN, 7
-        RIGHTMARGIN, 282
-        TOPMARGIN, 7
-        BOTTOMMARGIN, 147
-    END
-
-    IDD_DIFFFILES, DIALOG
-    BEGIN
-        LEFTMARGIN, 7
-        RIGHTMARGIN, 294
-        VERTGUIDE, 193
-        TOPMARGIN, 7
-        BOTTOMMARGIN, 263
-    END
-
-    IDD_SETTINGSCOLORS_2, DIALOG
-    BEGIN
-        LEFTMARGIN, 7
-        RIGHTMARGIN, 293
-        VERTGUIDE, 14
-        VERTGUIDE, 150
-        VERTGUIDE, 158
-        VERTGUIDE, 259
-        TOPMARGIN, 7
-        BOTTOMMARGIN, 210
-    END
-
-    IDD_SETTINGSSAVEDDATA, DIALOG
-    BEGIN
-        LEFTMARGIN, 7
-        RIGHTMARGIN, 293
-        VERTGUIDE, 13
-        VERTGUIDE, 233
-        VERTGUIDE, 286
-        TOPMARGIN, 7
-        BOTTOMMARGIN, 210
-    END
-
-    IDD_HISTORYDLG, DIALOG
-    BEGIN
-        LEFTMARGIN, 7
-        RIGHTMARGIN, 189
-        TOPMARGIN, 7
-        BOTTOMMARGIN, 109
-    END
-
-    IDD_SETTINGSHOOKS, DIALOG
-    BEGIN
-        LEFTMARGIN, 7
-        RIGHTMARGIN, 293
-        TOPMARGIN, 7
-        BOTTOMMARGIN, 209
-    END
-
-    IDD_SETTINGSHOOKCONFIG, DIALOG
-    BEGIN
-        LEFTMARGIN, 7
-        RIGHTMARGIN, 388
-        VERTGUIDE, 220
-        VERTGUIDE, 254
-        VERTGUIDE, 358
-        VERTGUIDE, 366
-        TOPMARGIN, 7
-        BOTTOMMARGIN, 115
-    END
-
-    IDD_EXPORT, DIALOG
-    BEGIN
-        LEFTMARGIN, 7
-        RIGHTMARGIN, 293
-        VERTGUIDE, 13
-        VERTGUIDE, 100
-        VERTGUIDE, 236
-        VERTGUIDE, 268
-        VERTGUIDE, 287
-        TOPMARGIN, 7
-        BOTTOMMARGIN, 176
-    END
-
-    IDD_INPUTLOGDLG, DIALOG
-    BEGIN
-        LEFTMARGIN, 7
-        RIGHTMARGIN, 299
-        VERTGUIDE, 15
-        VERTGUIDE, 66
-        VERTGUIDE, 73
-        VERTGUIDE, 291
-        TOPMARGIN, 7
-        BOTTOMMARGIN, 175
-    END
-
-    IDD_SETTINGSTBLAME, DIALOG
-    BEGIN
-        LEFTMARGIN, 7
-        RIGHTMARGIN, 293
-        VERTGUIDE, 14
-        VERTGUIDE, 106
-        VERTGUIDE, 162
-        VERTGUIDE, 172
-        VERTGUIDE, 253
-        VERTGUIDE, 284
-        TOPMARGIN, 7
-        BOTTOMMARGIN, 210
-    END
-
-    IDD_CREATECHANGELIST, DIALOG
-    BEGIN
-        LEFTMARGIN, 7
-        RIGHTMARGIN, 179
-        TOPMARGIN, 7
-        BOTTOMMARGIN, 59
-    END
-
-    IDD_SETTINGSBUGTRAQ, DIALOG
-    BEGIN
-        LEFTMARGIN, 7
-        RIGHTMARGIN, 293
-        VERTGUIDE, 14
-        VERTGUIDE, 252
-        VERTGUIDE, 284
-        TOPMARGIN, 7
-        BOTTOMMARGIN, 210
-        HORZGUIDE, 40
-    END
-
-    IDD_SETTINGSBUGTRAQ_CONFIG, DIALOG
-    BEGIN
-        LEFTMARGIN, 7
-        RIGHTMARGIN, 293
-        VERTGUIDE, 14
-        VERTGUIDE, 252
-        VERTGUIDE, 284
-        TOPMARGIN, 7
-        BOTTOMMARGIN, 210
-    END
-
-    IDD_SETTINGSBUGTRAQADV, DIALOG
-    BEGIN
-        LEFTMARGIN, 7
-        RIGHTMARGIN, 388
-        VERTGUIDE, 220
-        VERTGUIDE, 298
-        VERTGUIDE, 358
-        VERTGUIDE, 366
-        TOPMARGIN, 7
-        BOTTOMMARGIN, 115
-    END
-
-    IDD_SETTINGS_CONFIG, DIALOG
-    BEGIN
-        LEFTMARGIN, 7
-        TOPMARGIN, 7
-        BOTTOMMARGIN, 176
-    END
-
-    IDD_CLONE, DIALOG
-    BEGIN
-        LEFTMARGIN, 6
-        RIGHTMARGIN, 312
-        VERTGUIDE, 246
-        VERTGUIDE, 253
-        VERTGUIDE, 303
-        TOPMARGIN, 7
-        BOTTOMMARGIN, 210
-    END
-
-    IDD_GITPROGRESS, DIALOG
-    BEGIN
-        LEFTMARGIN, 6
-        RIGHTMARGIN, 324
-        TOPMARGIN, 7
-        BOTTOMMARGIN, 182
-    END
-
-    IDD_PULLFETCH, DIALOG
-    BEGIN
-        LEFTMARGIN, 7
-        RIGHTMARGIN, 300
-        VERTGUIDE, 19
-        VERTGUIDE, 79
-        VERTGUIDE, 276
-        TOPMARGIN, 8
-        BOTTOMMARGIN, 215
-        HORZGUIDE, 110
-        HORZGUIDE, 126
-    END
-
-    IDD_PUSH, DIALOG
-    BEGIN
-        LEFTMARGIN, 7
-        RIGHTMARGIN, 307
-        VERTGUIDE, 15
-        VERTGUIDE, 76
-        VERTGUIDE, 271
-        VERTGUIDE, 294
-        VERTGUIDE, 302
-        TOPMARGIN, 7
-        BOTTOMMARGIN, 258
-    END
-
-    IDD_SVNDCOMMITTYPE, DIALOG
-    BEGIN
-        LEFTMARGIN, 7
-        RIGHTMARGIN, 232
-        VERTGUIDE, 15
-        TOPMARGIN, 7
-        BOTTOMMARGIN, 82
-    END
-
-    IDD_REQUESTPULL, DIALOG
-    BEGIN
-        LEFTMARGIN, 7
-        RIGHTMARGIN, 304
-        TOPMARGIN, 7
-        BOTTOMMARGIN, 84
-    END
-
-    IDD_GITSWITCH, DIALOG
-    BEGIN
-        LEFTMARGIN, 7
-        RIGHTMARGIN, 289
-        VERTGUIDE, 19
-        TOPMARGIN, 7
-        BOTTOMMARGIN, 178
-    END
-
-    IDD_NEW_BRANCH_TAG, DIALOG
-    BEGIN
-        LEFTMARGIN, 7
-        RIGHTMARGIN, 289
-        TOPMARGIN, 7
-        BOTTOMMARGIN, 205
-        HORZGUIDE, 135
-    END
-
-    IDD_APPLY_PATCH_LIST, DIALOG
-    BEGIN
-        LEFTMARGIN, 7
-        RIGHTMARGIN, 369
-        TOPMARGIN, 7
-        BOTTOMMARGIN, 258
-        HORZGUIDE, 118
-    END
-
-    IDD_FORMAT_PATCH, DIALOG
-    BEGIN
-        LEFTMARGIN, 7
-        RIGHTMARGIN, 314
-        VERTGUIDE, 16
-        VERTGUIDE, 86
-        VERTGUIDE, 94
-        VERTGUIDE, 232
-        VERTGUIDE, 252
-        TOPMARGIN, 7
-        BOTTOMMARGIN, 171
-    END
-
-    IDD_MERGE, DIALOG
-    BEGIN
-        LEFTMARGIN, 7
-        RIGHTMARGIN, 320
-        TOPMARGIN, 7
-        BOTTOMMARGIN, 212
-    END
-
-    IDD_GIT_HISTORY, DIALOG
-    BEGIN
-        LEFTMARGIN, 7
-        RIGHTMARGIN, 309
-        TOPMARGIN, 7
-        BOTTOMMARGIN, 182
-    END
-
-    IDD_SETTINGSCOLORS_1, DIALOG
-    BEGIN
-        LEFTMARGIN, 7
-        RIGHTMARGIN, 293
-        VERTGUIDE, 14
-        VERTGUIDE, 150
-        VERTGUIDE, 158
-        VERTGUIDE, 259
-        TOPMARGIN, 7
-        BOTTOMMARGIN, 210
-    END
-
-    IDD_SETTINGSCOLORS_3, DIALOG
-    BEGIN
-        LEFTMARGIN, 7
-        RIGHTMARGIN, 293
-        VERTGUIDE, 14
-        VERTGUIDE, 150
-        VERTGUIDE, 158
-        VERTGUIDE, 259
-        TOPMARGIN, 7
-        BOTTOMMARGIN, 210
-    END
-
-    IDD_RESET, DIALOG
-    BEGIN
-        LEFTMARGIN, 7
-        RIGHTMARGIN, 254
-        TOPMARGIN, 7
-        BOTTOMMARGIN, 126
-    END
-
-    IDD_REBASE, DIALOG
-    BEGIN
-        LEFTMARGIN, 7
-        RIGHTMARGIN, 409
-        TOPMARGIN, 7
-        BOTTOMMARGIN, 231
-    END
-
-    IDD_RESOLVE_CONFLICT, DIALOG
-    BEGIN
-        LEFTMARGIN, 7
-        RIGHTMARGIN, 243
-        TOPMARGIN, 7
-        BOTTOMMARGIN, 85
-    END
-
-    IDD_REFLOG, DIALOG
-    BEGIN
-        LEFTMARGIN, 7
-        RIGHTMARGIN, 349
-        TOPMARGIN, 7
-        BOTTOMMARGIN, 189
-    END
-
-    IDD_SETTINGIT_CONFIG, DIALOG
-    BEGIN
-        LEFTMARGIN, 7
-        RIGHTMARGIN, 293
-        VERTGUIDE, 14
-        VERTGUIDE, 259
-        TOPMARGIN, 7
-        BOTTOMMARGIN, 210
-        HORZGUIDE, 130
-    END
-
-    IDD_SETTINREMOTE, DIALOG
-    BEGIN
-        LEFTMARGIN, 7
-        RIGHTMARGIN, 293
-        VERTGUIDE, 14
-        VERTGUIDE, 150
-        VERTGUIDE, 158
-        VERTGUIDE, 259
-        TOPMARGIN, 7
-        BOTTOMMARGIN, 210
-    END
-
-    IDD_SENDMAIL, DIALOG
-    BEGIN
-        LEFTMARGIN, 7
-        RIGHTMARGIN, 371
-        TOPMARGIN, 7
-        BOTTOMMARGIN, 222
-    END
-
-    IDD_SYNC, DIALOG
-    BEGIN
-        LEFTMARGIN, 7
-        RIGHTMARGIN, 388
-        VERTGUIDE, 60
-        VERTGUIDE, 331
-        VERTGUIDE, 380
-        TOPMARGIN, 1
-        BOTTOMMARGIN, 255
-    END
-
-    IDD_CLEAN, DIALOG
-    BEGIN
-        LEFTMARGIN, 7
-        RIGHTMARGIN, 254
-        TOPMARGIN, 7
-        BOTTOMMARGIN, 106
-    END
-
-    IDD_PATCH_VIEW, DIALOG
-    BEGIN
-        LEFTMARGIN, 7
-        RIGHTMARGIN, 241
-        TOPMARGIN, 7
-        BOTTOMMARGIN, 188
-    END
-
-    IDD_SVNIGNORE, DIALOG
-    BEGIN
-        LEFTMARGIN, 7
-        RIGHTMARGIN, 282
-        TOPMARGIN, 7
-        BOTTOMMARGIN, 79
-    END
-
-    IDD_SETTINGSEXTMENU, DIALOG
-    BEGIN
-        LEFTMARGIN, 7
-        RIGHTMARGIN, 293
-        VERTGUIDE, 12
-        VERTGUIDE, 286
-        TOPMARGIN, 7
-        BOTTOMMARGIN, 217
-    END
-
-    IDD_CREATEREPO, DIALOG
-    BEGIN
-        LEFTMARGIN, 7
-        RIGHTMARGIN, 302
-        TOPMARGIN, 7
-        BOTTOMMARGIN, 90
-    END
-
-    IDD_SETTINGSPROGSALTERNATIVEEDITOR, DIALOG
-    BEGIN
-        LEFTMARGIN, 7
-        RIGHTMARGIN, 293
-        TOPMARGIN, 7
-        BOTTOMMARGIN, 210
-        HORZGUIDE, 33
-    END
-
-    IDD_BISECTSTART, DIALOG
-    BEGIN
-        LEFTMARGIN, 7
-        RIGHTMARGIN, 305
-        VERTGUIDE, 99
-        VERTGUIDE, 277
-        VERTGUIDE, 287
-        TOPMARGIN, 7
-        BOTTOMMARGIN, 58
-        HORZGUIDE, 25
-    END
-
-    IDD_STASH, DIALOG
-    BEGIN
-        LEFTMARGIN, 7
-        RIGHTMARGIN, 260
-        TOPMARGIN, 7
-        BOTTOMMARGIN, 101
-    END
-
-    IDD_DIFFSUBMODULE, DIALOG
-    BEGIN
-        LEFTMARGIN, 7
-        RIGHTMARGIN, 294
-        VERTGUIDE, 52
-        VERTGUIDE, 286
-        TOPMARGIN, 7
-        BOTTOMMARGIN, 114
-    END
-
-    IDD_IGNORE, DIALOG
-    BEGIN
-        LEFTMARGIN, 7
-        RIGHTMARGIN, 254
-        TOPMARGIN, 7
-        BOTTOMMARGIN, 144
-    END
-
-    IDD_SUBMODULE_UPDATE, DIALOG
-    BEGIN
-        LEFTMARGIN, 7
-        RIGHTMARGIN, 232
-        VERTGUIDE, 15
-        TOPMARGIN, 7
-        BOTTOMMARGIN, 79
-    END
-
-    IDD_DIALOG_BROWSE_REFS, DIALOG
-    BEGIN
-        LEFTMARGIN, 7
-        RIGHTMARGIN, 458
-        VERTGUIDE, 125
-        TOPMARGIN, 7
-        BOTTOMMARGIN, 248
-        HORZGUIDE, 231
-    END
-
-    IDD_ADD_REMOTE, DIALOG
-    BEGIN
-        LEFTMARGIN, 7
-        RIGHTMARGIN, 293
-        VERTGUIDE, 38
-        VERTGUIDE, 44
-        TOPMARGIN, 7
-        BOTTOMMARGIN, 77
-    END
-
-    IDD_DELETEREMOTETAG, DIALOG
-    BEGIN
-        LEFTMARGIN, 7
-        RIGHTMARGIN, 182
-        TOPMARGIN, 7
-        BOTTOMMARGIN, 95
-    END
-END
-#endif    // APSTUDIO_INVOKED
-
-
-/////////////////////////////////////////////////////////////////////////////
-//
-// Menu
-//
-
-IDR_STATGRAPH MENU 
-BEGIN
-    POPUP "&File"
-    BEGIN
-        MENUITEM "&Save graph as...",           ID_FILE_SAVESTATGRAPHAS, GRAYED
-    END
-END
-
-
-/////////////////////////////////////////////////////////////////////////////
-//
-// Accelerator
-//
-
-IDR_ACC_LOGDLG ACCELERATORS 
-BEGIN
-    "C",            ID_EDIT_COPY,           VIRTKEY, CONTROL, NOINVERT
-    VK_INSERT,      ID_EDIT_COPY,           VIRTKEY, CONTROL, NOINVERT
-    "F",            ID_LOGDLG_FIND,         VIRTKEY, CONTROL, NOINVERT
-    VK_F3,          ID_LOGDLG_FIND,         VIRTKEY, NOINVERT
-    "D",            ID_LOGDLG_FOCUSFILTER,  VIRTKEY, ALT, NOINVERT
-    "L",            ID_LOGDLG_FOCUSFILTER,  VIRTKEY, CONTROL, NOINVERT
-    VK_F5,          ID_LOGDLG_REFRESH,      VIRTKEY, NOINVERT
-    VK_F5,          ID_LOGDLG_REFRESH,      VIRTKEY, CONTROL, NOINVERT
-    VK_F5,          ID_LOGDLG_REFRESH,      VIRTKEY, SHIFT, NOINVERT
-END
-
-IDR_ACC_COMMITDLG ACCELERATORS 
-BEGIN
-    "M",            ID_FOCUS_MESSAGE,       VIRTKEY, ALT, NOINVERT
-END
-
-
-/////////////////////////////////////////////////////////////////////////////
-//
-// String Table
-//
-
-STRINGTABLE 
-BEGIN
-    IDS_MSGBOX_HELP         "Help"
-    IDS_MSGBOX_DONOTSHOWAGAIN "Don't show this message again"
-    IDS_MSGBOX_ABORT        "Abort"
-    IDS_MSGBOX_RETRY        "Retry"
-    IDS_MSGBOX_IGNORE       "Ignore"
-    IDS_MSGBOX_CANCEL       "Cancel"
-    IDS_MSGBOX_TRYAGAIN     "Try again"
-    IDS_MSGBOX_CONTINUE     "Continue"
-    IDS_MSGBOX_OK           "OK"
-    IDS_MSGBOX_YES          "Yes"
-    IDS_MSGBOX_NO           "No"
-    IDS_SVNACTION_ADD       "Added"
-    IDS_SVNACTION_COPY      "Copied"
-    IDS_SVNACTION_DELETE    "Deleted"
-    IDS_SVNACTION_RESTORE   "Restored"
-    IDS_SVNACTION_REVERT    "Reverted"
-END
-
-STRINGTABLE 
-BEGIN
-    IDS_SVNACTION_RESOLVE   "Resolved"
-    IDS_SVNACTION_UPDATE    "Updated"
-    IDS_SVNACTION_COMPLETED "Completed"
-    IDS_SVNACTION_EXTERNAL  "External"
-    IDS_SVNACTION_MODIFIED  "Modified"
-    IDS_SVNACTION_REPLACED  "Replacing"
-    IDS_SVNACTION_POSTFIX   "Sending content"
-    IDS_SVNACTION_FAILEDREVERT "Failed revert"
-    IDS_SVNACTION_STATUS    "Status"
-    IDS_SVNACTION_SKIP      "Skipped"
-    IDS_PROGS_EXTCOL        "Extension"
-    IDS_PROGS_TOOLCOL       "Program"
-    IDS_LOG_FILE            "File"
-    IDS_SVN_USERCANCELLED   "User cancelled"
-    IDS_LOG_SIZE            "Size"
-    IDS_ERR_INVALIDPATH     "The parameters '/path' and '/pathfile' are mutually exclusive.\nYou must only specify one of them."
-END
-
-STRINGTABLE 
-BEGIN
-    IDS_PROC_LOG_STATS      "Showing %ld revision(s), from revision %s to revision %s - %ld revision(s) selected\r\n"
-    IDS_PROC_LOG_ALLBRANCHES "<All Branches>"
-    IDS_PROC_LOG_NOBRANCH   "<No branch>"
-    IDS_SETTINGS_CREATELIB_TT 
-                            "Creates a library folder with special settings for Git working trees"
-    IDS_STATUSLIST_GROUP_MERGEDFILES "Merged Files"
-    IDS_IMPORT_DEFAULTMSG   "Initial import"
-    IDS_STATUSLIST_GROUP_MODIFIEDFILES "Modified Files"
-    IDS_PROC_SYNC_PUSHTAGS  "Push ta&gs"
-    IDS_PROC_SYNC_PULL      "&Pull"
-    IDS_PROC_SYNC_FETCH     "Fetc&h"
-    IDS_PROC_SYNC_FETCHREBASE "Fetch&&Re&base"
-    IDS_LOG_REVERT_CONFIRM  "Do you really want to revert all changes in\n%s\nwhich were made in this revision? These changes will be reverted by reverse-merging the revision into your working tree."
-    IDS_PROC_SYNC_REMOTEUPDATE "Remote Update"
-    IDS_PROC_SYNC_CLEANUPSTALEBRANCHES "Cleanup stale remote banches"
-    IDS_PROC_SYNC_SUBKODULEUPDATE "Submodule Update"
-    IDS_PROC_SYNC_SUBKODULEINIT "Submodule Init"
-END
-
-STRINGTABLE 
-BEGIN
-    IDS_STATGRAPH_FILECHANGESBYUNIT "File changes each %s"
-    IDS_STATGRAPH_PERCENTAGE_OF_AUTHORSHIP "Percent of authorship"
-    IDS_STATGRAPH_PERCENTAGE_OF_AUTHORSHIPY "Percents"
-    IDS_STATGRAPH_COMMITSBYDATEXDAY "day"
-    IDS_SUBMODULEDIFF_UNKNOWN "Unknown"
-    IDS_SUBMODULEDIFF_NEWSUBMODULE "New submodule"
-    IDS_SUBMODULEDIFF_DELETESUBMODULE "Delete submodule"
-    IDS_SUBMODULEDIFF_FASTFORWARD "Fast Forward"
-    IDS_SUBMODULEDIFF_REWIND "Rewind"
-    IDS_SUBMODULEDIFF_NEWERTIME "Newer commit time"
-    IDS_SUBMODULEDIFF_OLDERTIME "Older commit time"
-    IDS_SUBMODULEDIFF_SAMETIME "Same commit time"
-    IDS_PROC_CREATINGPULLREUQEST "Creating pull-request..."
-    IDS_PROCEEDBUTTON       "&Proceed"
-    IDS_PROC_LOG_AUTHOREMAIL "Author Email"
-    IDS_PROC_LOG_COMMITTEREMAIL "Committer Email"
-END
-
-STRINGTABLE 
-BEGIN
-    IDS_PROC_LOG_MERGEPOINT "Merge Point"
-    IDS_PROC_LOG_PARENT1    "Parent 1"
-    IDS_PROC_LOG_PARENT2    "Parent 2"
-END
-
-STRINGTABLE 
-BEGIN
-    IDS_LOG_POPUP_COPY      "C&reate branch/tag from revision"
-    IDS_COMMITDLG_FILE      "File"
-    IDS_COMMITDLG_STATUS    "Status"
-    IDS_COMMITDLG_ASKADD    "You selected an unversioned file.\nThe file will be added to version control when you commit."
-    IDS_COMMITDLG_NOTHINGTOCOMMIT 
-                            "No files were changed or added since\nthe last commit. There's nothing\nfor TortoiseGit to do here..."
-    IDS_PROGRS_ATREV        "At revision: %d"
-    IDS_PROGRS_ACTION       "Action"
-    IDS_PROGRS_PATH         "Path"
-    IDS_PROGRS_TITLEFIN     "Finished!"
-    IDS_PROGRS_TITLE_CHECKOUT "Checkout"
-    IDS_PROGRS_TITLE_IMPORT "Import"
-    IDS_PROC_SYNC_SUBKODULESYNC "Submodule Sync"
-    IDS_PROGRS_TITLE_COMMIT "Commit"
-    IDS_PROGRS_TITLE_ADD    "Add"
-    IDS_PROGRS_TITLE_REVERT "Revert"
-    IDS_PROGRS_TITLE_RESOLVE "Resolve"
-END
-
-STRINGTABLE 
-BEGIN
-    IDS_LOG_REVERTTOREV_CONFIRM 
-                            "Do you really want to revert all changes in\n%s\nand go back to this revision? These changes will be reverted by reverse-merging the revisions into your working tree."
-    IDS_LOG_REVERTREV_ERROR "Unable to reconstruct working tree path!\nThis can happen if the file has been renamed.\nPlease start the log dialog on this specific file alone and then revert the changes\nfrom the top pane in the log dialog."
-    IDS_LOG_STOPONCOPY_HINT "For complete history deselect 'Stop on copy/rename'"
-    IDS_LOG_SAVEFOLDERTOHINT "Select folder to save the selected files to"
-    IDS_LOG_MERGETO         "Select merge target"
-    IDS_LOG_SHOW_FIRST_PARENT "First Parent Only"
-    IDS_COMMIT_AMEND_TT     "Used to amend the tip of the current branch."
-    IDS_PROGRESSGETFILE     "Getting file %s"
-    IDS_PROGRESSREVISION    "Revision %d"
-    IDS_PROGRESSWAIT        "Please wait..."
-    IDS_PROGRESS_UNIFIEDDIFF "Getting unified diff"
-END
-
-STRINGTABLE 
-BEGIN
-    IDS_PROGRS_TITLE_SWITCH "Switch"
-    IDS_PROGRS_TITLE_EXPORT "Export"
-    IDS_PROGRS_TITLE_MERGE  "Merge"
-    IDS_PROGRS_TITLE_COPY   "Copy"
-    IDS_PROC_DOWNLOAD       "&Download"
-    IDS_ERR_MISSINGVALUE    "This field is required and must not be empty."
-    IDS_STATUSLIST_GROUP_NOTVERSIONEDFILES "Not Versioned Files"
-    IDS_STATUSLIST_GROUP_IGNOREDFILES "Ignored Files"
-    IDS_PROGRS_REVERTMARKERS 
-                            "The selected file appears to still have one or more conflict markers in it.\nAre you sure you want to mark the file resolved?"
-    IDS_SETTINGS_SELECTDIFF "Select diff application"
-    IDS_SETTINGS_SELECTDIFFVIEWER "Select viewer for diff-files"
-    IDS_SETTINGS_SELECTMERGE "Select merge application"
-    IDS_SETTINGS_SELECTSSH  "Select SSH client"
-    IDS_SETTINGS_EXTDIFF_TT "An external diff program used\r\nfor comparing different revisions of files\r\n\r\nYou can specify the following parameters to the path:\r\n%base: the base file\r\n%mine: the modified file"
-    IDS_SETTINGS_EXTDIFFBROWSE_TT "Browse for the external diff program"
-    IDS_PROC_BROWSEREFS_FETCHFROM "Fetch from ""%s"""
-END
-
-STRINGTABLE 
-BEGIN
-    IDS_MSYSGIT_PATH_TT     "MsysGit Install Path"
-    IDS_PROC_BROWSEREFS_COMPAREREFS "Compare selected refs"
-    IDS_SETTINGS_EXTMERGE_TT 
-                            "An external merge program used\r\nto resolve conflicted files.\r\n\r\nYou can specify the following parameters to the path:\r\n%merged: the conflicted file, where to save\r\n%theirs: the file as it is in the repository\r\n%mine: your own file, with your changes\r\n%base: the original file without your changes"
-    IDS_SETTINGS_PROXYSERVER_TT "Either the name or IP of the proxy server"
-    IDS_SETTINGS_DIFFVIEWER_TT 
-                            "A viewer program for GNU diff files (patch files).\r\nIf you don't have one use NotePad."
-    IDS_SETTINGS_AUTOCLOSE_TT 
-                            "Select the behaviour of the progress dialog at the end of the operation."
-    IDS_PROC_BROWSEREFS_RENAME "Rename"
-    IDS_PROC_BROWSEREFS_MANAGEREMOTES "Manage Remotes"
-    IDS_PROC_WARNREVERT     "Are you sure you want to revert %d item(s)? You will lose <b>all</b> changes since the last update!"
-    IDS_PROC_CLEANUPFINISHED 
-                            "Cleanup has successfully processed the following paths:\n%s"
-    IDS_PROC_REPOCREATEERR  "Git reported an error while creating a repository!\n"
-    IDS_PROC_EXPORT_1       "Select folder to export to.\nYou might need to create a new folder before performing this export."
-    IDS_PROC_EXPORT_2       "Export unversioned files too"
-    IDS_PROC_EXPORT_3       "Exporting..."
-    IDS_PROC_EXPORT_4       "exported\n%s\nto\n%s"
-    IDS_PROC_COPY_SUCCESS   "Tagged the working tree to %s"
-END
-
-STRINGTABLE 
-BEGIN
-    IDS_LOG_FILTER_REFNAME  "Refname"
-    IDS_ERR_NOTENOUGHMEMORY "Not enough memory to complete operation."
-    IDS_ERR_MUSTBEURL       "This is not a valid URL.\nPlease enter an URL here."
-    IDS_CHECKUPDATE_DESTFOLDER "Show destination folder"
-    IDS_ERR_MERGEIDENTICALREVISIONS 
-                            "Merging requires different revisions or different URLs in 'From:' and 'To:'"
-    IDS_ERR_NOHOOKTYPESPECIFIED "Please select a hook type"
-    IDS_ERR_NOHOOKPATHSPECIFIED 
-                            "Please enter a path where to apply the hook script to."
-    IDS_ERR_NOHOOKCOMMANDPECIFIED "Please enter a hook script to execute."
-    IDS_ERR_HOOKFAILED      "The hook script returned an error:\n%s"
-    IDS_PROC_BROWSEREFS_DELETETAG "Delete tag"
-    IDS_ERR_FAILEDUPDATEDOWNLOAD 
-                            "Not all files could be downloaded and verified."
-    IDS_ERR_NOPREVREVISION  "Could not determine the last committed revision!"
-    IDS_PROC_CLEANUPFINISHED_FAILED 
-                            "Cleanup failed to process the following paths:\n%s"
-    IDS_ERR_TWOLOGPARAMS    "Both /logmsg and /logmsgfile were specified!\nOnly one of those can be specified."
-    IDS_ERR_TEXTVIEWSTART   "Could not start text viewer!\n\n%s"
-    IDS_ERR_FAILEDISSUETRACKERCOM 
-                            "Failed to start the issue tracker COM provider '%s'.\n%s"
-END
-
-STRINGTABLE 
-BEGIN
-    IDS_PROC_SETTINGS_TITLE "Settings - TortoiseGit"
-    IDS_SETTINGS_ALTERNATIVEEDITOR_TT 
-                            "An alternative editor. Which should preferably support *nix line endings."
-    IDS_PROC_OVERWRITE_CONFIRM 
-                            "The file\n%s\nalready exists! Do you want to overwrite it?"
-    IDS_PROC_REPOCREATEFINISHED "The repository was successfully created."
-    IDS_PROC_BROWSEREFS_DELETEREMOTEBRANCH "Delete remote branch"
-    IDS_PROC_MOVING         "Moving..."
-    IDS_PROC_STASHRUNNING   "Stash operation running..."
-    IDS_PROC_BROWSEREFS_DELETEREMOTEBRANCHES "Delete %d remote branches"
-    IDS_MSGBOX_DONOTSHOW    "Don't show this message again"
-    IDS_PROC_COPYING        "Copying..."
-    IDS_PROC_COPYINGPROG    "Copying %s"
-    IDS_PROC_MOVINGPROG     "Moving %s"
-    IDS_PROC_CPYMVPROG2     "to %s"
-    IDS_PROC_ENTERURL       "Enter URL"
-    IDS_PROC_BROWSEREFS_DELETEBRANCH "Delete branch"
-    IDS_SETTINGS_SHORTDATEFORMAT_TT 
-                            "Check to use a less verbose date and time format in log messages"
-END
-
-STRINGTABLE 
-BEGIN
-    IDS_SETTINGS_RELATIVETIMES_TT 
-                            "Check to show relative times in log messages"
-    IDS_PROC_BROWSEREFS_DELETEBRANCHES "Delete %d branches"
-    IDS_ERR_EXTDIFFSTART    "Could not start external diff program!\n\n%s"
-    IDS_ERR_NOCOMMAND       "No command specified!\n\nTortoiseProc.exe is used by the Shell extension and should not be called directly!"
-    IDS_ERR_NOCOMMANDVALUE  "No command value specified!"
-    IDS_ERR_NOSTATUS        "Could not get the status!"
-    IDS_LOG_SUBMODULE       "Show log of submodule"
-    IDS_ERR_NOURLOFFILE     "Could not retrieve URL of the file!\n%s"
-    IDS_PROC_INSTALL        "&Install"
-    IDS_ERR_COPYFILES       "Could not copy the files!\n\n%s"
-    IDS_ERR_EXTMERGESTART   "Could not start external merge program!\n\n%s"
-    IDS_STATUSLIST_GROUP_DIFFWITHPARENT "Diff with parent %d"
-    IDS_ERR_FAILEDIGNOREPROPERTY "Could not add %s to the ignore list!"
-    IDS_ERR_DIFFVIEWSTART   "Could not start diff viewer!\n\n%s"
-    IDS_PROGS_TITLE_CREATETAG "Create Tag"
-    IDS_PROC_LOG_FETCHINGFILES "Fetching changed files..."
-END
-
-STRINGTABLE 
-BEGIN
-    IDS_ERR_PROVIDER_VALIDATE_FAILED 
-                            "The issue-tracker provider was unable to validate the parameter string"
-    IDS_ERR_NO_AVAILABLE_BUGTRAQ_PROVIDERS 
-                            "There are no issue-tracker providers available."
-    IDS_SETTINGS_BUGTRAQ_SELECTFOLDERPATH 
-                            "Select folder to associate with this issue tracker"
-    IDS_FILEDIFF_STATADD    "Lines added"
-    IDS_FILEDIFF_STATDEL    "Lines removed"
-    IDS_PROC_DIFFERROR_FILENOTINWORKINGTREE 
-                            "The file ""%s"" does not exist in your working tree.\nDo you want to select another file to diff?"
-    IDS_MENURESTORE         "Restore"
-    IDS_ERR_TGITBLAME       "Could not start TortoiseGitBlame"
-    IDS_PROC_RESETBRANCH    "Reset current branch ""%s"" to ""%s"""
-    IDS_LOG_PUSH            "Push..."
-    IDS_FILEDIFF_LOG        "Show log"
-    IDS_PROC_TASKS          "Tasks"
-    IDS_STATUSLIST_CONTEXT_COMPARETWOFILES "Compare two files"
-    IDS_B_T_INVALID         "Branch/Tag name is invalid."
-    IDS_B_T_LOCALEMPTY      "The local branch/tag name is empty. This results in a remote removal.\r\nContinue?"
-    IDS_B_T_BOTHEMPTY       "The local branch name and the remote branch name are empty.\nContinue?"
-END
-
-STRINGTABLE 
-BEGIN
-    IDS_WARN_FOLDERNOTEXIST "The folder \n%s\ndoes not exist.\nWould you like to create it first?"
-    IDS_WARN_GITINIT_FOLDERNOTEMPTY 
-                            "The target folder \n%s\nis not empty!\nAre you sure you want to initialize a git repository inside that folder?"
-    IDS_WARN_WARNING        "Warning"
-    IDS_WARN_NOTE           "Notice"
-    IDS_WARN_NOVALIDPATH    "The path/URL you've entered seems to be illegal on Windows!\nYou can try it anyway, but you might get an error later.\n\nA valid path on windows must not contain '<<>|""?*:' or one of the following device names:\ncom1-com9, lpt1-lpt9, prn, aux, con, nul, clock$\n\nDo you want to proceed anyway?"
-END
-
-STRINGTABLE 
-BEGIN
-    IDS_CHECKOUT_TT_DIR     "Location where the contents of the\nrepository URL will be saved to."
-    IDS_CHECKOUT_EXPORTDIR  "Export directory:"
-END
-
-STRINGTABLE 
-BEGIN
-    IDS_REPOBROWSE_SAVEAS   "Save &as..."
-    IDS_REPOBROWSE_SHOWLOG  "Show &log"
-    IDS_REPOBROWSE_OPEN     "&Open"
-END
-
-STRINGTABLE 
-BEGIN
-    IDS_ABOUTVERSION        "TortoiseGit %d.%d.%d.%d \r\n%s \r\n"
-    IDS_ABOUTVERSIONBOX     "TortoiseGit %d.%d.%d, Build %d - %s, %s"
-END
-
-STRINGTABLE 
-BEGIN
-    IDS_CHSTAT_FILECOL      "File"
-    IDS_CHSTAT_WCCOL        "Local status"
-    IDS_CHSTAT_REPOCOL      "Remote status"
-    IDS_STATUSLIST_SKIPWORKTREE "Skip worktree"
-    IDS_SETTINGS_BUGTRAQ_PATHCOL "Path"
-    IDS_SETTINGS_BUGTRAQ_PROVIDERCOL "Provider"
-    IDS_SETTINGS_BUGTRAQ_PARAMETERSCOL "Parameters"
-    IDS_ERR_MISSING_PROVIDER 
-                            "The issue-tracker provider could not be created. Please check that it is installed correctly."
-END
-
-STRINGTABLE 
-BEGIN
-    IDS_ERR_NOTFOUND_SUPER_PRJECT "Could not find Super-project"
-END
-
-STRINGTABLE 
-BEGIN
-    IDS_LOG_COPY_SUCCESS    "Branch/tag created successfully!"
-    IDS_LOG_MESSAGEEDITTITLE "Edit log message"
-    IDS_LOG_AUTHOREDITTITLE "Edit author name"
-    IDS_LOG_SHOWALL         "Show &All Branch"
-    IDS_LOG_SHOWRANGE       "Show &Range..."
-    IDS_LOG_LOGINFOSTRING   "Showing %ld revision(s), from revision %ld to revision %ld - %ld revision(s) selected."
-    IDS_LOG_SHOWNEXT        "&Next %ld"
-    IDS_LOG_SHOW_WHOLE      "Show Whole Project"
-END
-
-STRINGTABLE 
-BEGIN
-    IDS_PROC_SENDMAIL_WRAPTOOLTIP 
-                            "Be warned that email clients tend to automatic wrap lines.\r\nRecommendation: Use attachments."
-    IDS_STATUSLIST_RESTOREPATH 
-                            "Do you really want to restore the copy? You will lose all changes that you have done after creating the copy."
-    IDS_RESTOREBUTTON       "&Restore"
-    IDS_STATUSLIST_STATUSLINE1 
-                            "line: %d(+) %d(-) files: %s = %d\n%s = %d\n%s = %d\n%s = %d"
-    IDS_STATUSLIST_STATUSLINE2 
-                            "line: %d(+) %d(-) files: %s = %d\n%s = %d\n%s = %d\n%s = %d\n%s = %d\n%s = %d"
-    IDS_STATUSLIST_FAILEDGETMERGEFILE "Failed to get merge file."
-    IDS_STATUSLIST_FAILEDGETBASEFILE "Failed to get base file."
-    IDS_STATUSLIST_CHECKOUTFILEFAILED 
-                            "Failed to checkout file ""%s"" of revision %s to ""%s""."
-    IDS_STATUSLIST_FILESREVERTED "%d files reverted to %s."
-    IDS_REFBROWSE           "RefBrowse"
-    IDS_REFLOG              "RefLog"
-    IDS_PROGS_TITLE_REVERTCOMMIT "Revert commit"
-    IDS_AUTH_USERNAME       "Username:"
-    IDS_AUTH_PASSWORD       "Password:"
-    IDS_PROC_REVERTCOMMIT   "Revert commit %s"
-    IDS_PROC_PICK           "Pick up %s"
-END
-
-STRINGTABLE 
-BEGIN
-    IDS_NOTES               "Notes"
-    IDS_PROC_LOG_TAGINFO    "Tag Info"
-    IDS_PROGS_TITLE_CREATEBRANCH "Create Branch"
-    IDS_PROC_TAG            "Tag"
-    IDS_PROC_BRANCH         "Branch"
-    IDS_PROC_NEWBRANCHTAG_FORCE_TT 
-                            "Force creation of branch/tag - even if one with same name already exists."
-    IDS_PROC_NEWBRANCHTAG_SIGN_TT "Requires GPG and a key without passphrase."
-    IDS_ERR_COPYITSELF      "Can't copy \n%s\nto\n%s"
-    IDS_ERR_INVALIDREV      "Invalid revision number!"
-    IDS_ERR_EMPTYDIFF       "No differences found!"
-    IDS_ERR_NOTHINGTOADD    "There is nothing to add. All the files and folders are either under version control, have been ignored or the global ignore configuration setting."
-    IDS_ERR_ERROR           "Error"
-    IDS_ERR_NOVALIDPATH     "This is not a valid path!\nA valid path must not contain '<<>|""?*:' or one of the following device names:\ncom1-com9, lpt1-lpt9, prn, aux, con, nul, clock$"
-    IDS_ERR_FAILEDUNIGNOREPROPERTY "Could not remove %s from the ignore list"
-    IDS_ERR_NOTHINGTOREVERT "No files or folders were modified. There is nothing for TortoiseGit to revert!"
-    IDS_ERR_NOCOMMONCOPYFROM 
-                            "The two selected URL's are not created from the same root.\nIt's not possible to show the log messages between them!"
-END
-
-STRINGTABLE 
-BEGIN
-    IDS_INPUT_REMOVEONE     "Remove %s"
-    IDS_INPUT_REMOVEMORE    "Remove %ld items"
-END
-
-STRINGTABLE 
-BEGIN
-    IDS_LOG_COMPAREWITHBASE "Compare with b&ase"
-END
-
-STRINGTABLE 
-BEGIN
-    IDS_MENUREFRESH         "Refresh"
-END
-
-STRINGTABLE 
-BEGIN
-    IDS_DIFF_WCNAME         "%s: Working Tree"
-END
-
-STRINGTABLE 
-BEGIN
-    IDS_PROC_RENAME         "Rename %s"
-    IDS_PROC_NEWNAME        "New name for %s"
-END
-
-STRINGTABLE 
-BEGIN
-    IDS_COMMONFILEFILTER    "All Files (*.*)|*.*||"
-    IDS_PROGRAMSFILEFILTER  "Programs (*.exe)|*.exe|All Files (*.*)|*.*||"
-    IDS_PATCHFILEFILTER     "Patchfiles (*.diff, *.patch)|*.diff;*.patch|All Files (*.*)|*.*||"
-    IDS_PICTUREFILEFILTER   "Pictures (*.wmf, *.jpg, *.png, *.bmp, *.gif)|*.wmf;*.jpg;*.jpeg;*.png;*.bmp;*.gif|All (*.*)|*.*||"
-END
-
-STRINGTABLE 
-BEGIN
-    IDS_PUTTYKEYFILEFILTER  "Putty Private Key (*.ppk)|*.ppk|All Files (*.*)|*.*||"
-    IDS_PROC_GITCONFIG_REMOTEEMPTY "Remote name must not be empty."
-    IDS_PROC_GITCONFIG_URLEMPTY "Remote URL must not be empty."
-    IDS_PROC_GITCONFIG_OVERWRITEREMOTE 
-                            "The remote ""%s"" already exists.\nDo you want to overwrite it?"
-    IDS_PROC_GITCONFIG_SAVEREMOTE 
-                            "The Remote Config was changed.\nDo you want to save now or discard changes?"
-    IDS_SAVEBUTTON          "&Save"
-    IDS_DISCARDBUTTON       "&Discard"
-    IDS_PROC_SAVECONFIGFAILED 
-                            "Saving config failed (key: ""%s"", value: ""%s"")."
-    IDS_PROC_GITCONFIG_DELETEREMOTE "Do you really want to remove ""%s""?"
-    IDS_PROC_GITCONFIG_EDITLOCALGONCFIG "Edit local git config"
-    IDS_PROC_GITCONFIG_NOMSYSGIT 
-                            "MSysGit directory not set (see ""General"" settings page)."
-    IDS_PROC_CLONE_DIR      "Dir..."
-    IDS_PROC_CLONE_WEB      "Web"
-    IDS_PROC_CLONE_URLDIREMPTY 
-                            "URL and directory must not be empty at the same time."
-    IDS_PROC_COMMIT_SHOWPATCH "View Patch>>"
-    IDS_PROC_COMMIT_HIDEPATCH "Hide Patch<<"
-END
-
-STRINGTABLE 
-BEGIN
-    IDS_DLGTITLE_ADD_DIFF_TOOL "Add extension specific diff program"
-    IDS_DLGTITLE_ADD_MERGE_TOOL "Add extension specific merge program"
-    IDS_DLGTITLE_EDIT_DIFF_TOOL "Edit extension specific diff program"
-    IDS_DLGTITLE_EDIT_MERGE_TOOL "Edit extension specific merge program"
-    IDS_DLGTITLE_ADV_DIFF   "Advanced diff settings"
-    IDS_DLGTITLE_ADV_MERGE  "Advanced merge settings"
-END
-
-STRINGTABLE 
-BEGIN
-    IDS_CHECKUPDATE_SUMMARY "Changed files: %d"
-END
-
-STRINGTABLE 
-BEGIN
-    IDS_COMMITDLG_EXTERNALS "There are changes or unversioned items inside one or more submodule.\nThose files are not listed for commit. You need to commit those files in submodule"
-    IDS_COMMITDLG_STATISTICSFORMAT "%d files selected, %d files total"
-    IDS_COMMITDLG_ONLYNUMBERS 
-                            "Only numbers (optionally separated by commas)\nare allowed!"
-    IDS_COMMITDLG_NOISSUEWARNING 
-                            "You haven't entered an issue number!\nAre you sure you want to commit without an issue number?"
-END
-
-STRINGTABLE 
-BEGIN
-    IDS_COMMITDLG_NOTHINGTOCOMMITUNVERSIONED 
-                            "No files were changed or added since\nthe last commit. There's nothing\nfor TortoiseGit to do here...\nDo you want to see the unversioned files?"
-    IDS_COMMITDLG_HISTORY_TT "Click here to select a recently typed message"
-    IDS_COMMITDLG_HISTORYHINT_TT 
-                            "Your previously entered log messages have been saved.\nClick here to read and insert them again."
-    IDS_COMMITDLG_UNVERSIONEDFOLDERWARNING 
-                            "Committing an unversioned folder will not recursively add its child items!\nYou might want to add these folders recursively by using the 'Add...' context menu item.\n\nAre you sure that you want to continue the commit?"
-    IDS_COMMITDLG_NOMESSAGE "You must enter a log message for the commit"
-    IDS_COMMITDLG_SUBMODULEDIRTY 
-                            "The submodule ""%s"" is dirty.\nMerely committing the superproject cannot track or save such changes to the submodule.\nCommit the submodule now or ignore dirty changes?"
-END
-
-STRINGTABLE 
-BEGIN
-    IDS_PROC_CLEANUP        "Cleaning up"
-    IDS_PROC_REMOVEFORCE    "%s\nDo you want to remove it anyway?"
-    IDS_PROC_YESTOALL       "Yes to all"
-    IDS_PROC_IGNORESUCCESS  "Added the file pattern(s)\n%s\nto the ignore list."
-    IDS_PROC_RESOLVE        "Are you sure you want to mark the conflicted file(s) as resolved?"
-    IDS_PROC_RTFM           "<b>TortoiseGit</b> is a shell extension.\nThat means it is integrated into the Windows explorer.\nTo use <b>TortoiseGit</b> please open the explorer and right-click on any folder you like\nto bring up the context menu where you will find all <b>TortoiseGit</b> commands.\nAnd <u>read the manual!</u>"
-    IDS_PROC_CASERENAME     "It is not possible to rename a file by changing the case of its name alone.\nFor example, you can't make MyFile.txt become MYFILE.txt.\nPlease consult the documentation for a way to work around this limitation."
-    IDS_PROC_UNIGNORESUCCESS 
-                            "Removed the file pattern(s)\n%s\nfrom the ignore list."
-    IDS_PROC_FORCEMOVE      "Do you really want to move this file or folder?"
-    IDS_PROC_ICONCACHEREBUILT "Shell Icon Cache was rebuilt!"
-    IDS_PROC_ICONCACHENOTREBUILT "Error rebuilding Shell Icon Cache!"
-    IDS_PROC_EXPORTFOLDERNAME "%s\\Export of %s"
-    IDS_PROC_EXPORTFOLDERNAME2 "%s\\Export (%d) of %s"
-    IDS_PROC_REMOVEFORCEFOLDER 
-                            "The folder %s\ncontains unversioned and/or modified file(s). Do you want to remove it anyway?"
-END
-
-STRINGTABLE 
-BEGIN
-    IDS_SETTINGS_CHECKNEWER_TT 
-                            "If enabled, TortoiseGit checks once a week if a newer version is available"
-    IDS_SETTINGS_ONLYEXPLORER_TT 
-                            "If activated, prevents the overlays and the context menu from showing in 'save as...' or 'open' dialogs"
-    IDS_SETTINGS_MENULAYOUT_TT 
-                            "Check those menu entries you want to appear in the top context menu instead of the TortoiseGit submenu"
-    IDS_SETTINGS_EXCLUDELIST_TT 
-                            "A newline separated list of paths for which no icon overlays are shown.\r\nIf you add an '*' char at the end of a path, then all files and subdirs inside that path are excluded too.\r\nAn empty list will allow overlays on all paths."
-END
-
-STRINGTABLE 
-BEGIN
-    IDS_SETTINGS_EXTMENULAYOUT_TT 
-                            "Check those menu entries you want to appear only in the extended context menu (SHIFT + left click)"
-END
-
-STRINGTABLE 
-BEGIN
-    IDS_SVN_PROGRESS_SPEED  "Transferring at %s"
-    IDS_SVN_PROGRESS_TOTALTRANSFERRED "%I64d kBytes transferred"
-    IDS_SVN_PROGRESS_TOTALMBTRANSFERRED "%.2f MBytes transferred"
-    IDS_SVN_PROGRESS_TOTALANDSPEED "%s, at %s"
-    IDS_SVN_PROGRESS_TOTALBYTESTRANSFERRED "%I64d Bytes transferred"
-    IDS_SVN_PROGRESS_BYTES_SEC "%ld Bytes/s"
-    IDS_SVN_PROGRESS_KBYTES_SEC "%.2f kBytes/s"
-    IDS_SETTINGS_CONF_NAMECOL "Option"
-    IDS_SETTINGS_CONF_VALUECOL "Value"
-END
-
-STRINGTABLE 
-BEGIN
-    IDS_CHECKNEWER_YOURVERSION "Your version is: %d.%d.%d.%d"
-    IDS_CHECKNEWER_CURRENTVERSION "Current version is: %s"
-    IDS_CHECKNEWER_YOURUPTODATE 
-                            "You already have the latest version installed."
-    IDS_CHECKNEWER_NEWERVERSIONAVAILABLE 
-                            "A newer version is available. Please download the current version!"
-    IDS_CHECKNEWER_NETERROR "Could not check for a newer version!"
-END
-
-STRINGTABLE 
-BEGIN
-    IDS_STATUSLIST_COLFILE  "Path"
-    IDS_STATUSLIST_COLSTATUS "Status"
-    IDS_STATUSLIST_COLURL   "URL"
-    IDS_STATUSLIST_COLEXT   "Extension"
-    IDS_STATUSLIST_COLAUTHOR "Author"
-END
-
-STRINGTABLE 
-BEGIN
-    IDS_STATUSLIST_COLDATE  "Date"
-    IDS_STATUSLIST_COLREVISION "Revision"
-    IDS_STATUSLIST_COLMODIFICATIONDATE "Modification date"
-    IDS_STATUSLIST_COLFILENAME "Filename"
-    IDS_STATUSLIST_COPYFROM "copied from\r\n%s - revision %ld"
-    IDS_STATUSLIST_SWITCHEDTO "switched to\r\n%s"
-END
-
-STRINGTABLE 
-BEGIN
-    IDS_STATUSLIST_COLADD   "Lines added"
-    IDS_STATUSLIST_COLDEL   "Lines removed"
-END
-
-STRINGTABLE 
-BEGIN
-    IDS_SVNERR_CHECKPATHORURL "Check the path and/or URL you've entered."
-    IDS_SVNERR_CLEANUPORFRESHCHECKOUT 
-                            "Try a 'Cleanup'. If that doesn't work you need to do a fresh checkout."
-END
-
-STRINGTABLE 
-BEGIN
-    IDS_SETTINGS_INCLUDELIST_TT 
-                            "A newline separated list of paths for which icon overlays are shown.\r\nIf you add an '*' char at the end of a path, then all files and subdirs inside that path are included too."
-    IDS_SETTINGS_CLEARAUTH_TT 
-                            "Clears the stored authentication.\r\nYou will have to enter your username/password again for all repositories."
-    IDS_SETTINGS_ICONSETCHANGED 
-                            "You've changed the icon set from <i>%s</i> to <i>%s</i>.\nThat change won't take effect until you restart your computer or logoff and logon again!"
-    IDS_SETTINGS_READONLYNAME "assume-valid"
-    IDS_SETTINGS_LOCKEDNAME "skip-worktree"
-    IDS_SETTINGS_AUTOCOMPLETION_TT 
-                            "Auto-complete suggests words (usually class or member names)\r\nfrom the files that you have changed as you type a log message."
-    IDS_SETTINGS_AUTOCOMPLETIONTIMEOUT_TT 
-                            "The time in seconds after which the parsing of the selected files stops.\r\nA lower value will make the auto-completion list available sooner,\r\nbut maybe not scan all files."
-    IDS_SETTINGS_RECURSIVE_TT 
-                            "Disable this option if you have really big working trees and experience\r\ntoo much disk access when browsing the working tree."
-END
-
-STRINGTABLE 
-BEGIN
-    IDS_PROGRS_CONFLICTSOCCURED_WARNING "Warning!"
-    IDS_PROGRS_CONFLICTSOCCURED "One or more files are in a conflicted state."
-    IDS_PROGRS_DRYRUN       "Test Only"
-    IDS_PROGRS_FINISHED     "Finished!"
-END
-
-STRINGTABLE 
-BEGIN
-    IDS_PROGRS_PATHATREV    "%s - at revision: %d"
-    IDS_PROGRS_TIME         "%ld minute(s) and %ld second(s)"
-    IDS_PROGRS_FINALINFO    "%s in %s"
-END
-
-STRINGTABLE 
-BEGIN
-    IDS_REPOSTATUS_HEADREV  "Lowest shown revision: %ld - Highest shown revision: %ld - HEAD revision: %ld"
-    IDS_REPOSTATUS_WCINFO   "Lowest shown revision: %ld - Highest shown revision: %ld"
-END
-
-STRINGTABLE 
-BEGIN
-    IDS_STATGRAPH_COMMITSBYAUTHOR "Commits by author"
-    IDS_STATGRAPH_COMMITSBYDATE "Commits by date"
-    IDS_STATGRAPH_COMMITSBYDATEY "commits"
-END
-
-STRINGTABLE 
-BEGIN
-    IDS_STATGRAPH_COMMITSBYAUTHORX "author"
-    IDS_STATGRAPH_COMMITSBYAUTHORY "commits"
-    IDS_STATGRAPH_STATS     "Statistics"
-    IDS_STATGRAPH_OTHERGROUP "Others"
-    IDS_STATGRAPH_EMPTYAUTHOR "(unknown)"
-    IDS_STATGRAPH_COMMITSBYDATEXWEEK "week"
-    IDS_STATGRAPH_COMMITSBYDATEXMONTH "month"
-    IDS_STATGRAPH_COMMITSBYDATEXQUARTER "quarter of year"
-    IDS_STATGRAPH_COMMITSBYDATEXYEAR "year"
-END
-
-STRINGTABLE 
-BEGIN
-    IDS_CLIPBOARD_PROGRESS_DEST "Clipboard"
-END
-
-STRINGTABLE 
-BEGIN
-    IDS_SVNACTION_SKIPMISSING "Skipped missing target"
-    IDS_SVNACTION_ADDING    "Adding"
-    IDS_SVNACTION_DELETING  "Deleting"
-    IDS_SVNACTION_MERGED    "Merged"
-    IDS_SVNACTION_CONFLICTED "Conflicted"
-END
-
-STRINGTABLE 
-BEGIN
-    IDS_REVGRAPH_SAVEPIC    "&Save graph as..."
-END
-
-STRINGTABLE 
-BEGIN
-    IDS_STATUSLIST_CONTEXT_ADD "Add"
-    IDS_STATUSLIST_CONTEXT_EXPLORE "Explore to"
-    IDS_STATUSLIST_CONTEXT_RESOLVED "Resolved"
-    IDS_STATUSLIST_CONTEXT_COMMIT "Commit..."
-    IDS_STATUSLIST_CONTEXT_COPY "Copy paths to clipboard"
-    IDS_STATUSLIST_CONTEXT_COPYEXT "Copy all information to clipboard"
-    IDS_STATUSLIST_CONTEXT_REMOVEFROMCS "Remove from changelist"
-    IDS_STATUSLIST_CONTEXT_CREATECS "<new changelist>"
-    IDS_STATUSLIST_CONTEXT_MOVETOCS "Move to changelist"
-    IDS_STATUSLIST_CONTEXT_ADD_RECURSIVE "Add..."
-END
-
-STRINGTABLE 
-BEGIN
-    IDS_REVGRAPH_ERR_GDIINIT "GDI+ couldn't be initialized!"
-    IDS_REVGRAPH_ERR_NOBITMAP 
-                            "GDI+ couldn't create a bitmap object. You probably don't have enough memory."
-    IDS_REVGRAPH_ERR_NOENCODER "No image encoder found for %s."
-END
-
-STRINGTABLE 
-BEGIN
-    IDS_PROGRS_TITLE_RENAME "Rename/move"
-    IDS_PROGRS_TITLE_MERGEREINTEGRATE "Merge Reintegrate"
-END
-
-STRINGTABLE 
-BEGIN
-    IDS_PROGRS_CLOSE_MANUAL "Close manually"
-    IDS_PROGRS_CLOSE_NOERROR "Auto-close if no errors"
-    IDS_PROGRS_CLOSE_NOCONFLICTS "Auto-close if no conflicts"
-    IDS_PROGRS_CLOSE_NOMERGES "Auto-close if no merges, adds or deletes"
-    IDS_PROGRS_CLOSE_LOCAL  "Auto-close for local operations"
-END
-
-STRINGTABLE 
-BEGIN
-    IDS_COMMITDLG_POPUP_PASTEFILELIST "Paste filename list"
-    IDS_COMMITDLG_POPUP_PASTELASTMESSAGE "Paste last commit message"
-END
-
-STRINGTABLE 
-BEGIN
-    IDS_LOG_FILTER_BY       "Filter by"
-    IDS_LOG_FILTER_PATHS    "Paths"
-    IDS_LOG_FILTER_AUTHORS  "Authors"
-    IDS_LOG_FILTER_MESSAGES "Messages"
-    IDS_LOG_FILTER_REVS     "Revisions"
-    IDS_LOG_FILTER_REGEX    "Use regular expression"
-END
-
-STRINGTABLE 
-BEGIN
-    IDS_SVNACTION_EXISTS    "Versioned"
-    IDS_SVNACTION_CHANGELISTSET "Assigned to changelist '%s'"
-    IDS_SVNACTION_CHANGELISTCLEAR "Removed from changelist"
-    IDS_SVNACTION_CHANGELISTFAILED "Failed to set/remove changelist '%s'"
-    IDS_SVNACTION_CHANGELISTMOVED "Changelist %s moved"
-    IDS_SVN_SUMMARIZENORMAL "Normal"
-    IDS_SVN_SUMMARIZEADDED  "Added"
-    IDS_SVN_SUMMARIZEMODIFIED "Modified"
-    IDS_SVN_SUMMARIZEDELETED "Deleted"
-END
-
-STRINGTABLE 
-BEGIN
-    IDS_FILEDIFF_FILE       "File"
-    IDS_FILEDIFF_ACTION     "Action"
-    IDS_FILEDIFF_WAIT       "Please wait while differences are obtained..."
-END
-
-STRINGTABLE 
-BEGIN
-    IDS_MERGE_RECORDONLY    "Record Only"
-END
-
-STRINGTABLE 
-BEGIN
-    IDS_SVNPROGRESS_MENUUSETHEIRS "Resolve conflict using 'theirs'"
-    IDS_SVNPROGRESS_MENUUSEMINE "Resolve conflict using 'mine'"
-    IDS_SVNPROGRESS_MENUOPENPARENT "Open parent folder"
-    IDS_SVNPROGRESS_MENUMARKASRESOLVED "Mark as resolved"
-    IDS_SVNPROGRESS_RESOLVED "Resolved:\n%s"
-END
-
-STRINGTABLE 
-BEGIN
-    IDS_PROC_NEWNAMECOPY    "Copy: New name for %s"
-    IDS_PROC_NEWNAMEMOVE    "Move: New name for %s"
-    IDS_PROC_NEWNAMELABEL   "New name:"
-    IDS_PROC_MULTIRENAME    "TortoiseGit has detected similar filenames. Do you want the files:%s\nto be renamed too?"
-END
-
-STRINGTABLE 
-BEGIN
-    IDS_SETTINGS_UNVERSIONEDRECURSE_TT 
-                            "If set, files inside unversioned folders can be shown in the status control.\r\nThe status control is used for example in the commit dialog."
-    IDS_SETTINGS_MAXHISTORY_TT 
-                            "Specifies how many items you want to keep in the most recent log messages dialog."
-    IDS_SETTINGS_CACHEDEFAULT_TT 
-                            "Status cache kept in an external process that detects file changes, can show the overlay recursively"
-    IDS_SETTINGS_CACHESHELL_TT 
-                            "Status cache only for one folder, no recursive overlays"
-    IDS_SETTINGS_CACHENONE_TT 
-                            "No status cache. Only versioned folders get an overlay, files don't get an overlay"
-    IDS_SETTINGS_SAVEDDATA_LOGHIST_TT 
-                            "Clears %ld log messages stored for %ld working trees"
-    IDS_SETTINGS_SAVEDDATA_URLHIST_TT 
-                            "Clears %ld URLs stored for %ld working trees"
-    IDS_SETTINGS_SAVEDDATA_RESIZABLE_TT 
-                            "Clears the stored sizes and positions of %ld dialogs"
-    IDS_SETTINGS_SAVEDDATA_AUTH_TT 
-                            "Clears %ld username/password pairs, %ld ssl certificates and %ld usernames"
-    IDS_SETTINGS_RESTARTSYSTEM 
-                            "You must restart your system for the changes to take effect."
-    IDS_SETTINGS_UNVERSIONEDASMODIFIED_TT 
-                            "If set, then unversioned files will mark the status of the parent directory as modified\r\ni.e. they get the modified overlay icon."
-    IDS_SETTINGS_COMMITREOPEN_TT 
-                            "If checked, the commit dialog will be started again automatically after an error,\r\nwhile preserving your last selection and log message."
-END
-
-STRINGTABLE 
-BEGIN
-    IDS_PROGRESS_COMPARE    "Comparing %s to %s"
-    IDS_PROGRESS_INFO       "Getting information..."
-    IDS_PROGRESSGETFILEREVISION "Getting file %s, revision %s"
-    IDS_PROGRESSIMPORT      "Importing file %s"
-    IDS_PROGRESSREVISIONTEXT "Revision %s"
-END
-
-STRINGTABLE 
-BEGIN
-    IDS_COLOURPICKER_CUSTOMTEXT "More..."
-    IDS_COLOURPICKER_DEFAULTTEXT "Automatic"
-END
-
-STRINGTABLE 
-BEGIN
-    IDS_LOG_FILTER_BUGIDS   "Bug-IDs"
-    IDS_LOG_FILTER_REGEX_TT "Regular expressions filter:\r\n.   : any character\r\nc+   : match character c one or more times\r\nc*   : match character c zero or more times\r\n^   : start of line\r\n$   : end of line\r\n(string){n} : match string n times\r\n(abcd)   : subexpression\r\n[aei0-9]   : match a,e,i and 0..9\r\n[^aei0-9] : anything but a,e,i and 0..9\r\n\r\n\\w   : matches a-z,A-Z,0-9 and _\r\n\\W   : any non-alphanumeric character\r\n\\d   : digits 0-9\r\n\\s   : whitespaces"
-END
-
-STRINGTABLE 
-BEGIN
-    IDS_PROC_CHERRYPICKFAILED "Cherry Pick failed"
-    IDS_PROC_NOPARENT       "Parent %d does not exist"
-    IDS_PROC_NOPREVIOUSVERSION "No previous version."
-    IDS_PROC_CANNOTCOMBINE  "Cannot combine commits now.\r\nMake sure you are viewing the log of your current branch and no filters are applied."
-    IDS_PROC_COMBINE_ERRORSTEP1 
-                            "Could not reset to first commit (first step). Aborting..."
-    IDS_PROC_COMBINE_ERRORSTEP2 
-                            "Could not reset to last commit (second step). Aborting..."
-    IDS_REG_ERROR           "Error while reading/writing the registry key %s\n%s"
-    IDS_PROC_COMBINE_ERRORRESETHEAD "Could not reset to original HEAD."
-    IDS_PROC_DELETENREFS    "Do you really want to permanently delete the %d selected refs? It can <ct=0x0000FF><b>NOT</b></ct> be recovered!"
-    IDS_PROC_DELETEREF      "Warning: ""%s"" will be permanently deleted. It can <ct=0x0000FF><b>NOT</b></ct> be recovered!\r\n\r\nDo you really want to continue?"
-    IDS_DELETEBUTTON        "&Delete"
-    IDS_PROC_DELETEREMOTEBRANCH 
-                            "The branch ""%s"" is a <i>remote</i> branch.\n\nDo you really want to <ct=0x0000FF>delete</ct> it?"
-    IDS_PROC_DELETEREMOTEBRANCH_LOCALREMOTE "&Delete remote && local"
-    IDS_PROC_DELETEREMOTEBRANCH_LOCAL "Delete &local"
-    IDS_PROC_DELETEALLSTASH "<ct=0x0000FF>Do you really want to delete <b>ALL</b> stash?</ct>"
-    IDS_PROC_DELETEBRANCHTAG 
-                            "Do you really want to <ct=0x0000FF>delete</ct> <b>%s</b>?"
-END
-
-STRINGTABLE 
-BEGIN
-    IDS_FILEDIFF_POPBLAME   "&Blame revisions"
-    IDS_FILEDIFF_POPSAVELIST "&Save list of selected files to..."
-END
-
-STRINGTABLE 
-BEGIN
-    IDS_PROC_CLEANUP_INFO1  "Cleaning up."
-    IDS_PROC_CLEANUP_INFO2  "Please wait..."
-    IDS_PROC_COPYRENAME     "Copy and rename"
-END
-
-STRINGTABLE 
-BEGIN
-    IDS_FILEDIFF_SWITCHLEFTRIGHT_TT "Switches the comparison left<<->right"
-END
-
-STRINGTABLE 
-BEGIN
-    IDS_STATGRAPH_QUARTERLABEL "Q%d/%.2d"
-    IDS_STATGRAPH_PIEBUTTON_TT "Pie Graph"
-    IDS_STATGRAPH_LINESTACKEDBUTTON_TT "Stacked Line Graph"
-    IDS_STATGRAPH_LINEBUTTON_TT "Line Graph"
-    IDS_STATGRAPH_BARSTACKEDBUTTON_TT "Stacked Bar Graph"
-    IDS_STATGRAPH_BARBUTTON_TT "Bar Graph"
-    IDS_STATGRAPH_AUTHORSLIDER_TT 
-                            "%d most active author(s) with at least %d commits each (%d %%)"
-END
-
-STRINGTABLE 
-BEGIN
-    IDS_FILEDIFF_CHANGEDLISTINTRO "Changed files between %s, %s and %s, %s"
-END
-
-STRINGTABLE 
-BEGIN
-    IDS_FILEDIFF_POPEXPORT  "&Export selection to..."
-    IDS_FILEDIFF_POPCLIPBOARD "Copy selection to cli&pboard"
-    IDS_FILEDIFF_POPREVERTTOREV "Revert to revision %s"
-END
-
-STRINGTABLE 
-BEGIN
-    IDS_HOOKTYPE_STARTCOMMIT "Start Commit Hook"
-    IDS_HOOKTYPE_PRECOMMIT  "Pre-Commit Hook"
-    IDS_HOOKTYPE_POSTCOMMIT "Post-Commit Hook"
-    IDS_HOOKTYPE_STARTUPDATE "Start Update Hook"
-END
-
-STRINGTABLE 
-BEGIN
-    IDS_HOOKTYPE_PREUPDATE  "Pre-Update Hook"
-    IDS_HOOKTYPE_POSTUPDATE "Post-Update Hook"
-END
-
-STRINGTABLE 
-BEGIN
-    IDS_SETTINGS_SHOWEXCLUDEDASNORMAL_TT 
-                            "If enabled, working tree folders which are excluded from\nshowing overlays still show the overlay for status 'normal'"
-    IDS_SETTINGS_SAVEDDATA_REPOLOGHIST_TT 
-                            "Clears cached logs from %ld repositories"
-    IDS_SETTINGS_SELECTFILESONCOMMIT_TT 
-                            "When enabled, the versioned items listed in the commit dialog are automatically selected"
-    IDS_SETTINGS_DIFFBYDOUBLECLICK_TT 
-                            "If checked, double-clicking on a revision in the log list compares it with the previous revision"
-    IDS_SETTINGS_USESYSTEMLOCALEFORDATES_TT 
-                            "Always use the system locale settings to show times and dates"
-    IDS_SETTINGS_USERECYCLEBIN_TT 
-                            "Moves the modified files to the recycle bin first before reverting"
-    IDS_SETTINGS_EXCLUDECONTEXTLIST_TT 
-                            "A newline separated list of paths for which no context menu is shown.\r\nIf you add an '*' char at the end of a path, then all files and subdirs inside that path are excluded too.\r\nAn empty list will allow the context menu on all paths."
-    IDS_SETTINGS_CACHESHELLEXT_TT 
-                            "Status cache for only one folder, with full status and recursive overlays"
-    IDS_SETTINGS_HOOKS_SELECTFOLDERPATH "Select folder to run script for"
-    IDS_SETTINGS_HOOKS_SELECTSCRIPTFILE "Select hook script file"
-END
-
-STRINGTABLE 
-BEGIN
-    IDS_SETTINGS_HOOKS_TYPECOL "Hook Type"
-    IDS_SETTINGS_HOOKS_PATHCOL "Path"
-    IDS_SETTINGS_HOOKS_COMMANDLINECOL "Command Line"
-    IDS_SETTINGS_HOOKS_WAITCOL "Wait"
-    IDS_SETTINGS_HOOKS_SHOWCOL "Show/Hide"
-    IDS_SETTINGS_SHOWACTIONLOG_TT 
-                            "Shows the action log file in the default text editor"
-    IDS_SETTINGS_CLEARACTIONLOG_TT "Deletes the action log file"
-    IDS_SETTINGS_MAXACTIONLOGLINES_TT 
-                            "The maximum number of action log lines to keep.\nAny lines added over this limit will remove the oldest lines from the file."
-    IDS_SETTINGS_HIDEMENUS_TT 
-                            "When activated, hold down the SHIFT key when right-clicking to get the TortoiseGit menus added to the context menu"
-    IDS_SETTINGS_OVERLAYINFO 
-                            "There are currently %d overlay handlers installed besides the ones Tortoise uses."
-    IDS_SETTINGS_OVERLAYINFO2 
-                            "TortoiseGit will not show the following overlays: %s"
-END
-
-STRINGTABLE 
-BEGIN
-    IDS_PROGRS_TITLEFAILED  "Failed!"
-    IDS_PROGRS_INFOFAILED   "The operation failed."
-    IDS_PROGRS_CMDINFO      "Command"
-    IDS_PROGRS_INFOGETTINGINFO "Getting required information..."
-END
-
-STRINGTABLE 
-BEGIN
-    IDS_SVNPROGRESS_EXPORTING "Exporting %s"
-    IDS_SVNPROGRESS_EXPORTINGTO "to %s"
-    IDS_SVNPROGRESS_EXPORTINGWAIT "Gathering information. Please wait..."
-END
-
-STRINGTABLE 
-BEGIN
-    IDS_STATUSLIST_NESTED   "Nested"
-    IDS_STATUSLIST_BUSYMSG  "Please wait..."
-    IDS_STATUSLIST_EMPTYMSG "File list is empty"
-    IDS_STATUSLIST_UNASSIGNED_CHANGESET "(no changelist)"
-    IDS_STATUSLIST_CHECKGROUP "Select changelist"
-    IDS_STATUSLIST_UNCHECKGROUP "Deselect changelist"
-END
-
-STRINGTABLE 
-BEGIN
-    IDS_STATUSLIST_KEEPLOCAL "item kept locally"
-    IDS_STATUSLIST_NOPROPVALUE "(no value)"
-END
-
-STRINGTABLE 
-BEGIN
-    IDS_PROGRS_CMD_CHECKOUT "Checkout from %s, revision %s, %s, %s"
-    IDS_PROGRS_CMD_IMPORT   "Import %s to %s%s"
-    IDS_PROGRS_CMD_SWITCH   "Switch %s to %s, Revision %s"
-    IDS_PROGRS_CMD_MERGEPEG "Merging revisions %s of %s into %s, %s%s"
-    IDS_PROGRS_CMD_MERGEURL "Merging from %s, revision %s to %s, revision %s into %s, %s%s"
-    IDS_PROGRS_CMD_COPY     "Copy %s to %s, Revision %s"
-    IDS_PROGRS_CMD_ADD      "Add"
-    IDS_PROGRS_CMD_COMMIT   "Commit"
-    IDS_PROGRS_CMD_EXPORT   "Export"
-    IDS_PROGRS_CMD_RENAME   "Move/Rename"
-    IDS_PROGRS_CMD_RESOLVE  "Resolve"
-    IDS_PROGRS_CMD_REVERT   "Revert"
-END
-
-STRINGTABLE 
-BEGIN
-    ID_VIEW_ZOOMIN          "Zoom in"
-    ID_VIEW_ZOOMOUT         "Zoom out"
-END
-
-STRINGTABLE 
-BEGIN
-    IDS_SVNPROGRESS_UNVERSION "Unversioning %s"
-END
-
-STRINGTABLE 
-BEGIN
-    IDS_FILEDIFF_FILTERCUE  "Filter paths"
-END
-
-STRINGTABLE 
-BEGIN
-    IDS_REPOSTATUS_EMPTYFILELIST 
-                            "No files to show with the current setting.\nCheck one or more settings below to see unversioned, ignored and/or unmodified files.\nTo see remote changes, click on 'Check Repository'"
-END
-
-STRINGTABLE 
-BEGIN
-    IDS_PROC_MOVERENAME     "Move and rename"
-END
-
-STRINGTABLE 
-BEGIN
-    IDS_B_T_NOTEMPTY        "Branch/Tag name must not be empty or is invalid."
-    IDS_CHOOSE_REPOSITORY   "Choose Repository"
-    IDS_ERR_NOT_REPOSITORY  """%s"" is not git repository"
-    IDS_ERR_ADDRESS_NO_EMPTY 
-                            "Email Address To and CC can't empty at the same time."
-    IDS_SVNACTION_SENDMAIL_START "Sending..."
-    IDS_PROGRS_TITLE_SENDMAIL "Send Patch by Email"
-    IDS_PROGRS_CMD_SENDMAIL "Send Email"
-    IDS_SVNACTION_SENDMAIL_ERROR "Error"
-    IDS_SVNACTION_SENDMAIL_DONE "Done"
-    IDS_SVNACTION_SENDMAIL_RETRY "Retrying..."
-END
-
-STRINGTABLE 
-BEGIN
-    IDS_ERR_PAGEANT         "Could not start the Putty Agent (pageant)."
-    IDS_MENU_VIEWPATCH      "View Patch"
-    IDS_MENU_VIEWWITHMERGE  "Review Patch with TortoiseMerge"
-    IDS_MENU_APPLY          "Apply Patch..."
-    IDS_MENU_SENDMAIL       "Send Mail..."
-    IDS_ERROR_NOREF         "No reference found"
-    IDS_ERROR_NOCLEAN_STASH "The current working tree is not clean.\nDo you want to stash the changes?"
-    IDS_ERROR_NOTHING_COMMIT "Nothing to commit"
-    IDS_COMMIT_FINISH       "Commit Finish"
-    IDS_COMMITDLG_POPUP_LOGHISTORY "Paste Recent Message..."
-    IDS_REBASE_UPTODATE_FMT "Current branch %s is up to date\r\n\r\n If you want to force the rebase even if the current branch is a descendant of the commit you are rebasing onto, please check below ""Force Rebase"" checkbox."
-    IDS_REBASE_FORCE_TT     "Force the rebase even if the current branch is a descendant of the commit you are rebasing onto. \r\nNormally the command will exit with the message ""Current branch is up to date"" in such a situation."
-    IDS_REBASE_ABORT_TT     "Recover to the status before rebase"
-END
-
-STRINGTABLE 
-BEGIN
-    IDS_REBASE_FASTFORWARD_FMT 
-                            "Branch %s behind %s\r\n%s will fastforward to %s"
-    IDS_REBASE_EQUAL_FMT    "Nothing need rebase\r\n%s equal %s"
-    IDS_CLONE_DEPTH_TT      "Create a shallow clone with a history truncated to the specified number of revisions. A shallow repository has a number of limitations (you cannot clone or fetch from it, nor push from nor into it), but is adequate if you are only interested in the recent history of a large project with a long history, and would want to send in fixes as patches."
-    IDS_HOOKTYPE_PREPUSH    "Pre-Push Hook"
-    IDS_HOOKTYPE_POSTPUSH   "Post-Push Hook"
-    IDS_DCOMMIT_STASH_POP   "Do you want to stash pop now?"
-    IDS_HASH                "SHA-1"
-    IDS_REF                 "Ref"
-    IDS_ACTION              "Action"
-    IDS_MESSAGE             "Message"
-    IDS_TREE_DIFF           "Three way diff"
-    IDS_AM_3WAY_TT          "When the patch does not apply cleanly, fall back on 3-way merge if the patch records the identity of blobs it is supposed to apply to and we have those blobs available locally."
-    IDS_AM_IGNORE_SPACE_TT  "When applying a patch, ignore changes in whitespace in context lines if necessary"
-    IDS_STATGRAPH_NUMBEROFUNIT "Number of %s"
-    IDS_STATGRAPH_COMMITSBYUNIT "Commits each %s"
-END
-
-STRINGTABLE 
-BEGIN
-<<<<<<< HEAD
-=======
-    IDS_STATGRAPH_FILECHANGESBYUNIT "File changes each %s"
-    IDS_STATGRAPH_PERCENTAGE_OF_AUTHORSHIP "Percent of authorship"
-    IDS_STATGRAPH_PERCENTAGE_OF_AUTHORSHIPY "Percents"
-    IDS_STATGRAPH_COMMITSBYDATEXDAY "day"
-    IDS_SUBMODULEDIFF_UNKNOWN "Unknown"
-    IDS_SUBMODULEDIFF_NEWSUBMODULE "New submodule"
-    IDS_SUBMODULEDIFF_DELETESUBMODULE "Delete submodule"
-    IDS_SUBMODULEDIFF_FASTFORWARD "Fast Forward"
-    IDS_SUBMODULEDIFF_REWIND "Rewind"
-    IDS_SUBMODULEDIFF_NEWERTIME "Newer commit time"
-    IDS_SUBMODULEDIFF_OLDERTIME "Older commit time"
-    IDS_SUBMODULEDIFF_SAMETIME "Same commit time"
-    IDS_PROC_CREATINGPULLREUQEST "Creating pull-request..."
-    IDS_PROCEEDBUTTON       "&Proceed"
-    IDS_PROC_WARNCLEARTEMP  "To clear temporary files, you should ensure that no other TortoiseGit applications are running. Proceed?"
-END
-
-STRINGTABLE 
-BEGIN
->>>>>>> 219cba60
-    IDS_LOG_FILTER_SUBJECT  "Subject"
-    IDS_STATUSLIST_SHOWLOGOLDNAME "Show log &before rename/copy"
-    IDS_APPNAME             "TortoiseGit"
-    IDS_MENUCREATERESTORE   "Restore after commit"
-    IDS_PROC_SUBMODULESUPDATE "Update Submodules"
-    IDS_NOWORKINGCOPY       "No working directory found."
-    IDS_PROCEXPORTERRFOLDER "You selected a folder.\r\nExports are only possible to a (zip) file."
-    IDS_PROC_NOZIPFILE      "You must select a filename for the zip-file!"
-    IDS_PROC_KEEPFILELOCAL  "Keep file locally?"
-    IDS_PROC_FILESREMOVED   "%d files removed."
-    IDS_PROC_AUTOGENERATEDBYGIT "<Auto Generated by Git>"
-    IDS_PATCH               "Patch"
-    IDS_LOG                 "Log"
-    IDS_PROC_APPLYPATCH_GITAMACTIVE 
-                            """git am"" is still in apply mode.\nDo you want to abort?"
-    IDS_SUCCESS             "Success"
-    IDS_FAIL                "Fail"
-END
-
-STRINGTABLE 
-BEGIN
-    IDS_DONE                "Done"
-    IDS_PROC_SKIPPATCH      "Skip Patch: %s"
-    IDS_ABORTBUTTON         "A&bort"
-    IDS_OKBUTTON            "&OK"
-    IDS_SKIPBUTTON          "&Skip"
-    IDS_RESOLVEDBUTTON      "&Resolved"
-    IDS_PROC_APPLYPATCH_REBASEDIRFOUND 
-                            "<ct=0x0000FF>previous rebase directory rebase-apply still exists but mbox given</ct>\n\nDo you want to"
-    IDS_PROC_PROGRESS_GITUNCLEANEXIT "git did not exit cleanly (exit code %d)"
-    IDS_UPTODATE            "Already up to date."
-    IDS_SEECHANGES          "Do you want to see changes?"
-    IDS_PROC_PULL_DIFFS     "Pulled Diff"
-    IDS_PROC_PULL_LOG       "Pulled Log"
-    IDS_PROGRS_TITLE_PULL   "Pull"
-    IDS_PROGRS_TITLE_FETCH  "Fetch"
-    IDS_PROC_RESTARTREBASE  "Restart rebase"
-    IDS_PROC_COMMITMESSAGE  "Commit Message"
-END
-
-STRINGTABLE 
-BEGIN
-    IDS_PROGS_TITLE_CHERRYPICK "Cherry Pick"
-    IDS_PROC_REVISIONFILES  "Revision Files"
-    IDS_PROC_NOTHINGTOREBASE "Nothing to Rebase"
-    IDS_PROC_NOCLEAN        "This task requires a clean working tree."
-    IDS_PROC_NOHEAD         "No HEAD found"
-    IDS_PROC_REBASE_STARTCHERRYPICK "Start Cherry Pick"
-    IDS_PROC_REBASE_STARTREBASE "Start Rebase"
-    IDS_PROC_REBASEFINISHED "Finished rebasing."
-    IDS_PROC_COMMITMESSAGE_EMPTY "The commit message must not be empty."
-    IDS_PROC_REBASING_PROGRESS "Rebasing... (%d/%d)"
-    IDS_PROC_REBASE_FFTO    "Fast forward to %s"
-    IDS_PROC_CONFLICTFILES  "Conflict Files"
-    IDS_AMENDBUTTON         "Amend"
-    IDS_CONTINUEBUTTON      "Continue"
-    IDS_COMMITBUTTON        "Commit"
-    IDS_FINISHBUTTON        "Finish"
-END
-
-STRINGTABLE 
-BEGIN
-    IDS_PROC_STARTREBASEBUTTON "Start Rebase"
-    IDS_PROC_STARTREBASEFFBUTTON "Start (FastFwd)"
-    IDS_PROC_REBASE_EMPTYCOMMITMSG 
-                            "Found an empty commit message. You have to enter one or rebase cannot proceed."
-    IDS_PROC_REBASE_ABORT   "Are you sure you want to abort the rebase process?"
-    IDS_LASTCOMMIT          "Last Commit"
-    IDS_BRANCHNAME          "Branchname"
-    IDS_DATELASTCOMMIT      "Date Last Commit"
-    IDS_PROC_COMMIT_ADDSIGNOFFBUTTON "&Add it"
-    IDS_PROC_COMMIT_NOADDSIGNOFFBUTTON "&Commit w/o"
-    IDS_PROC_COMMIT_NOSIGNOFFLINE 
-                            "You haven't entered your Signed-Off-By line!"
-    IDS_PROC_COMMIT_PREPARECOMMIT "Preparing commit..."
-    IDS_PROC_COMMIT_UPDATEINDEX "Updating index"
-    IDS_PROC_COMMIT_DETACHEDWARNING 
-                            "<ct=0x0000FF>Current HEAD Detached</ct>, you are working on (no branch).\nDo you want to a create branch now?"
-    IDS_PROC_COMMIT_RESTOREFILES 
-                            "You marked some files as ""Restore after commit"".\nDo you want to restore them now? You might lose all changes to this file after marking it."
-    IDS_PROC_COMMIT_RESTOREFILES_RESTORE "&Restore old state"
-    IDS_PROC_COMMIT_RESTOREFILES_KEEP "&Keep current state"
-END
-
-STRINGTABLE 
-BEGIN
-    IDS_PROC_COMMIT_RECOMMIT "&ReCommit"
-    IDS_PROC_STASHFAILED    "<ct=0x0000FF>Stash failed!!!</ct>"
-    IDS_PROC_STASHSUCCESS   "<ct=0xff0000>Stash Success</ct>"
-    IDS_PROC_NOUSERDATA     "User name and email must be set before commit.\r\n Do you want to set these now?"
-    IDS_PROC_PREVIOUSVERSION "Previous Version"
-    IDS_PROC_REFINVALID     """%s"" is invalid."
-    IDS_IGNOREBUTTON        "&Ignore"
-    IDS_PROC_STASHAPPLYFAILED "<ct=0x0000FF>Stash Apply failed!!!</ct>"
-    IDS_PROC_FILEDIFF_VERSION2BASE "Version 2 (Base)"
-    IDS_PROC_FILEDIFF_VERSION1 "Version 1"
-    IDS_PROC_FILEDIFF_VERSION1NEWER "Version 1 (Commit Data New)"
-    IDS_PROC_FILEDIFF_VERSION2BASENEWER "Version 2 (Base) (Commit Date New)"
-    IDS_ERR_PAEGENTTIMEOUT  "Failed waiting for pageant to finish loading key."
-    IDS_ERR_NOPATCHES       "Not patches generated."
-    IDS_PROC_REQUESTPULL    "Create pull &request"
-    IDS_ERR_PULLREUQESTFAILED "Failed to create pull-request."
-END
-
-STRINGTABLE 
-BEGIN
-    IDS_PROC_REMOVEBRANCH   "Remove &branch"
-    IDS_PROGS_TITLE_EDITNOTES "Edit Notes"
-    IDS_PROC_FAILEDSAVINGNOTES "Saving notes failed."
-    IDS_PROC_FASTFORWARD    "Fast Forward"
-    IDS_PROC_EVERYTHINGUPDATED "Everything updated."
-    IDS_PROC_SYNC_PULLWRONGBRANCH 
-                            "Pull requires the selected local branch to be the current branch."
-    IDS_PROC_SYNC_REFRESHING "Refreshing..."
-    IDS_PROC_SYNC_COMMITSAHEAD "%d commits ahead ""%s"""
-    IDS_PROC_SYNC_WAINTINPUT "Waiting for input"
-    IDS_PROC_SYNC_PUSH_UNKNOWN 
-                            "Don't know what will push because you enter URL"
-    IDS_PROC_SYNC_PUSH_UNKNOWNBRANCH 
-                            "Don't know what will push because unknown branch ""%s"""
-    IDS_PROC_SYNC_INCOMMITS "In Commits"
-    IDS_PROC_SYNC_INCHANGELIST "In ChangeList"
-    IDS_PROC_SYNC_OUTCOMMITS "Out Commits"
-    IDS_PROC_SYNC_OUTCHANGELIST "Out ChangeList"
-    IDS_PROC_SYNC_PUSH      "Pus&h"
-END
-
-STRINGTABLE 
-BEGIN
-    IDS_PROC_BROWSEREFS_DELETETAGS "Delete %d tags"
-    IDS_PROCS_TITLE_GITREMOTESETTINGS "Git Remote Settings"
-    IDS_PROC_BROWSEREFS_RENAMEONLYBRANCHES 
-                            "At the moment, you can only rename branches."
-    IDS_PROC_BROWSEREFS_NOCHANGEOFTYPE 
-                            "You cannot change the type of this ref with a rename."
-    IDS_PROC_BROWSEREFS_WARNINGUNMERGED 
-                            "<b>Warning:</b> This branch is not fully merged into HEAD."
-    IDS_PROC_BROWSEREFS_WARNINGNOMERGECHECK 
-                            "<b>Warning:</b> It has not been checked if these branches have been fully merged into HEAD."
-    IDS_PROC_BROWSEREFS_WARNINGDELETEREMOTEBRANCHES 
-                            "<b>Warning:</b> This action will remove the branches on the remote."
-    IDS_PROC_NOMSYSGIT      "MSysGit (http://code.google.com/p/msysgit/) not found."
-    IDS_PROC_SETMSYSGITPATH "&Set MSysGit path"
-    IDS_PROC_GOTOMSYSGITWEBSITE "&Open msysGit WebSite"
-    IDS_PROC_OLDMSYSGIT     "You have an old version of msysGit (http://code.google.com/p/msysgit/) installed.\n\nYou should consider an upgrade to 1.7.10+ which supports UTF-8 and is compatible to the *nix version of git."
-    IDS_PROC_NOTSHOWAGAINIGNORE 
-                            "Do &not show me this warning again (if Ignore is selected)"
-    IDS_PROC_EDITLOCALGITCONFIG "&Edit .git/config"
-    IDS_PROC_EDITGLOBALGITCONFIG "Edit &global .gitconfig"
-    IDS_PROC_STASHPOPSUCCESS "<ct=0xff0000>Stash POP successful</ct>"
-    IDS_PROC_STASHAPPLYSUCCESS "<ct=0xff0000>Stash Apply successful</ct>"
-END
-
-STRINGTABLE 
-BEGIN
-    IDS_PROC_STASHPOPFAILED "<ct=0x0000FF>Stash POP failed!!!</ct>"
-    IDS_PROC_STASHPOPFAILEDCONFLICTS 
-                            "<ct=0x0000ff>Stash POP failed, there are conflicts</ct>"
-    IDS_PROC_STASHAPPLYFAILEDCONFLICTS 
-                            "<ct=0x0000ff>Stash Apply failed, there are conflicts</ct>"
-    IDS_PROC_CREATED        "Created"
-    IDS_PROC_NEWBRANCHTAG_TRACK_TT 
-                            "If checked --track is passed to git, if unchecked --no-track is passed to git, else neither --track nor --no-track is passed to git (see help)."
-    IDS_STATUSLIST_FROM     "(from %s)"
-    IDS_LASTAUTHOR          "Last Author"
-    IDS_B_T_NOT_UNIQUE      "The entered source ref is ambiguous.\nYou have to make it unique (e.g. by adding ""refs/heads/"" as a prefix for branches or ""refs/tags/"" for tags)!"
-    IDS_B_EXISTS            "A branch with this name already exists."
-    IDS_T_EXISTS            "A tag with this name already exists."
-    IDS_B_DELETEORDIFFERENTNAME 
-                            "Delete the existing branch or use a different name."
-    IDS_B_T_DIFFERENTNAMEORFORCE 
-                            "Use a different name or use the ""Force"" option to overwrite it."
-    IDS_B_DIFFERENTNAMEOROVERRIDE 
-                            "Use a different name or use the ""Override branch"" option."
-    IDS_T_SAMEBRANCHNAMEEXISTS 
-                            "A branch with the same name as your entered tag name already exists (so the short ref is ambiguous).\nThis can cause problems so you should avoid it."
-    IDS_B_SAMETAGNAMEEXISTS "A tag with the same name as your entered branch name already exists (so the short ref is ambiguous).\nThis can cause problems so you should avoid it."
-    IDS_SETTINGS_ABBREVIATERENAMINGS_TT 
-                            "List a renamed file as ""long/path/{to => for}/file.txt"" instead of ""long/path/for/file.txt (from long/path/to/file.txt)""."
-END
-
-STRINGTABLE 
-BEGIN
-    IDS_PROC_PUSHFETCH_ALLREMOTES "- all -"
-    IDS_PROC_SYNC_NOFASTFORWARD 
-                            "The local branch ""%s"" does not fast-forward to the remote branch ""%s""."
-    IDS_PUSHDLG_PUSHBRANCH_TT 
-                            "Sets the remote branch as the ""pushbranch"" for the selected local branch."
-    IDS_PUSHDLG_PUSHREMOTE_TT 
-                            "Sets the remote as the ""pushremote"" for the selected local branch."
-    IDS_STATUSLIST_COLLASTMODIFIED "Last Modified"
-    IDS_STATUSLIST_COLSIZE  "Size"
-    IDS_DELETEREMOTETAG     "Delete remote tags..."
-    IDS_REVREVERTED         "Revision(s) reverted. All changes are integrated into your working tree now."
-    IDS_DESCRIPTION         "Description"
-    IDS_PROC_BROWSEREFS_EDITDESCRIPTION "Edit description"
-    IDS_PROC_SYNC_CONFLICTS "Conflicts"
-    IDS_STASHBUTTON         "&Stash"
-    IDS_SETTINGS_FETCH_ADDEDREMOTE 
-                            "Do you want to fetch remote branches from the newly added remote?"
-    IDS_STASHSAVE_INCLUDEUNTRACKED 
-                            "You have checked ""include untracked"".\nThis includes a ""git clean -fd"" call, so ignored files/directories are removed w/o using recycle bin."
-    IDS_PROC_NOTSHOWAGAINCONTINUE 
-                            "Do &not show me this warning again (if Continue is selected)"
-    IDS_PROC_LOG_JUMPNOTFOUND "No more revisions found"
-END
-
-#endif    // Englisch (USA) resources
-/////////////////////////////////////////////////////////////////////////////
-
-
-/////////////////////////////////////////////////////////////////////////////
-// German (Switzerland) resources
-
-#if !defined(AFX_RESOURCE_DLL) || defined(AFX_TARG_DES)
-#ifdef _WIN32
-LANGUAGE LANG_GERMAN, SUBLANG_GERMAN_SWISS
-#endif //_WIN32
-
-#ifdef APSTUDIO_INVOKED
-/////////////////////////////////////////////////////////////////////////////
-//
-// TEXTINCLUDE
-//
-
-1 TEXTINCLUDE 
-BEGIN
-    "..\\TortoiseProc\\resource.h\0"
-END
-
-2 TEXTINCLUDE 
-BEGIN
-    "#include ""afxres.h""\r\n"
-    "\0"
-END
-
-3 TEXTINCLUDE 
-BEGIN
-    "#define _AFX_NO_SPLITTER_RESOURCES\r\n"
-    "#define _AFX_NO_OLE_RESOURCES\r\n"
-    "#define _AFX_NO_TRACKER_RESOURCES\r\n"
-    "#define _AFX_NO_PROPERTY_RESOURCES\r\n"
-    "\r\n"
-    "#if !defined(AFX_RESOURCE_DLL) || defined(AFX_TARG_ENU)\r\n"
-    "LANGUAGE 9, 1\r\n"
-    "#pragma code_page(1252)\r\n"
-    "#include ""TortoiseProc.rc2""  // non-Microsoft Visual C++ edited resources\r\n"
-    "#include ""afxres.rc""         // Standard components\r\n"
-    "#include ""afxprint.rc""  // printing/print preview resources\r\n"
-    "#include ""afxribbon.rc"" // ribbon and control bar resources\r\n"
-    "#include ""afxolecl.rc""  // OLE container resources\r\n"
-    "#endif\r\n"
-    "\0"
-END
-
-#endif    // APSTUDIO_INVOKED
-
-#endif    // German (Switzerland) resources
-/////////////////////////////////////////////////////////////////////////////
-
-
-
-#ifndef APSTUDIO_INVOKED
-/////////////////////////////////////////////////////////////////////////////
-//
-// Generated from the TEXTINCLUDE 3 resource.
-//
-#define _AFX_NO_SPLITTER_RESOURCES
-#define _AFX_NO_OLE_RESOURCES
-#define _AFX_NO_TRACKER_RESOURCES
-#define _AFX_NO_PROPERTY_RESOURCES
-
-#if !defined(AFX_RESOURCE_DLL) || defined(AFX_TARG_ENU)
-LANGUAGE 9, 1
-#pragma code_page(1252)
-#include "TortoiseProc.rc2"  // non-Microsoft Visual C++ edited resources
-#include "afxres.rc"         // Standard components
-#include "afxprint.rc"  // printing/print preview resources
-#include "afxribbon.rc" // ribbon and control bar resources
-#include "afxolecl.rc"  // OLE container resources
-#endif
-
-/////////////////////////////////////////////////////////////////////////////
-#endif    // not APSTUDIO_INVOKED
-
+// Microsoft Visual C++ generated resource script.
+//
+#include "..\TortoiseProc\resource.h"
+
+#define APSTUDIO_READONLY_SYMBOLS
+/////////////////////////////////////////////////////////////////////////////
+//
+// Generated from the TEXTINCLUDE 2 resource.
+//
+#include "afxres.h"
+
+/////////////////////////////////////////////////////////////////////////////
+#undef APSTUDIO_READONLY_SYMBOLS
+
+/////////////////////////////////////////////////////////////////////////////
+// Neutral resources
+
+#if !defined(AFX_RESOURCE_DLL) || defined(AFX_TARG_NEU)
+#ifdef _WIN32
+LANGUAGE LANG_NEUTRAL, SUBLANG_NEUTRAL
+#endif //_WIN32
+
+/////////////////////////////////////////////////////////////////////////////
+//
+// AVI
+//
+
+IDR_ANIMATION           AVI                     "bin168.avi"
+IDR_MOVEANI             AVI                     "bin167.avi"
+IDR_SEARCH              AVI                     "search.avi"
+IDR_CLEANUPANI          AVI                     "cleananim.avi"
+IDR_DOWNLOAD            AVI                     "download.avi"
+
+/////////////////////////////////////////////////////////////////////////////
+//
+// Icon
+//
+
+// Icon with lowest ID value placed first to ensure application icon
+// remains consistent on all systems.
+IDR_MAINFRAME           ICON                    "Tortoise.ico"
+IDI_DRIVES              ICON                    "Drives.ico"
+IDI_SSH                 ICON                    "ssh.ico"
+IDI_PROXY               ICON                    "proxy.ico"
+IDI_MISC                ICON                    "misc.ico"
+IDI_SET_OVERLAYS        ICON                    "Overlays.ico"
+IDI_GENERAL             ICON                    "general.ico"
+IDI_LOOKANDFEEL         ICON                    "lookandfeel.ico"
+IDI_ICONSET             ICON                    "iconset.ico"
+IDI_DIALOGS             ICON                    "dialogs.ico"
+IDI_WARNING_GENERAL     ICON                    "warning-general.ico"
+IDI_ACTIONADDED         ICON                    "actionadded.ico"
+IDI_ACTIONDELETED       ICON                    "actiondeleted.ico"
+IDI_ACTIONMODIFIED      ICON                    "actionmodified.ico"
+IDI_ACTIONREPLACED      ICON                    "actionreplaced.ico"
+IDI_SAVEDDATA           ICON                    "saveddata.ico"
+IDI_GRAPHBAR            ICON                    "graph-bar.ico"
+IDI_GRAPHBARSTACKED     ICON                    "graph-bar-stacked.ico"
+IDI_GRAPHLINE           ICON                    "graph-line.ico"
+IDI_GRAPHLINESTACKED    ICON                    "graph-line-stacked.ico"
+IDI_GRAPHPIE            ICON                    "graph-pie.ico"
+IDI_SWITCHLEFTRIGHT     ICON                    "switch.ico"
+IDI_HOOK                ICON                    "hook.ico"
+IDI_REPOBROWSER_BKG     ICON                    "RepoBrowserBackground.ico"
+IDI_ADD_BKG             ICON                    "AddBackground.ico"
+IDI_RESOLVE_BKG         ICON                    "ResolveBackground.ico"
+IDI_REVERT_BKG          ICON                    "RevertBackground.ico"
+IDI_COMMIT_BKG          ICON                    "CommitBackground.ico"
+IDI_CFM_BKG             ICON                    "CFMBackground.ico"
+IDI_CANCELNORMAL        ICON                    "cancel-normal.ico"
+IDI_CANCELPRESSED       ICON                    "cancel-pressed.ico"
+IDI_LOGFILTER           ICON                    "logfilter.ico"
+IDI_FILTEREDIT          ICON                    "filteredit.ico"
+IDI_COPY_BKG            ICON                    "CopyBackground.ico"
+IDI_EXPORT_BKG          ICON                    "ExportBackground.ico"
+IDI_IMPORT_BKG          ICON                    "ImportBackground.ico"
+IDI_IMPORTPATHCES_BKG   ICON                    "ImportPatchesBackground.ico"
+IDI_MERGE_BKG           ICON                    "MergeBackground.ico"
+IDI_RENAME_BKG          ICON                    "RenameBackground.ico"
+IDI_SWITCH_BKG          ICON                    "SwitchBackground.ico"
+IDI_TORTOISEBLAME       ICON                    "TortoiseBlame.ico"
+IDI_BUGTRAQ             ICON                    "bugtraq.ico"
+IDI_UP                  ICON                    "..\\Resources\\up.ico"
+IDI_MKDIR               ICON                    "newfolder.ico"
+IDI_REFRESH             ICON                    "refresh.ico"
+IDI_SAVE                ICON                    "save.ico"
+IDI_SAVEAS              ICON                    "saveas.ico"
+IDI_EXPLORER            ICON                    "explorer.ico"
+IDI_OPEN                ICON                    "open.ico"
+IDI_GITCONFIG           ICON                    "gitconfig.ico"
+IDI_GITREMOTE           ICON                    "gitremote.ico"
+IDI_ACTIONFETCHING      ICON                    "..\\resources\\actionfetching.ico"
+IDI_LIBRARY             ICON                    "Library.ico"
+IDI_RESTORE             ICON                    "restore.ico"
+IDI_RESTOREOVL          ICON                    "restoreovl.ico"
+IDI_SHOWBRANCHES        ICON                    "showbranches.ico"
+IDI_JUMPUP              ICON                    "jumpup.ico"
+IDI_JUMPDOWN            ICON                    "jumpdown.ico"
+
+/////////////////////////////////////////////////////////////////////////////
+//
+// Bitmap
+//
+
+IDB_LOGOFLIPPED         BITMAP                  "tortoisegit_logoflipped.bmp"
+IDB_TTF_BMP             BITMAP                  "ttf_glyph.bmp"
+
+/////////////////////////////////////////////////////////////////////////////
+//
+// Cursor
+//
+
+IDC_PANCUR              CURSOR                  "pan.cur"
+IDC_PANCURDOWN          CURSOR                  "pandown.cur"
+#endif    // Neutral resources
+/////////////////////////////////////////////////////////////////////////////
+
+
+/////////////////////////////////////////////////////////////////////////////
+// English (U.S.) resources
+
+#if !defined(AFX_RESOURCE_DLL) || defined(AFX_TARG_ENU)
+#ifdef _WIN32
+LANGUAGE LANG_ENGLISH, SUBLANG_ENGLISH_US
+#endif //_WIN32
+
+/////////////////////////////////////////////////////////////////////////////
+//
+// Bitmap
+//
+
+IDB_GIT                 BITMAP                  "..\\resources\\git.bmp"
+IDB_BITMAP_REFTYPE      BITMAP                  "..\\resources\\reftype.bmp"
+
+/////////////////////////////////////////////////////////////////////////////
+//
+// Dialog
+//
+
+IDD_ABOUT DIALOGEX 0, 0, 333, 265
+STYLE DS_SETFONT | DS_MODALFRAME | DS_FIXEDSYS | WS_POPUP | WS_CAPTION | WS_SYSMENU
+CAPTION "About TortoiseGit"
+FONT 8, "MS Shell Dlg", 400, 0, 0x1
+BEGIN
+    LTEXT           "Authors:",IDC_STATIC,13,81,54,8
+    LTEXT           "Frank Li (lznuaa@gmail.com), Sven Strickroth <email@cs-ware.de>",IDC_STATIC,60,81,258,8
+    LTEXT           "Credits:",IDC_STATIC,14,94,54,8
+    LTEXT           "Colin Law <clanlaw@googlemail.com>, Myagi <snowcoder@gmail.com>, Johan 't Hart <johanthart@gmail.com>, Laszlo Papp <djszapi@archlinux.us>",IDC_STATIC,61,92,258,33
+    LTEXT           "Visit our website",IDC_WEBLINK,14,153,312,8
+    LTEXT           "and support the developers",IDC_SUPPORTLINK,14,165,312,8
+    GROUPBOX        "Version Information",IDC_VERSIONBOX,7,187,319,50
+    EDITTEXT        IDC_VERSIONABOUT,14,199,304,35,ES_MULTILINE | ES_AUTOHSCROLL | ES_READONLY | NOT WS_BORDER
+    PUSHBUTTON      "Check For Updates...",IDC_UPDATE,7,244,110,14
+    DEFPUSHBUTTON   "OK",IDOK,276,244,50,14
+    LTEXT           "based on TortoiseSVN (http://www.tortoisesvn.net/)",IDC_STATIC,13,71,114,8
+END
+
+IDD_ADD DIALOGEX 0, 0, 244, 154
+STYLE DS_SETFONT | DS_FIXEDSYS | WS_MINIMIZEBOX | WS_MAXIMIZEBOX | WS_POPUP | WS_CAPTION | WS_SYSMENU | WS_THICKFRAME
+CAPTION "Add"
+FONT 8, "MS Shell Dlg", 400, 0, 0x1
+BEGIN
+    CONTROL         "",IDC_ADDLIST,"SysListView32",LVS_REPORT | LVS_SHOWSELALWAYS | LVS_ALIGNLEFT | WS_BORDER | WS_TABSTOP,7,7,230,107
+    CONTROL         "Select/deselect &all",IDC_SELECTALL,"Button",BS_AUTO3STATE | WS_TABSTOP,7,119,78,10
+    CONTROL         "Include &ignored files",IDC_INCLUDE_IGNORED,"Button",BS_AUTOCHECKBOX | WS_TABSTOP,89,119,78,10
+    DEFPUSHBUTTON   "OK",IDOK,73,133,50,14
+    PUSHBUTTON      "Cancel",IDCANCEL,131,133,50,14
+    PUSHBUTTON      "Help",IDHELP,187,133,50,14
+END
+
+IDD_CHANGEDFILES DIALOGEX 0, 0, 520, 228
+STYLE DS_SETFONT | DS_FIXEDSYS | WS_MINIMIZEBOX | WS_MAXIMIZEBOX | WS_POPUP | WS_CAPTION | WS_SYSMENU | WS_THICKFRAME
+CAPTION "Working Tree"
+FONT 8, "MS Shell Dlg", 400, 0, 0x1
+BEGIN
+    CONTROL         "",IDC_CHANGEDLIST,"SysListView32",LVS_REPORT | LVS_SHOWSELALWAYS | LVS_ALIGNLEFT | WS_BORDER | WS_TABSTOP,7,7,506,161
+    CONTROL         "Show un&versioned files",IDC_SHOWUNVERSIONED,"Button",BS_AUTOCHECKBOX | WS_TABSTOP,7,171,260,10
+    EDITTEXT        IDC_INFOLABEL,294,169,219,28,ES_MULTILINE | ES_READONLY | NOT WS_BORDER
+    CONTROL         "Show un&modified files",IDC_SHOWUNMODIFIED,"Button",BS_AUTOCHECKBOX | WS_TABSTOP,7,181,262,10
+    CONTROL         "Show i&gnored files",IDC_SHOWIGNORED,"Button",BS_AUTOCHECKBOX | WS_TABSTOP,7,191,263,10
+    LTEXT           "",IDC_SUMMARYTEXT,7,202,204,19
+    PUSHBUTTON      "Save unified diff",IDC_BUTTON_UNIFIEDDIFF,160,207,68,14
+    PUSHBUTTON      "Stash",IDC_BUTTON_STASH,236,207,68,14
+    PUSHBUTTON      "Commit",IDC_COMMIT,312,207,67,14
+    PUSHBUTTON      "&Refresh",IDC_REFRESH,388,207,67,14
+    DEFPUSHBUTTON   "OK",IDOK,463,207,50,14
+END
+
+IDD_LOGMESSAGE DIALOGEX 0, 0, 422, 331
+STYLE DS_SETFONT | DS_SETFOREGROUND | DS_FIXEDSYS | WS_MINIMIZEBOX | WS_MAXIMIZEBOX | WS_POPUP | WS_CAPTION | WS_SYSMENU | WS_THICKFRAME
+EXSTYLE WS_EX_APPWINDOW
+CAPTION "Log Messages"
+FONT 8, "MS Shell Dlg", 400, 0, 0x1
+BEGIN
+    LTEXT           "Branch",IDC_STATIC_REF,7,9,91,8,SS_NOTIFY | SS_PATHELLIPSIS
+    LTEXT           "From:",IDC_FROMLABEL,103,9,30,8
+    CONTROL         "",IDC_DATEFROM,"SysDateTimePick32",DTS_RIGHTALIGN | WS_TABSTOP,127,7,57,15
+    LTEXT           "To:",IDC_TOLABEL,193,9,19,8
+    CONTROL         "",IDC_DATETO,"SysDateTimePick32",DTS_RIGHTALIGN | WS_TABSTOP,212,7,55,15
+    EDITTEXT        IDC_SEARCHEDIT,279,7,40,14,ES_MULTILINE | ES_AUTOHSCROLL | ES_WANTRETURN
+    COMBOBOX        IDC_LOG_JUMPTYPE,330,7,55,64,CBS_DROPDOWNLIST | WS_VSCROLL | WS_TABSTOP
+    PUSHBUTTON      "",IDC_LOG_JUMPUP,390,7,14,14,WS_TABSTOP | BS_ICON
+    PUSHBUTTON      "",IDC_LOG_JUMPDOWN,405,7,14,14,WS_TABSTOP | BS_ICON
+    CONTROL         "",IDC_LOGLIST,"SysListView32",LVS_REPORT | LVS_SHOWSELALWAYS | LVS_ALIGNLEFT | LVS_OWNERDATA | WS_BORDER | WS_TABSTOP,7,24,407,57
+    CONTROL         "",IDC_SPLITTERTOP,"Static",SS_BLACKFRAME,7,81,407,5
+    CONTROL         "",IDC_MSGVIEW,"RichEdit20W",ES_MULTILINE | ES_READONLY | ES_WANTRETURN | WS_BORDER | WS_VSCROLL | WS_TABSTOP,7,86,407,96
+    CONTROL         "",IDC_SPLITTERBOTTOM,"Static",SS_BLACKFRAME,7,182,407,4
+    CONTROL         "",IDC_LOGMSG,"SysListView32",LVS_REPORT | LVS_SHOWSELALWAYS | LVS_ALIGNLEFT | WS_BORDER | WS_TABSTOP,7,187,407,58
+    EDITTEXT        IDC_LOGINFO,7,248,407,16,ES_MULTILINE | ES_READONLY | NOT WS_BORDER
+    CONTROL         "H&ide Unrelated Changed Paths",IDC_HIDEPATHS,"Button",BS_AUTO3STATE | WS_TABSTOP,7,267,181,10
+    CONTROL         "Show &Whole Project",IDC_SHOWWHOLEPROJECT,"Button",BS_AUTOCHECKBOX | WS_TABSTOP,195,267,161,10
+    CONTROL         "&All Branches",IDC_LOG_ALLBRANCH,"Button",BS_AUTOCHECKBOX | WS_TABSTOP,7,278,181,10
+    CONTROL         "&Follow renames",IDC_LOG_FOLLOWRENAMES,"Button",BS_AUTOCHECKBOX | WS_TABSTOP,195,278,161,10
+    CONTROL         "First Parent",IDC_LOG_FIRSTPARENT,"Button",BS_AUTOCHECKBOX | WS_TABSTOP,7,289,181,10
+    PUSHBUTTON      "S&tatistics",IDC_STATBUTTON,364,265,50,14,WS_DISABLED
+    PUSHBUTTON      "Help",IDHELP,364,283,50,14
+    CONTROL         "",IDC_PROGRESS,"msctls_progress32",NOT WS_VISIBLE | WS_BORDER,7,300,349,9
+    PUSHBUTTON      "Refresh",IDC_REFRESH,7,310,76,14
+    DEFPUSHBUTTON   "OK",IDOK,304,310,52,14
+    PUSHBUTTON      "Cancel",IDCANCEL,364,310,50,14
+END
+
+IDD_COMMITDLG DIALOGEX 0, 0, 359, 293
+STYLE DS_SETFONT | DS_FIXEDSYS | WS_MINIMIZEBOX | WS_MAXIMIZEBOX | WS_POPUP | WS_CAPTION | WS_SYSMENU | WS_THICKFRAME
+CAPTION "Commit"
+FONT 8, "MS Shell Dlg", 400, 0, 0x1
+BEGIN
+    LTEXT           "Commit to:",IDC_COMMITLABEL,6,7,46,8
+    EDITTEXT        IDC_COMMIT_TO,48,7,80,12,ES_AUTOHSCROLL | ES_READONLY | NOT WS_BORDER
+    EDITTEXT        IDC_NEWBRANCH,46,5,80,12,ES_AUTOHSCROLL | NOT WS_VISIBLE
+    CONTROL         "new branch",IDC_CHECK_NEWBRANCH,"Button",BS_AUTOCHECKBOX | WS_TABSTOP,132,5,66,12
+    LTEXT           "Bug-ID/Issue-Nr:",IDC_BUGIDLABEL,199,6,146,8,0,WS_EX_RIGHT
+    PUSHBUTTON      "{BugTraq}",IDC_BUGTRAQBUTTON,265,3,78,14,NOT WS_VISIBLE | WS_DISABLED
+    EDITTEXT        IDC_BUGID,294,3,49,14,ES_AUTOHSCROLL
+    CONTROL         "Scintilla",IDC_LOGMESSAGE,"Scintilla",WS_TABSTOP,13,32,331,72,WS_EX_STATICEDGE
+    CONTROL         "Amend &Last Commit",IDC_COMMIT_AMEND,"Button",BS_AUTOCHECKBOX | WS_DISABLED | WS_TABSTOP,14,111,135,10
+    CONTROL         "Show diff to last commit",IDC_COMMIT_AMENDDIFF,"Button",BS_AUTOCHECKBOX | NOT WS_VISIBLE | WS_TABSTOP,212,110,132,10
+    CONTROL         "Set commit &date",IDC_COMMIT_SETDATETIME,"Button",BS_AUTOCHECKBOX | WS_TABSTOP,14,125,102,10
+    CONTROL         "",IDC_COMMIT_DATEPICKER,"SysDateTimePick32",DTS_RIGHTALIGN | NOT WS_VISIBLE | WS_TABSTOP,123,123,66,13,WS_EX_RIGHT
+    CONTROL         "",IDC_COMMIT_TIMEPICKER,"SysDateTimePick32",DTS_RIGHTALIGN | DTS_UPDOWN | NOT WS_VISIBLE | WS_TABSTOP | 0x8,195,123,48,13
+    PUSHBUTTON      "Add &Signed-off-by",IDC_SIGNOFF,258,123,86,14
+    CONTROL         "",IDC_SPLITTER,"Static",SS_OWNERDRAW,65,143,287,5,WS_EX_TRANSPARENT
+    LTEXT           "Check:",IDC_SELECTLABEL,14,160,41,8
+    LTEXT           "&All",IDC_CHECKALL,55,160,14,8
+    LTEXT           "&None",IDC_CHECKNONE,72,160,18,8
+    LTEXT           "Unversioned",IDC_CHECKUNVERSIONED,92,160,41,8
+    LTEXT           "Versioned",IDC_CHECKVERSIONED,139,160,34,8
+    LTEXT           "Added",IDC_CHECKADDED,175,160,22,8
+    LTEXT           "Deleted",IDC_CHECKDELETED,200,160,26,8
+    LTEXT           "Modified",IDC_CHECKMODIFIED,229,160,28,8
+    LTEXT           "Files",IDC_CHECKFILES,264,160,15,8
+    LTEXT           "Submodules",IDC_CHECKSUBMODULES,285,160,47,8
+    CONTROL         "",IDC_FILELIST,"SysListView32",LVS_REPORT | LVS_SHOWSELALWAYS | LVS_ALIGNLEFT | WS_BORDER | WS_TABSTOP,14,172,330,62
+    CONTROL         "Show &Unversioned Files",IDC_SHOWUNVERSIONED,"Button",BS_AUTOCHECKBOX | WS_TABSTOP,14,237,135,10
+    LTEXT           "",IDC_STATISTICS,149,235,195,8,0,WS_EX_RIGHT
+    CONTROL         "Do not autoselect submodules",IDC_NOAUTOSELECTSUBMODULES,
+                    "Button",BS_AUTOCHECKBOX | WS_TABSTOP,14,248,147,10
+    RTEXT           "View Patch>>",IDC_VIEW_PATCH,259,248,76,8
+    CONTROL         "&Whole Project",IDC_WHOLE_PROJECT,"Button",BS_AUTOCHECKBOX | WS_TABSTOP,14,265,109,10
+    ICON            IDI_WARNING_GENERAL,IDC_EXTERNALWARNING,323,245,20,20,SS_NOTIFY | SS_REALSIZEIMAGE | NOT WS_VISIBLE | WS_DISABLED,WS_EX_TRANSPARENT
+    CONTROL         "Keep changelists",IDC_KEEPLISTS,"Button",BS_AUTOCHECKBOX | NOT WS_VISIBLE | WS_DISABLED | WS_TABSTOP,150,276,111,10
+    CONTROL         "Message onl&y",IDC_COMMIT_MESSAGEONLY,"Button",BS_AUTOCHECKBOX | WS_TABSTOP,14,276,135,10
+    PUSHBUTTON      "&OK",IDOK,190,272,50,14,WS_DISABLED
+    PUSHBUTTON      "Cancel",IDCANCEL,247,272,50,14
+    PUSHBUTTON      "Help",IDHELP,302,272,50,14
+    GROUPBOX        "&Message:",IDC_MESSAGEGROUP,6,19,346,122
+    GROUPBOX        "Changes made (double-click on file for diff):",IDC_LISTGROUP,6,150,346,113
+    LTEXT           "",IDC_TEXT_INFO,299,105,45,8,0,WS_EX_RIGHT
+END
+
+IDD_PROMPT DIALOGEX 0, 0, 241, 54
+STYLE DS_SETFONT | DS_MODALFRAME | DS_SETFOREGROUND | DS_FIXEDSYS | WS_POPUP | WS_CAPTION | WS_SYSMENU
+EXSTYLE WS_EX_TOPMOST
+CAPTION "Authentication"
+FONT 8, "MS Shell Dlg", 400, 0, 0x1
+BEGIN
+    LTEXT           "&Username:",IDC_INFOTEXT,7,9,64,9
+    EDITTEXT        IDC_PASSEDIT,74,7,160,14,ES_AUTOHSCROLL
+    CONTROL         "&Save authentication",IDC_SAVECHECK,"Button",BS_AUTOCHECKBOX | WS_TABSTOP,7,22,227,10
+    DEFPUSHBUTTON   "OK",IDOK,127,33,50,14
+    PUSHBUTTON      "Cancel",IDCANCEL,184,33,50,14
+END
+
+IDD_RENAME DIALOGEX 0, 0, 234, 55
+STYLE DS_SETFONT | DS_FIXEDSYS | WS_POPUP | WS_CAPTION | WS_SYSMENU | WS_THICKFRAME
+CAPTION "Rename - TortoiseGit"
+FONT 8, "MS Shell Dlg", 400, 0, 0x1
+BEGIN
+    LTEXT           "New &name:",IDC_LABEL,7,14,67,8
+    EDITTEXT        IDC_NAME,79,11,148,14,ES_AUTOHSCROLL
+    DEFPUSHBUTTON   "OK",IDOK,120,34,50,14
+    PUSHBUTTON      "Cancel",IDCANCEL,177,34,50,14
+END
+
+IDD_REPOSITORY_BROWSER DIALOGEX 0, 0, 415, 279
+STYLE DS_SETFONT | DS_FIXEDSYS | WS_MINIMIZEBOX | WS_MAXIMIZEBOX | WS_POPUP | WS_CAPTION | WS_SYSMENU | WS_THICKFRAME
+CAPTION "Repository Browser"
+FONT 8, "MS Shell Dlg", 400, 0, 0x1
+BEGIN
+    LTEXT           "Path:",IDC_STATIC_REPOURL,9,6,26,11
+    EDITTEXT        IDC_REPOBROWSER_URL,39,6,128,12,ES_READONLY | NOT WS_BORDER
+    LTEXT           "Revision:",IDC_STATIC_REF,172,6,42,11
+    PUSHBUTTON      "HEAD",IDC_BUTTON_REVISION,216,5,193,13
+    CONTROL         "",IDC_REPOTREE,"SysTreeView32",TVS_HASBUTTONS | TVS_LINESATROOT | TVS_SHOWSELALWAYS | TVS_TRACKSELECT | WS_BORDER | WS_HSCROLL | WS_TABSTOP,7,22,160,227,WS_EX_CLIENTEDGE
+    CONTROL         "",IDC_REPOLIST,"SysListView32",LVS_REPORT | LVS_SHOWSELALWAYS | LVS_SHAREIMAGELISTS | LVS_ALIGNLEFT | WS_BORDER | WS_TABSTOP,170,22,238,227,WS_EX_CLIENTEDGE
+    DEFPUSHBUTTON   "OK",IDOK,246,258,50,14
+    PUSHBUTTON      "Cancel",IDCANCEL,302,258,50,14
+    PUSHBUTTON      "Help",IDHELP,358,258,50,14
+END
+
+IDD_SETTINGSMAIN DIALOGEX 0, 0, 300, 217
+STYLE DS_SETFONT | DS_FIXEDSYS | WS_CHILD | WS_DISABLED | WS_CAPTION
+CAPTION "General"
+FONT 8, "MS Shell Dlg", 0, 0, 0x0
+BEGIN
+    GROUPBOX        "TortoiseGit",IDC_STATIC,7,7,286,92
+    LTEXT           "&Language:",IDC_STATIC,14,20,86,8
+    COMBOBOX        IDC_LANGUAGECOMBO,108,18,176,64,CBS_DROPDOWNLIST | WS_VSCROLL | WS_TABSTOP
+    CONTROL         "Automatically check for &newer versions every week",IDC_CHECKNEWERVERSION,
+                    "Button",BS_AUTOCHECKBOX | BS_VCENTER | BS_MULTILINE | WS_TABSTOP,14,34,195,26
+    PUSHBUTTON      "C&heck now",IDC_CHECKNEWERBUTTON,212,38,72,14
+    LTEXT           "System &sounds",IDC_SOUNDS_TEXT,14,62,192,8
+    PUSHBUTTON      "&Configure",IDC_SOUNDS,212,59,72,14
+    PUSHBUTTON      "Create &Library",IDC_CREATELIB,212,79,72,14
+    GROUPBOX        "MSysGit",IDC_STATIC,7,113,286,98
+    LTEXT           "Git.exe Path:",IDC_STATIC,16,132,58,8
+    EDITTEXT        IDC_MSYSGIT_PATH,78,129,178,14,ES_AUTOHSCROLL
+    PUSHBUTTON      "...",IDC_MSYSGIT_BROWSE,265,129,19,14
+    LTEXT           "Extern DLL Path:",IDC_STATIC,15,155,58,8
+    EDITTEXT        IDC_MSYSGIT_EXTERN_PATH,78,152,178,14,ES_AUTOHSCROLL
+    LTEXT           "Version:",IDC_MSYSGIT_VER,15,176,141,8
+    PUSHBUTTON      "C&heck now",IDC_MSYSGIT_CHECK,212,173,72,14
+    PUSHBUTTON      "Show Environment Variables",IDC_BUTTON_SHOW_ENV,14,192,129,14
+END
+
+IDD_SETTINGSOVERLAY DIALOGEX 0, 0, 300, 217
+STYLE DS_SETFONT | DS_FIXEDSYS | WS_CHILD | WS_DISABLED | WS_CAPTION
+CAPTION "Icon Overlays"
+FONT 8, "MS Shell Dlg", 0, 0, 0x0
+BEGIN
+    GROUPBOX        "Icon Overlays/Status Columns",IDC_STATIC,12,7,274,39
+    CONTROL         "Show &overlays and context menu only in explorer",IDC_ONLYEXPLORER,
+                    "Button",BS_AUTOCHECKBOX | WS_TABSTOP,18,17,260,10
+    CONTROL         "Unversioned files mark parent folder as modified",IDC_UNVERSIONEDASMODIFIED,
+                    "Button",BS_AUTOCHECKBOX | WS_TABSTOP,18,30,259,10
+    GROUPBOX        "Status cache",IDC_STATIC,12,65,274,22
+    CONTROL         "&Default",IDC_CACHEDEFAULT,"Button",BS_AUTORADIOBUTTON | WS_GROUP,18,74,60,10
+    CONTROL         "Shell Extended",IDC_CACHESHELL2,"Button",BS_AUTORADIOBUTTON,83,74,62,10
+    CONTROL         "Shell",IDC_CACHESHELL,"Button",BS_AUTORADIOBUTTON,165,74,40,10
+    CONTROL         "None",IDC_CACHENONE,"Button",BS_AUTORADIOBUTTON,231,74,52,10
+    GROUPBOX        "Drive Types",IDC_DRIVEGROUP,12,89,274,61
+    CONTROL         "Re&movable drives",IDC_REMOVABLE,"Button",BS_AUTOCHECKBOX | WS_TABSTOP,18,101,130,10
+    CONTROL         "&CD-ROM",IDC_CDROM,"Button",BS_AUTOCHECKBOX | WS_TABSTOP,166,101,118,10
+    CONTROL         "Floppy drives (A: B:)",IDC_FLOPPY,"Button",BS_AUTOCHECKBOX | WS_TABSTOP,34,113,116,10
+    CONTROL         "&Network drives",IDC_NETWORK,"Button",BS_AUTOCHECKBOX | WS_TABSTOP,18,123,130,10
+    CONTROL         "R&AM drives",IDC_RAM,"Button",BS_AUTOCHECKBOX | WS_TABSTOP,166,123,112,10
+    CONTROL         "&Fixed drives",IDC_FIXED,"Button",BS_AUTOCHECKBOX | WS_TABSTOP,18,136,127,10
+    CONTROL         "&Unknown drives",IDC_UNKNOWN,"Button",BS_AUTOCHECKBOX | WS_TABSTOP,166,134,118,10
+    LTEXT           "E&xclude paths:",IDC_STATIC,18,159,95,8
+    EDITTEXT        IDC_EXCLUDEPATHS,117,152,169,22,ES_MULTILINE | ES_AUTOVSCROLL | ES_AUTOHSCROLL | ES_WANTRETURN | WS_VSCROLL
+    LTEXT           "I&nclude paths:",IDC_STATIC,18,185,95,8
+    EDITTEXT        IDC_INCLUDEPATHS,117,177,169,22,ES_MULTILINE | ES_AUTOVSCROLL | ES_AUTOHSCROLL | ES_WANTRETURN | WS_VSCROLL
+    CONTROL         "Show excluded folders as normal",IDC_SHOWEXCLUDEDASNORMAL,
+                    "Button",BS_AUTOCHECKBOX | WS_TABSTOP,18,200,268,10
+END
+
+IDD_SETTINGSOVERLAYHANDLERS DIALOGEX 0, 0, 300, 217
+STYLE DS_SETFONT | DS_FIXEDSYS | WS_CHILD | WS_DISABLED | WS_CAPTION
+CAPTION "Icon Overlays::Overlay Handlers"
+FONT 8, "MS Shell Dlg", 400, 0, 0x0
+BEGIN
+    GROUPBOX        "Enabled Overlay Handlers",IDC_STATIC,7,7,286,203
+    LTEXT           "You can disable specific Overlay handlers here.\nDisabled handlers won't use up an overlay slot and give other shell extensions a chance to show their overlays.",IDC_STATIC,14,18,270,32
+    LTEXT           "Note: this affects all Tortoise clients, not just TortoiseGit!",IDC_STATIC,14,54,270,8
+    CONTROL         "Ignored",IDC_SHOWIGNOREDOVERLAY,"Button",BS_AUTOCHECKBOX | WS_TABSTOP,14,67,270,10
+    CONTROL         "Unversioned",IDC_SHOWUNVERSIONEDOVERLAY,"Button",BS_AUTOCHECKBOX | WS_TABSTOP,14,82,270,10
+    CONTROL         "Added",IDC_SHOWADDEDOVERLAY,"Button",BS_AUTOCHECKBOX | WS_TABSTOP,14,96,269,10
+    CONTROL         "Skip worktree (""Locked"" in TortoiseSVN)",IDC_SHOWLOCKEDOVERLAY,
+                    "Button",BS_AUTOCHECKBOX | WS_TABSTOP,14,112,270,10
+    CONTROL         "Assume valid/unchanged (""Needs-lock"" in TortoiseSVN)",IDC_SHOWREADONLYOVERLAY,
+                    "Button",BS_AUTOCHECKBOX | WS_TABSTOP,14,127,270,10
+    CONTROL         "Deleted",IDC_SHOWDELETEDOVERLAY,"Button",BS_AUTOCHECKBOX | WS_TABSTOP,14,142,270,10
+    LTEXT           "",IDC_HANDLERHINT,14,159,270,36
+END
+
+IDD_SETTINGSPROXY DIALOGEX 0, 0, 300, 217
+STYLE DS_SETFONT | DS_FIXEDSYS | WS_CHILD | WS_DISABLED | WS_CAPTION
+CAPTION "Network"
+FONT 8, "MS Shell Dlg", 0, 0, 0x0
+BEGIN
+    CONTROL         "&Enable Proxy Server",IDC_ENABLE,"Button",BS_AUTOCHECKBOX | WS_TABSTOP,7,7,286,10
+    LTEXT           "Server &address:",IDC_PROXYLABEL1,17,36,101,8
+    EDITTEXT        IDC_SERVERADDRESS,118,34,101,14,ES_AUTOHSCROLL
+    LTEXT           "&Port:",IDC_PROXYLABEL6,231,37,21,8
+    EDITTEXT        IDC_SERVERPORT,255,34,30,14,ES_AUTOHSCROLL | ES_NUMBER
+    LTEXT           "&Username:",IDC_PROXYLABEL2,17,55,101,8
+    EDITTEXT        IDC_USERNAME,118,52,101,14,ES_AUTOHSCROLL
+    LTEXT           "&Password:",IDC_PROXYLABEL3,17,74,101,8
+    EDITTEXT        IDC_PASSWORD,118,70,101,14,ES_PASSWORD | ES_AUTOHSCROLL
+    LTEXT           "&SSH client:",IDC_STATIC,17,177,101,8
+    EDITTEXT        IDC_SSHCLIENT,17,188,202,14,ES_AUTOHSCROLL
+    PUSHBUTTON      "Browse...",IDC_SSHBROWSE,235,187,50,14
+    GROUPBOX        "Proxy Settings",IDC_PROXYGROUP,7,20,286,143
+    GROUPBOX        "SSH",IDC_SSHGROUP,7,168,286,42
+END
+
+IDD_SETTINGSMTP DIALOGEX 0, 0, 300, 217
+STYLE DS_SETFONT | DS_FIXEDSYS | WS_CHILD | WS_DISABLED | WS_CAPTION
+CAPTION "Network::Email"
+FONT 8, "MS Shell Dlg", 0, 0, 0x0
+BEGIN
+    EDITTEXT        IDC_STMP_SERVER,68,11,151,14,ES_AUTOHSCROLL
+    EDITTEXT        IDC_SMTP_PORT,247,11,38,14,ES_AUTOHSCROLL | ES_NUMBER
+    EDITTEXT        IDC_SEND_ADDRESS,68,32,217,14,ES_AUTOHSCROLL
+    CONTROL         "SMTP Server requires authentication",IDC_SMTP_AUTH,
+                    "Button",BS_AUTOCHECKBOX | WS_TABSTOP,8,56,277,10
+    EDITTEXT        IDC_SMTP_USER,92,73,193,14,ES_AUTOHSCROLL
+    EDITTEXT        IDC_SMTP_PASSWORD,92,93,193,14,ES_PASSWORD | ES_AUTOHSCROLL
+    LTEXT           "SMTP Server:",IDC_STATIC,8,14,56,8
+    LTEXT           "Port:",IDC_STATIC,223,15,19,8
+    LTEXT           "Login:",IDC_STATIC,51,76,20,8
+    LTEXT           "Password:",IDC_STATIC,50,95,34,8
+    LTEXT           "From",IDC_STATIC,9,36,47,8
+END
+
+IDD_SVNPROGRESS DIALOGEX 0, 0, 434, 165
+STYLE DS_SETFONT | DS_FIXEDSYS | WS_MINIMIZEBOX | WS_MAXIMIZEBOX | WS_POPUP | WS_CAPTION | WS_SYSMENU | WS_THICKFRAME
+CAPTION "Progress"
+FONT 8, "MS Shell Dlg", 400, 0, 0x1
+BEGIN
+    CONTROL         "",IDC_SVNPROGRESS,"SysListView32",LVS_REPORT | LVS_ALIGNLEFT | LVS_OWNERDATA | WS_BORDER | WS_TABSTOP,7,7,420,113
+    CONTROL         "Merge non-interactive",IDC_NONINTERACTIVE,"Button",BS_AUTOCHECKBOX | NOT WS_VISIBLE | WS_TABSTOP,7,146,223,10
+    PUSHBUTTON      "Show &log...",IDC_LOGBUTTON,237,143,79,14,NOT WS_VISIBLE
+    DEFPUSHBUTTON   "OK",IDOK,322,143,50,14
+    PUSHBUTTON      "Cancel",IDCANCEL,377,143,50,14
+    EDITTEXT        IDC_INFOTEXT,7,135,227,22,ES_MULTILINE | ES_READONLY | NOT WS_BORDER
+    CONTROL         "",IDC_PROGRESSBAR,"msctls_progress32",NOT WS_VISIBLE | WS_BORDER,237,123,190,9
+    LTEXT           "",IDC_PROGRESSLABEL,7,123,225,8,NOT WS_VISIBLE
+END
+
+IDD_SIMPLEPROMPT DIALOGEX 0, 0, 220, 126
+STYLE DS_SETFONT | DS_MODALFRAME | DS_SETFOREGROUND | DS_FIXEDSYS | WS_POPUP | WS_CAPTION | WS_SYSMENU
+CAPTION "Authentication"
+FONT 8, "MS Shell Dlg", 400, 0, 0x1
+BEGIN
+    CTEXT           "",IDC_REALM,7,7,206,27
+    CTEXT           "Requests a username and a password",IDC_STATIC,7,38,206,8
+    LTEXT           "&Username:",IDC_STATIC,7,53,79,8
+    EDITTEXT        IDC_USEREDIT,94,50,119,14,ES_AUTOHSCROLL
+    LTEXT           "&Password:",IDC_STATIC,7,74,79,8
+    EDITTEXT        IDC_PASSEDIT,94,71,119,14,ES_PASSWORD | ES_AUTOHSCROLL
+    CONTROL         "&Save authentication",IDC_SAVECHECK,"Button",BS_AUTOCHECKBOX | WS_TABSTOP,7,92,206,10
+    DEFPUSHBUTTON   "OK",IDOK,106,105,50,14
+    PUSHBUTTON      "Cancel",IDCANCEL,163,105,50,14
+END
+
+IDD_INPUTDLG DIALOGEX 0, 0, 237, 113
+STYLE DS_SETFONT | DS_FIXEDSYS | WS_MINIMIZEBOX | WS_MAXIMIZEBOX | WS_POPUP | WS_CAPTION | WS_SYSMENU | WS_THICKFRAME
+CAPTION "Input"
+FONT 8, "MS Shell Dlg", 400, 0, 0x1
+BEGIN
+    LTEXT           "Enter log &message:",IDC_HINTTEXT,7,7,223,11
+    CONTROL         "Scintilla",IDC_INPUTTEXT,"Scintilla",WS_TABSTOP,7,19,223,68,WS_EX_STATICEDGE
+    CONTROL         "",IDC_CHECKBOX,"Button",BS_AUTOCHECKBOX | WS_TABSTOP,7,96,104,10
+    PUSHBUTTON      "OK",IDOK,121,92,50,14
+    PUSHBUTTON      "Cancel",IDCANCEL,180,92,50,14
+END
+
+IDD_SETTINGSPROGSADV DIALOGEX 0, 0, 319, 217
+STYLE DS_SETFONT | DS_FIXEDSYS | WS_POPUP | WS_CAPTION | WS_SYSMENU | WS_THICKFRAME
+CAPTION "Advanced Diff/Merge Settings"
+FONT 8, "MS Shell Dlg", 0, 0, 0x0
+BEGIN
+    GROUPBOX        "Extension/mime-type specific programs",IDC_GROUP,7,7,305,179
+    CONTROL         "",IDC_TOOLLISTCTRL,"SysListView32",LVS_REPORT | LVS_SINGLESEL | LVS_SHOWSELALWAYS | LVS_SORTASCENDING | LVS_ALIGNLEFT | WS_BORDER | WS_TABSTOP,13,20,291,139
+    PUSHBUTTON      "&Add...",IDC_ADDTOOL,14,165,51,14
+    PUSHBUTTON      "&Edit...",IDC_EDITTOOL,69,165,51,14
+    PUSHBUTTON      "&Remove",IDC_REMOVETOOL,124,165,51,14
+    PUSHBUTTON      "Re&store defaults",IDC_RESTOREDEFAULTS,179,165,103,14
+    DEFPUSHBUTTON   "OK",IDOK,208,196,50,14
+    PUSHBUTTON      "Cancel",IDCANCEL,262,196,50,14
+END
+
+IDD_URL DIALOGEX 0, 0, 234, 55
+STYLE DS_SETFONT | DS_MODALFRAME | DS_FIXEDSYS | WS_POPUP | WS_CAPTION | WS_SYSMENU
+CAPTION "URL"
+FONT 8, "MS Shell Dlg", 400, 0, 0x1
+BEGIN
+    LTEXT           "&URL:",IDC_LABEL,7,14,35,8
+    CONTROL         "",IDC_URLCOMBO,"ComboBoxEx32",CBS_DROPDOWN | CBS_AUTOHSCROLL | WS_VSCROLL | WS_TABSTOP,49,12,178,100
+    DEFPUSHBUTTON   "OK",IDOK,120,34,50,14
+    PUSHBUTTON      "Cancel",IDCANCEL,177,34,50,14
+END
+
+IDD_TOOLASSOC DIALOGEX 0, 0, 383, 79
+STYLE DS_SETFONT | DS_MODALFRAME | DS_SETFOREGROUND | DS_FIXEDSYS | WS_POPUP | WS_CAPTION | WS_SYSMENU
+CAPTION "Add/Edit Extension Specific Diff/Merge Program"
+FONT 8, "MS Shell Dlg", 400, 0, 0x1
+BEGIN
+    LTEXT           "Extension or mime-type:",IDC_STATIC,7,10,117,8
+    EDITTEXT        IDC_EXTEDIT,124,7,87,14,ES_LOWERCASE | ES_AUTOHSCROLL
+    LTEXT           "External Program:",IDC_STATIC,7,30,59,8
+    EDITTEXT        IDC_TOOLEDIT,124,27,228,14,ES_AUTOHSCROLL
+    PUSHBUTTON      "...",IDC_TOOLBROWSE,362,27,14,14
+    DEFPUSHBUTTON   "OK",IDOK,272,58,50,14
+    PUSHBUTTON      "Cancel",IDCANCEL,326,58,50,14
+END
+
+IDD_CHECKFORUPDATES DIALOGEX 0, 0, 500, 320
+STYLE DS_SETFONT | DS_MODALFRAME | DS_FIXEDSYS | WS_POPUP | WS_CAPTION | WS_SYSMENU
+CAPTION "Check For Updates - TortoiseGit"
+FONT 8, "MS Shell Dlg", 400, 0, 0x1
+BEGIN
+    LTEXT           "Your version is:",IDC_YOURVERSION,7,7,486,8
+    LTEXT           "Current version is:",IDC_CURRENTVERSION,7,18,486,8
+    LTEXT           "",IDC_CHECKRESULT,7,32,486,28,SS_NOTIFY
+    CTEXT           "Click here to go to the website",IDC_LINK,7,65,486,8,SS_CENTERIMAGE | NOT WS_VISIBLE
+    GROUPBOX        "Change log",IDC_GROUP_CHANGELOG,7,76,486,92
+    CONTROL         "Scintilla",IDC_LOGMESSAGE,"Scintilla",WS_TABSTOP,14,89,470,72,WS_EX_STATICEDGE
+    GROUPBOX        "Download",IDC_GROUP_DOWNLOADS,7,175,486,118
+    CONTROL         "",IDC_LIST_DOWNLOADS,"SysListView32",LVS_REPORT | LVS_SORTASCENDING | LVS_ALIGNLEFT | LVS_NOCOLUMNHEADER | WS_BORDER | WS_TABSTOP,14,188,470,76
+    CONTROL         "",IDC_PROGRESSBAR,"msctls_progress32",NOT WS_VISIBLE | WS_BORDER,14,272,385,14
+    PUSHBUTTON      "&Download",IDC_BUTTON_UPDATE,409,272,75,14,WS_DISABLED
+    DEFPUSHBUTTON   "&Close",IDOK,220,299,50,14
+END
+
+IDD_REVERT DIALOGEX 0, 0, 279, 232
+STYLE DS_SETFONT | DS_FIXEDSYS | WS_MINIMIZEBOX | WS_MAXIMIZEBOX | WS_POPUP | WS_CAPTION | WS_SYSMENU | WS_THICKFRAME
+CAPTION "Revert"
+FONT 8, "MS Shell Dlg", 400, 0, 0x1
+BEGIN
+    CONTROL         "",IDC_REVERTLIST,"SysListView32",LVS_REPORT | LVS_SHOWSELALWAYS | LVS_ALIGNLEFT | WS_BORDER | WS_TABSTOP,7,7,265,180
+    CONTROL         "Select/deselect &all",IDC_SELECTALL,"Button",BS_AUTO3STATE | WS_TABSTOP,7,189,141,17
+    DEFPUSHBUTTON   "OK",IDOK,101,210,50,14
+    PUSHBUTTON      "Cancel",IDCANCEL,161,210,50,14
+    PUSHBUTTON      "Help",IDHELP,221,210,50,14
+    LTEXT           "Note: the folder contains unversioned items",IDC_UNVERSIONEDITEMS,160,190,112,16,NOT WS_VISIBLE
+END
+
+IDD_STATGRAPH DIALOGEX 0, 0, 363, 233
+STYLE DS_SETFONT | DS_FIXEDSYS | WS_MINIMIZEBOX | WS_MAXIMIZEBOX | WS_POPUP | WS_CAPTION | WS_SYSMENU | WS_THICKFRAME
+EXSTYLE WS_EX_APPWINDOW
+CAPTION "Statistics"
+MENU IDR_STATGRAPH
+FONT 8, "MS Shell Dlg", 400, 0, 0x1
+BEGIN
+    LTEXT           "Graph type:",IDC_GRAPHTYPELABEL,7,9,112,8
+    COMBOBOX        IDC_GRAPHCOMBO,202,7,154,114,CBS_DROPDOWNLIST | WS_VSCROLL | WS_TABSTOP
+    LTEXT           "",IDC_GRAPH,7,23,349,157,SS_NOTIFY | WS_BORDER
+    LTEXT           "Number of weeks:",IDC_NUMWEEK,7,29,128,8
+    LTEXT           "",IDC_NUMWEEKVALUE,267,29,37,8,0,WS_EX_RIGHT
+    LTEXT           "Number of authors:",IDC_NUMAUTHOR,7,41,128,8
+    LTEXT           "",IDC_NUMAUTHORVALUE,267,41,37,8,0,WS_EX_RIGHT
+    LTEXT           "Total commits analyzed:",IDC_NUMCOMMITS,7,53,128,8
+    LTEXT           "",IDC_NUMCOMMITSVALUE,267,53,37,8,0,WS_EX_RIGHT
+    LTEXT           "Total file changes:",IDC_NUMFILECHANGES,7,65,128,8,NOT WS_VISIBLE
+    LTEXT           "",IDC_NUMFILECHANGESVALUE,267,65,37,8,0,WS_EX_RIGHT
+    LTEXT           "Average",IDC_AVG,202,84,38,8,0,WS_EX_RIGHT
+    LTEXT           "Min",IDC_MIN,240,84,27,8,0,WS_EX_RIGHT
+    LTEXT           "Max",IDC_MAX,267,84,37,8,0,WS_EX_RIGHT
+    LTEXT           "Commits each week:",IDC_COMMITSEACHWEEK,7,100,115,8
+    LTEXT           "",IDC_COMMITSEACHWEEKAVG,202,100,38,8,0,WS_EX_RIGHT
+    LTEXT           "",IDC_COMMITSEACHWEEKMIN,240,100,27,8,0,WS_EX_RIGHT
+    LTEXT           "",IDC_COMMITSEACHWEEKMAX,267,100,37,8,0,WS_EX_RIGHT
+    LTEXT           "Most active author:",IDC_MOSTACTIVEAUTHOR,7,115,115,8
+    LTEXT           "",IDC_MOSTACTIVEAUTHORNAME,122,115,80,8
+    LTEXT           "",IDC_MOSTACTIVEAUTHORAVG,202,115,38,8,0,WS_EX_RIGHT
+    LTEXT           "",IDC_MOSTACTIVEAUTHORMIN,240,115,27,8,0,WS_EX_RIGHT
+    LTEXT           "",IDC_MOSTACTIVEAUTHORMAX,267,115,37,8,0,WS_EX_RIGHT
+    LTEXT           "Least active author:",IDC_LEASTACTIVEAUTHOR,7,130,115,8
+    LTEXT           "",IDC_LEASTACTIVEAUTHORNAME,122,130,80,8
+    LTEXT           "",IDC_LEASTACTIVEAUTHORAVG,202,130,38,8,0,WS_EX_RIGHT
+    LTEXT           "",IDC_LEASTACTIVEAUTHORMIN,240,130,27,8,0,WS_EX_RIGHT
+    LTEXT           "",IDC_LEASTACTIVEAUTHORMAX,267,130,37,8,0,WS_EX_RIGHT
+    LTEXT           "File changes each week:",IDC_FILECHANGESEACHWEEK,7,144,115,8,NOT WS_VISIBLE
+    LTEXT           "",IDC_FILECHANGESEACHWEEKAVG,202,144,38,8,0,WS_EX_RIGHT
+    LTEXT           "",IDC_FILECHANGESEACHWEEKMIN,240,144,27,8,0,WS_EX_RIGHT
+    LTEXT           "",IDC_FILECHANGESEACHWEEKMAX,267,144,37,8,0,WS_EX_RIGHT
+    CONTROL         "Authors case sensitive",IDC_AUTHORSCASESENSITIVE,"Button",BS_AUTOCHECKBOX | WS_TABSTOP,7,182,195,10
+    LTEXT           "# authors shown individually:",IDC_SKIPPERLABEL,7,214,113,8
+    CONTROL         "",IDC_SKIPPER,"msctls_trackbar32",TBS_AUTOTICKS | TBS_BOTH | TBS_NOTICKS | TBS_TOOLTIPS | WS_TABSTOP,120,210,139,15
+    PUSHBUTTON      "",IDC_GRAPHPIEBUTTON,251,180,18,14,BS_ICON
+    PUSHBUTTON      "",IDC_GRAPHLINESTACKEDBUTTON,273,180,18,14,BS_ICON
+    PUSHBUTTON      "",IDC_GRAPHLINEBUTTON,295,180,18,14,BS_ICON
+    PUSHBUTTON      "",IDC_GRAPHBARSTACKEDBUTTON,317,180,18,14,BS_ICON
+    PUSHBUTTON      "",IDC_GRAPHBARBUTTON,338,180,18,14,BS_ICON
+    DEFPUSHBUTTON   "OK",IDOK,308,209,50,14
+    CONTROL         "Sort by commit count",IDC_SORTBYCOMMITCOUNT,"Button",BS_AUTOCHECKBOX | WS_TABSTOP,7,192,195,10
+END
+
+IDD_PATCH_FILE_OPEN_CUSTOM DIALOGEX 0, 0, 122, 28
+STYLE DS_SETFONT | DS_3DLOOK | DS_FIXEDSYS | DS_CONTROL | WS_CHILD | WS_CLIPSIBLINGS | WS_SYSMENU
+FONT 8, "MS Shell Dlg", 400, 0, 0x1
+BEGIN
+    PUSHBUTTON      "Save to clipboard",IDC_PATCH_TO_CLIPBOARD,7,7,108,14
+END
+
+IDD_SETOVERLAYICONS DIALOGEX 0, 0, 302, 214
+STYLE DS_SETFONT | DS_FIXEDSYS | WS_CHILD | WS_CAPTION
+CAPTION "Icon Overlays::Icon Set"
+FONT 8, "MS Shell Dlg", 400, 0, 0x1
+BEGIN
+    LTEXT           "&Icon Set:",IDC_ICONSETLABEL,7,9,77,8
+    COMBOBOX        IDC_ICONSETCOMBO,137,7,158,70,CBS_DROPDOWNLIST | CBS_SORT | WS_VSCROLL | WS_TABSTOP
+    CONTROL         "",IDC_ICONLIST,"SysListView32",LVS_LIST | LVS_AUTOARRANGE | LVS_ALIGNLEFT | LVS_NOSORTHEADER | WS_BORDER | WS_TABSTOP,7,28,288,156
+    CONTROL         "&List View",IDC_LISTRADIO,"Button",BS_AUTORADIOBUTTON | WS_GROUP,7,191,118,10
+    CONTROL         "&Symbol View",IDC_SYMBOLRADIO,"Button",BS_AUTORADIOBUTTON,138,191,157,10
+END
+
+IDD_SETTINGSPROGSDIFF DIALOGEX 0, 0, 300, 217
+STYLE DS_SETFONT | DS_FIXEDSYS | WS_CHILD | WS_DISABLED | WS_CAPTION
+CAPTION "Diff Viewer"
+FONT 8, "MS Shell Dlg", 0, 0, 0x0
+BEGIN
+    GROUPBOX        "Configure the program used for comparing different revisions of files",IDC_STATIC,7,7,286,87
+    CONTROL         "&TortoiseMerge",IDC_EXTDIFF_OFF,"Button",BS_AUTORADIOBUTTON | WS_GROUP,12,23,74,10
+    CONTROL         "&External",IDC_EXTDIFF_ON,"Button",BS_AUTORADIOBUTTON,92,23,71,10
+    EDITTEXT        IDC_EXTDIFF,14,41,256,14,ES_AUTOHSCROLL | WS_GROUP
+    PUSHBUTTON      "...",IDC_EXTDIFFBROWSE,274,41,14,14
+    LTEXT           "Click on ""Advanced"" to specify alternate diff programs based on file extension",IDC_STATIC,16,65,160,25
+    PUSHBUTTON      "&Advanced...",IDC_EXTDIFFADVANCED,201,65,87,14
+    GROUPBOX        "Configure viewer program for GNU diff files (patch files)",IDC_STATIC,7,104,286,63
+    CONTROL         "Tortoise&UDiff",IDC_DIFFVIEWER_OFF,"Button",BS_AUTORADIOBUTTON | WS_GROUP,12,120,74,10
+    CONTROL         "E&xternal",IDC_DIFFVIEWER_ON,"Button",BS_AUTORADIOBUTTON,92,120,71,10
+    EDITTEXT        IDC_DIFFVIEWER,14,139,256,14,ES_AUTOHSCROLL | WS_GROUP
+    PUSHBUTTON      "...",IDC_DIFFVIEWERBROWSE,274,139,14,14
+END
+
+IDD_SETTINGSPROGSMERGE DIALOGEX 0, 0, 300, 217
+STYLE DS_SETFONT | DS_FIXEDSYS | WS_CHILD | WS_DISABLED | WS_CAPTION
+CAPTION "Diff Viewer::Merge Tool"
+FONT 8, "MS Shell Dlg", 0, 0, 0x0
+BEGIN
+    LTEXT           "Configure the program used to resolve conflicted files.",IDC_STATIC,7,7,251,8
+    CONTROL         "&TortoiseMerge",IDC_EXTMERGE_OFF,"Button",BS_AUTORADIOBUTTON | WS_GROUP,7,23,70,10
+    CONTROL         "&External",IDC_EXTMERGE_ON,"Button",BS_AUTORADIOBUTTON,89,23,76,10
+    EDITTEXT        IDC_EXTMERGE,7,41,263,14,ES_AUTOHSCROLL | WS_GROUP
+    PUSHBUTTON      "...",IDC_EXTMERGEBROWSE,279,41,14,14
+    LTEXT           "Click on ""Advanced"" to specify alternate merge programs based on file extension",IDC_STATIC,7,70,160,33
+    PUSHBUTTON      "&Advanced...",IDC_EXTMERGEADVANCED,206,73,87,14
+END
+
+IDD_SETTINGSLOOKANDFEEL DIALOGEX 0, 0, 300, 225
+STYLE DS_SETFONT | DS_FIXEDSYS | WS_CHILD | WS_DISABLED | WS_CAPTION
+CAPTION "General::Context Menu"
+FONT 8, "MS Shell Dlg", 0, 0, 0x0
+BEGIN
+    GROUPBOX        "Cascaded context menu",IDC_STATIC,7,7,286,139
+    CONTROL         "",IDC_MENULIST,"SysListView32",LVS_REPORT | LVS_SINGLESEL | LVS_ALIGNLEFT | LVS_NOCOLUMNHEADER | WS_BORDER | WS_TABSTOP,12,19,274,103
+    CONTROL         "Select/deselect &all",IDC_SELECTALL,"Button",BS_AUTO3STATE | WS_TABSTOP,12,126,108,14
+    PUSHBUTTON      "Restore Default",IDC_RESTORE,204,126,82,14
+    CONTROL         "Hide Menus for unversioned paths",IDC_HIDEMENUS,"Button",BS_AUTOCHECKBOX | WS_TABSTOP,12,148,274,10
+    GROUPBOX        "Do not show the context menu for the following paths:",IDC_STATIC,7,161,286,56
+    EDITTEXT        IDC_NOCONTEXTPATHS,12,173,274,36,ES_MULTILINE | ES_AUTOVSCROLL | ES_AUTOHSCROLL | ES_WANTRETURN | WS_VSCROLL
+END
+
+IDD_SETTINGSDIALOGS DIALOGEX 0, 0, 300, 217
+STYLE DS_SETFONT | DS_FIXEDSYS | WS_CHILD | WS_DISABLED | WS_CAPTION
+CAPTION "General::Dialogs"
+FONT 8, "MS Shell Dlg", 0, 0, 0x0
+BEGIN
+    GROUPBOX        "Log messages",IDC_STATIC,7,7,286,73
+    LTEXT           "&Font for log messages:",IDC_STATIC,14,17,92,13,SS_CENTERIMAGE
+    COMBOBOX        IDC_FONTNAMES,107,17,136,90,CBS_DROPDOWNLIST | CBS_OWNERDRAWVARIABLE | CBS_SORT | CBS_HASSTRINGS | WS_VSCROLL | WS_TABSTOP
+    COMBOBOX        IDC_FONTSIZES,253,17,31,47,CBS_DROPDOWN | WS_VSCROLL | WS_TABSTOP
+    CONTROL         "Short &date/time format in log messages",IDC_SHORTDATEFORMAT,
+                    "Button",BS_AUTOCHECKBOX | WS_TABSTOP,14,33,150,10
+    CONTROL         "Relative Times in log",IDC_RELATIVETIMES,"Button",BS_AUTOCHECKBOX | WS_TABSTOP,170,33,120,10
+    CONTROL         "Use system locale for date/time",IDC_SYSTEMLOCALEFORDATES,
+                    "Button",BS_AUTOCHECKBOX | WS_TABSTOP,14,44,150,10
+    CONTROL         "apply --topo-order",IDC_TOPOORDER,"Button",BS_AUTOCHECKBOX | WS_TABSTOP,170,44,120,10
+    CONTROL         "Can double-click in log list to compare with previous revision",IDC_DIFFBYDOUBLECLICK,
+                    "Button",BS_AUTOCHECKBOX | WS_TABSTOP,14,55,270,10
+    CONTROL         "Abbreviate renamings",IDC_ABBREVIATERENAMINGS,"Button",BS_AUTOCHECKBOX | WS_TABSTOP,14,66,270,10
+    GROUPBOX        "Misc",IDC_STATIC,7,86,286,47
+    LTEXT           "&Autoclose:",IDC_STATIC,14,95,85,16,SS_CENTERIMAGE | NOT WS_VISIBLE
+    COMBOBOX        IDC_AUTOCLOSECOMBO,107,98,177,75,CBS_DROPDOWNLIST | NOT WS_VISIBLE | WS_VSCROLL | WS_TABSTOP
+    CONTROL         "Use recycle bin when reverting",IDC_USERECYCLEBIN,
+                    "Button",BS_AUTOCHECKBOX | WS_TABSTOP,14,116,270,10
+    CONTROL         "&Use auto-completion of file paths and keywords",IDC_AUTOCOMPLETION,
+                    "Button",BS_AUTOCHECKBOX | WS_TABSTOP,14,150,271,10
+    LTEXT           "&Timeout in seconds to stop the auto-completion parsing",IDC_AUTOCOMPLETIONTIMEOUTLABEL,14,167,231,8,SS_NOTIFY
+    EDITTEXT        IDC_AUTOCOMPLETIONTIMEOUT,252,165,31,12,ES_AUTOHSCROLL | ES_NUMBER,WS_EX_RIGHT
+    LTEXT           "Max. items to keep in the log message history",IDC_MAXHISTORYLABEL,14,182,226,8,SS_NOTIFY
+    EDITTEXT        IDC_MAXHISTORY,252,178,31,14,ES_AUTOHSCROLL
+    CONTROL         "Select items automatically",IDC_SELECTFILESONCOMMIT,
+                    "Button",BS_AUTOCHECKBOX | WS_TABSTOP,14,195,238,10
+    GROUPBOX        "Commit",IDC_COMMITGROUP,7,139,286,71
+END
+
+IDD_RESOLVE DIALOGEX 0, 0, 289, 154
+STYLE DS_SETFONT | DS_FIXEDSYS | WS_MINIMIZEBOX | WS_MAXIMIZEBOX | WS_POPUP | WS_CAPTION | WS_SYSMENU | WS_THICKFRAME
+CAPTION "Resolve"
+FONT 8, "MS Shell Dlg", 400, 0, 0x1
+BEGIN
+    CONTROL         "",IDC_RESOLVELIST,"SysListView32",LVS_REPORT | LVS_SHOWSELALWAYS | LVS_ALIGNLEFT | WS_BORDER | WS_TABSTOP,7,7,275,107
+    CONTROL         "Select/deselect &all",IDC_SELECTALL,"Button",BS_AUTO3STATE | WS_TABSTOP,7,119,85,10
+    DEFPUSHBUTTON   "OK",IDOK,125,133,50,14
+    PUSHBUTTON      "Cancel",IDCANCEL,179,133,50,14
+    PUSHBUTTON      "Help",IDHELP,232,133,50,14
+    LTEXT           "Reminder: Commit your change after resolve",IDC_STATIC_REMINDER,133,119,149,8
+END
+
+IDD_DIFFFILES DIALOGEX 0, 0, 301, 270
+STYLE DS_SETFONT | DS_FIXEDSYS | WS_MINIMIZEBOX | WS_MAXIMIZEBOX | WS_POPUP | WS_CAPTION | WS_SYSMENU | WS_THICKFRAME
+CAPTION "Changed Files"
+FONT 8, "MS Shell Dlg", 400, 0, 0x1
+BEGIN
+    LTEXT           "Difference between",IDC_DIFFSTATIC1,7,7,125,8
+    PUSHBUTTON      "",IDC_SWITCHLEFTRIGHT,262,4,21,14,BS_ICON
+    GROUPBOX        "Version 1",IDC_REV1GROUP,6,16,288,45
+    EDITTEXT        IDC_REV1EDIT,11,28,213,14,ES_AUTOHSCROLL | ES_WANTRETURN
+    PUSHBUTTON      "HEAD",IDC_REV1BTN,230,27,57,14
+    EDITTEXT        IDC_FIRSTURL,10,47,277,12,ES_MULTILINE | ES_AUTOHSCROLL | ES_READONLY | NOT WS_BORDER
+    GROUPBOX        "Version 2 (Base)",IDC_REV2GROUP,6,63,288,48
+    EDITTEXT        IDC_REV2EDIT,11,77,212,14,ES_AUTOHSCROLL | ES_WANTRETURN
+    PUSHBUTTON      "HEAD",IDC_REV2BTN,230,76,56,14
+    EDITTEXT        IDC_SECONDURL,11,94,276,15,ES_MULTILINE | ES_AUTOHSCROLL | ES_READONLY | NOT WS_BORDER
+    EDITTEXT        IDC_FILTER,7,115,287,14,ES_MULTILINE | ES_AUTOHSCROLL
+    CONTROL         "",IDC_FILELIST,"SysListView32",LVS_REPORT | LVS_SHOWSELALWAYS | LVS_ALIGNLEFT | WS_BORDER | WS_TABSTOP,7,137,287,126
+END
+
+IDD_SETTINGSCOLORS_2 DIALOGEX 0, 0, 300, 217
+STYLE DS_SETFONT | DS_FIXEDSYS | WS_CHILD | WS_DISABLED | WS_CAPTION
+CAPTION "General::Colors 2"
+FONT 8, "MS Shell Dlg", 0, 0, 0x0
+BEGIN
+    GROUPBOX        "Log Graphic",IDC_STATIC,7,7,286,89
+    LTEXT           "Current Branch",IDC_STATIC,14,23,137,8
+    LTEXT           "Local Branch",IDC_STATIC,14,40,135,8
+    LTEXT           "Remote Branch",IDC_STATIC,14,57,137,8
+    LTEXT           "Tags",IDC_STATIC,14,74,137,8
+    PUSHBUTTON      "",IDC_CURRENT_BRANCH,158,20,101,14
+    PUSHBUTTON      "",IDC_LOCAL_BRANCH,158,37,101,14
+    PUSHBUTTON      "",IDC_REMOTE_BRANCH,158,54,101,14
+    PUSHBUTTON      "",IDC_TAGS,158,71,101,14
+    PUSHBUTTON      "Restore Default",IDC_RESTORE,211,196,82,14
+END
+
+IDD_SETTINGSSAVEDDATA DIALOGEX 0, 0, 300, 217
+STYLE DS_SETFONT | DS_FIXEDSYS | WS_CHILD | WS_DISABLED | WS_CAPTION
+CAPTION "Saved Data"
+FONT 8, "MS Shell Dlg", 0, 0, 0x0
+BEGIN
+    LTEXT           "URL history",IDC_URLHISTORY,7,20,226,8
+    PUSHBUTTON      "Clear",IDC_URLHISTCLEAR,243,18,50,14
+    LTEXT           "Log messages (Input dialog)",IDC_LOGHISTORY,7,45,226,8
+    PUSHBUTTON      "Clear",IDC_LOGHISTCLEAR,243,43,50,14
+    LTEXT           "Log messages (Show log dialog)",IDC_REPOLOG,7,70,226,8
+    PUSHBUTTON      "Clear",IDC_REPOLOGCLEAR,243,68,50,14
+    LTEXT           "Dialog sizes and positions",IDC_RESIZABLEHISTORY,7,95,226,8
+    PUSHBUTTON      "Clear",IDC_RESIZABLEHISTCLEAR,243,93,50,14
+    LTEXT           "Authentication data",IDC_AUTHHISTORY,7,120,226,8
+    PUSHBUTTON      "Clear",IDC_AUTHHISTCLEAR,243,118,50,14
+    LTEXT           "Temp files",IDC_STATIC,7,148,286,30
+    PUSHBUTTON      "Clear",IDC_TEMPFILESCLEAR,243,146,50,14
+    GROUPBOX        "Action log",IDC_STATIC,7,173,286,30
+    LTEXT           "Max. lines in action log",IDC_STATIC,13,185,120,16
+    EDITTEXT        IDC_MAXLINES,139,183,40,14,ES_RIGHT | ES_AUTOHSCROLL
+    PUSHBUTTON      "Show",IDC_ACTIONLOGSHOW,183,182,50,14
+    PUSHBUTTON      "Clear",IDC_ACTIONLOGCLEAR,236,182,50,14
+END
+
+IDD_HISTORYDLG DIALOGEX 0, 0, 196, 116
+STYLE DS_SETFONT | DS_MODALFRAME | DS_FIXEDSYS | WS_MINIMIZEBOX | WS_MAXIMIZEBOX | WS_POPUP | WS_CAPTION | WS_SYSMENU
+CAPTION "Log History"
+FONT 8, "MS Shell Dlg", 400, 0, 0x1
+BEGIN
+    DEFPUSHBUTTON   "OK",IDOK,78,95,50,14
+    PUSHBUTTON      "Cancel",IDCANCEL,139,95,50,14
+    LISTBOX         IDC_HISTORYLIST,7,7,182,79,LBS_HASSTRINGS | LBS_USETABSTOPS | LBS_NOINTEGRALHEIGHT | WS_VSCROLL | WS_HSCROLL | WS_TABSTOP
+END
+
+IDD_SETTINGSHOOKS DIALOGEX 0, 0, 300, 217
+STYLE DS_SETFONT | DS_FIXEDSYS | WS_CHILD | WS_DISABLED | WS_CAPTION
+CAPTION "Hook Scripts"
+FONT 8, "MS Shell Dlg", 0, 0, 0x0
+BEGIN
+    CONTROL         "",IDC_HOOKLIST,"SysListView32",LVS_REPORT | LVS_ALIGNLEFT | WS_BORDER | WS_TABSTOP,7,7,286,180
+    PUSHBUTTON      "Remove",IDC_HOOKREMOVEBUTTON,69,195,50,14,WS_DISABLED
+    PUSHBUTTON      "Edit...",IDC_HOOKEDITBUTTON,127,195,50,14,WS_DISABLED
+    PUSHBUTTON      "&Copy",IDC_HOOKCOPYBUTTON,185,195,50,14,WS_DISABLED
+    PUSHBUTTON      "Add...",IDC_HOOKADDBUTTON,243,195,50,14
+END
+
+IDD_SETTINGSHOOKCONFIG DIALOGEX 0, 0, 395, 122
+STYLE DS_SETFONT | DS_FIXEDSYS | WS_POPUP | WS_CAPTION | WS_SYSMENU | WS_THICKFRAME
+CAPTION "Configure Hook Scripts"
+FONT 8, "MS Shell Dlg", 400, 0, 0x1
+BEGIN
+    LTEXT           "Hook Type:",IDC_HOOKTYPELABEL,7,10,213,8
+    COMBOBOX        IDC_HOOKTYPECOMBO,254,7,134,107,CBS_DROPDOWNLIST | WS_VSCROLL | WS_TABSTOP
+    LTEXT           "Working Tree Path:",IDC_HOOKWCPATHLABEL,7,25,381,8
+    EDITTEXT        IDC_HOOKPATH,7,36,351,14,ES_AUTOHSCROLL
+    PUSHBUTTON      "...",IDC_HOOKBROWSE,366,36,22,14
+    LTEXT           "Command Line To Execute:",IDC_HOOKCMLABEL,7,59,381,8
+    EDITTEXT        IDC_HOOKCOMMANDLINE,7,72,351,14,ES_AUTOHSCROLL
+    PUSHBUTTON      "...",IDC_HOOKCOMMANDBROWSE,366,72,22,14
+    CONTROL         "Wait for the script to finish",IDC_WAITCHECK,"Button",BS_AUTOCHECKBOX | WS_TABSTOP,7,90,351,10
+    CONTROL         "Hide the script while running",IDC_HIDECHECK,"Button",BS_AUTOCHECKBOX | WS_TABSTOP,7,105,198,10
+    DEFPUSHBUTTON   "OK",IDOK,228,101,50,14
+    PUSHBUTTON      "Cancel",IDCANCEL,283,101,50,14
+    PUSHBUTTON      "Help",IDHELP,338,101,50,14
+END
+
+IDD_EXPORT DIALOGEX 0, 0, 300, 183
+STYLE DS_SETFONT | DS_FIXEDSYS | WS_POPUP | WS_CAPTION | WS_SYSMENU | WS_THICKFRAME
+CAPTION "Export"
+FONT 8, "MS Shell Dlg", 400, 0, 0x1
+BEGIN
+    GROUPBOX        "Export Zip File",IDC_REPOGROUP,7,7,286,51
+    LTEXT           "Zip File",IDC_EXPORT_CHECKOUTDIR,13,20,223,8
+    EDITTEXT        IDC_CHECKOUTDIRECTORY,13,31,255,14,ES_AUTOHSCROLL
+    PUSHBUTTON      "...",IDC_CHECKOUTDIRECTORY_BROWSE,273,31,14,14
+    GROUPBOX        "Revision",IDC_GROUP_BASEON,7,65,286,90
+    CONTROL         "HEAD",IDC_RADIO_HEAD,"Button",BS_AUTORADIOBUTTON,20,82,62,10
+    CONTROL         "Branch",IDC_RADIO_BRANCH,"Button",BS_AUTORADIOBUTTON,19,96,62,10
+    CONTROL         "",IDC_COMBOBOXEX_BRANCH,"ComboBoxEx32",CBS_DROPDOWNLIST | CBS_AUTOHSCROLL | CBS_SORT | WS_VSCROLL | WS_TABSTOP,84,95,170,90
+    PUSHBUTTON      "...",IDC_BUTTON_BROWSE_REF,264,94,14,14
+    CONTROL         "Tags",IDC_RADIO_TAGS,"Button",BS_AUTORADIOBUTTON,19,111,62,10
+    CONTROL         "",IDC_COMBOBOXEX_TAGS,"ComboBoxEx32",CBS_DROPDOWNLIST | CBS_AUTOHSCROLL | CBS_SORT | WS_VSCROLL | WS_TABSTOP,84,110,170,85
+    CONTROL         "Version",IDC_RADIO_VERSION,"Button",BS_AUTORADIOBUTTON,19,126,62,10
+    CONTROL         "",IDC_COMBOBOXEX_VERSION,"ComboBoxEx32",CBS_DROPDOWN | CBS_AUTOHSCROLL | CBS_SORT | WS_VSCROLL | WS_TABSTOP,84,126,170,79
+    PUSHBUTTON      "...",IDC_BUTTON_SHOW,264,125,14,14
+    DEFPUSHBUTTON   "OK",IDOK,129,162,50,14
+    PUSHBUTTON      "Cancel",IDCANCEL,189,162,48,14
+    PUSHBUTTON      "Help",IDHELP,243,162,50,14
+END
+
+IDD_INPUTLOGDLG DIALOGEX 0, 0, 306, 182
+STYLE DS_SETFONT | DS_FIXEDSYS | WS_MINIMIZEBOX | WS_MAXIMIZEBOX | WS_POPUP | WS_CAPTION | WS_SYSMENU | WS_THICKFRAME
+CAPTION "Enter Log Message"
+FONT 8, "MS Shell Dlg", 400, 0, 0x1
+BEGIN
+    EDITTEXT        IDC_ACTIONLABEL,7,7,292,24,ES_MULTILINE | ES_AUTOHSCROLL | ES_READONLY | NOT WS_BORDER,WS_EX_TRANSPARENT
+    PUSHBUTTON      "&Recent messages",IDC_HISTORY,15,47,143,14
+    CONTROL         "Scintilla",IDC_INPUTTEXT,"Scintilla",WS_TABSTOP,15,68,276,78,WS_EX_STATICEDGE
+    PUSHBUTTON      "OK",IDOK,190,161,50,14
+    PUSHBUTTON      "Cancel",IDCANCEL,249,161,50,14
+    GROUPBOX        "Message",IDC_GROUPBOX,7,35,292,120
+END
+
+IDD_SETTINGSTBLAME DIALOGEX 0, 0, 300, 217
+STYLE DS_SETFONT | DS_FIXEDSYS | WS_CHILD | WS_DISABLED | WS_CAPTION
+CAPTION "TortoiseGitBlame"
+FONT 8, "MS Shell Dlg", 0, 0, 0x0
+BEGIN
+    GROUPBOX        "Colors",IDC_STATIC,7,7,286,79
+    LTEXT           "Recently modified lines",IDC_STATIC,14,21,148,8
+    PUSHBUTTON      "",IDC_NEWLINESCOLOR,172,17,81,14
+    LTEXT           "Older lines",IDC_STATIC,14,37,148,8
+    PUSHBUTTON      "",IDC_OLDLINESCOLOR,172,34,81,14
+    PUSHBUTTON      "Restore Default",IDC_RESTORE,191,62,93,14
+    GROUPBOX        "Font",IDC_STATIC,7,95,286,87
+    LTEXT           "&Font:",IDC_STATIC,14,107,92,23,SS_CENTERIMAGE
+    COMBOBOX        IDC_FONTNAMES,107,112,136,90,CBS_DROPDOWNLIST | CBS_OWNERDRAWVARIABLE | CBS_SORT | CBS_HASSTRINGS | WS_VSCROLL | WS_TABSTOP
+    COMBOBOX        IDC_FONTSIZES,253,112,31,47,CBS_DROPDOWN | WS_VSCROLL | WS_TABSTOP
+    LTEXT           "Tab size:",IDC_STATIC,14,132,92,8
+    EDITTEXT        IDC_TABSIZE,253,130,31,12,ES_AUTOHSCROLL | ES_NUMBER
+    LTEXT           "Note: the font settings also affect the TortoiseUDiff viewer",IDC_STATIC,15,156,269,21
+    CONTROL         "Follow renames",IDC_FOLLOWRENAMES,"Button",BS_AUTOCHECKBOX | WS_TABSTOP,14,185,148,8
+END
+
+IDD_CREATECHANGELIST DIALOGEX 0, 0, 186, 66
+STYLE DS_SETFONT | DS_MODALFRAME | DS_FIXEDSYS | WS_POPUP | WS_CAPTION | WS_SYSMENU
+CAPTION "Create Changelist"
+FONT 8, "MS Shell Dlg", 400, 0, 0x1
+BEGIN
+    DEFPUSHBUTTON   "OK",IDOK,70,45,50,14
+    PUSHBUTTON      "Cancel",IDCANCEL,129,45,50,14
+    LTEXT           "Enter a name for the changelist:",IDC_STATIC,7,7,172,8
+    EDITTEXT        IDC_NAME,7,20,172,14,ES_AUTOHSCROLL
+END
+
+IDD_SETTINGSBUGTRAQ DIALOGEX 0, 0, 300, 217
+STYLE DS_SETFONT | DS_FIXEDSYS | WS_CHILD | WS_DISABLED | WS_CAPTION
+CAPTION "Hook Scripts::Issue Tracker Integration"
+FONT 8, "MS Shell Dlg", 0, 0, 0x0
+BEGIN
+    CONTROL         "",IDC_BUGTRAQLIST,"SysListView32",LVS_REPORT | LVS_ALIGNLEFT | WS_BORDER | WS_TABSTOP,7,7,286,180
+    PUSHBUTTON      "Edit...",IDC_BUGTRAQEDITBUTTON,127,195,50,14,WS_DISABLED
+    PUSHBUTTON      "Remove",IDC_BUGTRAQREMOVEBUTTON,69,195,50,14,WS_DISABLED
+    PUSHBUTTON      "&Copy",IDC_BUGTRAQCOPYBUTTON,185,195,50,14,WS_DISABLED
+    PUSHBUTTON      "Add...",IDC_BUGTRAQADDBUTTON,243,195,50,14
+END
+
+IDD_SETTINGSBUGTRAQ_CONFIG DIALOGEX 0, 0, 300, 217
+STYLE DS_SETFONT | DS_FIXEDSYS | WS_CHILD | WS_DISABLED | WS_CAPTION
+CAPTION "Hook Scripts::Issue Tracker Config"
+FONT 8, "MS Shell Dlg", 0, 0, 0x0
+BEGIN
+    EDITTEXT        IDC_BUGTRAQ_URL,113,7,171,13,ES_AUTOHSCROLL
+    CONTROL         "true",IDC_BUGTRAQ_WARNINGIFNOISSUE_TRUE,"Button",BS_AUTORADIOBUTTON | WS_GROUP,113,24,29,10
+    CONTROL         "false",IDC_BUGTRAQ_WARNINGIFNOISSUE_FALSE,"Button",BS_AUTORADIOBUTTON,166,24,31,10
+    EDITTEXT        IDC_BUGTRAQ_MESSAGE,113,40,170,14,ES_AUTOHSCROLL
+    CONTROL         "true",IDC_BUGTRAQ_APPEND_TRUE,"Button",BS_AUTORADIOBUTTON | WS_GROUP,113,64,29,10
+    CONTROL         "false",IDC_BUGTRAQ_APPEND_FALSE,"Button",BS_AUTORADIOBUTTON,166,64,31,10
+    EDITTEXT        IDC_BUGTRAQ_LABEL,113,80,170,14,ES_AUTOHSCROLL
+    CONTROL         "true",IDC_BUGTRAQ_NUMBER_TRUE,"Button",BS_AUTORADIOBUTTON | WS_GROUP,113,103,29,10
+    CONTROL         "false",IDC_BUGTRAQ_NUMBER_FALSE,"Button",BS_AUTORADIOBUTTON,166,103,31,10
+    EDITTEXT        IDC_BUGTRAQ_LOGREGEX,113,117,170,37,ES_MULTILINE | ES_AUTOHSCROLL | ES_WANTRETURN
+    LTEXT           "bugtraq.url",IDC_STATIC,14,7,89,8
+    LTEXT           "bugtraq.warningifnoissue",IDC_STATIC,14,24,91,10
+    LTEXT           "bugtraq.message",IDC_STATIC,14,43,86,10
+    LTEXT           "bugtraq.append",IDC_STATIC,14,62,84,10
+    LTEXT           "bugtraq.label",IDC_STATIC,14,81,77,10
+    LTEXT           "bugtraq.number",IDC_STATIC,14,100,72,10
+    LTEXT           "bugtraq.logregex",IDC_STATIC,14,119,79,10
+END
+
+IDD_SETTINGSBUGTRAQADV DIALOGEX 0, 0, 395, 122
+STYLE DS_SETFONT | DS_FIXEDSYS | WS_POPUP | WS_CAPTION | WS_SYSMENU | WS_THICKFRAME
+CAPTION "Configure Issue Tracker Integration"
+FONT 8, "MS Shell Dlg", 400, 0, 0x1
+BEGIN
+    LTEXT           "Working Tree Path:",IDC_BUGTRAQWCPATHLABEL,7,7,381,8
+    EDITTEXT        IDC_BUGTRAQPATH,7,18,351,14,ES_AUTOHSCROLL
+    PUSHBUTTON      "...",IDC_BUGTRAQBROWSE,366,18,22,14
+    LTEXT           "Provider:",IDC_BUGTRAQPROVIDERLABEL,7,36,381,8
+    COMBOBOX        IDC_BUGTRAQPROVIDERCOMBO,7,47,351,103,CBS_DROPDOWNLIST | CBS_SORT | WS_VSCROLL | WS_TABSTOP
+    LTEXT           "Parameters:",IDC_BUGTRAQPARAMETERSLABEL,7,67,381,8
+    EDITTEXT        IDC_BUGTRAQPARAMETERS,7,78,325,14,ES_AUTOHSCROLL
+    PUSHBUTTON      "&Options",IDC_OPTIONS,338,79,50,14
+    DEFPUSHBUTTON   "OK",IDOK,228,101,50,14
+    PUSHBUTTON      "Cancel",IDCANCEL,283,101,50,14
+    PUSHBUTTON      "Help",IDHELP,338,101,50,14,WS_DISABLED
+END
+
+IDD_SETTINGS_CONFIG DIALOGEX 0, 0, 300, 217
+STYLE DS_SETFONT | DS_FIXEDSYS | WS_CHILD | WS_DISABLED | WS_CAPTION
+CAPTION "Advanced"
+FONT 8, "MS Shell Dlg", 400, 0, 0x0
+BEGIN
+    CONTROL         "",IDC_CONFIG,"SysListView32",LVS_REPORT | LVS_EDITLABELS | LVS_ALIGNLEFT | WS_BORDER | WS_TABSTOP,7,7,286,145
+    LTEXT           "WARNING:\r\nOnly change these settings if you are absolutely sure what you are doing!\r\nTo set the values to their default, delete the value text.",IDC_STATIC,7,160,286,50
+END
+
+IDD_CLONE DIALOGEX 0, 0, 319, 218
+STYLE DS_SETFONT | DS_FIXEDSYS | WS_POPUP | WS_CAPTION | WS_SYSMENU | WS_THICKFRAME
+CAPTION "Git clone - TortoiseGit"
+FONT 8, "MS Shell Dlg", 400, 0, 0x1
+BEGIN
+    LTEXT           "&URL:",IDC_STATIC,20,28,14,8
+    CONTROL         "",IDC_URLCOMBO,"ComboBoxEx32",CBS_DROPDOWN | CBS_AUTOHSCROLL | CBS_SORT | WS_VSCROLL | WS_TABSTOP,54,25,192,164
+    PUSHBUTTON      "&Browse Dir",IDC_CLONE_BROWSE_URL,253,25,50,15
+    LTEXT           "&Directory:",IDC_STATIC,19,49,33,8
+    EDITTEXT        IDC_CLONE_DIR,54,47,192,14,ES_AUTOHSCROLL
+    PUSHBUTTON      "Bro&wse",IDC_CLONE_DIR_BROWSE,253,46,50,15
+    CONTROL         "depth ",IDC_CHECK_DEPTH,"Button",BS_AUTOCHECKBOX | WS_TABSTOP,53,70,32,10
+    EDITTEXT        IDC_EDIT_DEPTH,90,68,32,14,ES_AUTOHSCROLL | ES_NUMBER
+    CONTROL         "Recursive",IDC_CHECK_RECURSIVE,"Button",BS_AUTOCHECKBOX | WS_TABSTOP,133,71,49,9
+    CONTROL         "Clone into Bare Repo",IDC_CHECK_BARE,"Button",BS_AUTOCHECKBOX | WS_TABSTOP,197,71,106,9
+    CONTROL         "Branch",IDC_CHECK_BRANCH,"Button",BS_AUTOCHECKBOX | WS_TABSTOP,53,88,38,10
+    EDITTEXT        IDC_EDIT_BRANCH,99,86,67,14,ES_AUTOHSCROLL
+    CONTROL         "No Checkout",IDC_CHECK_NOCHECKOUT,"Button",BS_AUTOCHECKBOX | WS_TABSTOP,175,88,57,10
+    CONTROL         "Load Putty &Key",IDC_PUTTYKEY_AUTOLOAD,"Button",BS_AUTOCHECKBOX | WS_TABSTOP,20,111,62,10
+    CONTROL         "",IDC_PUTTYKEYFILE,"ComboBoxEx32",CBS_DROPDOWN | CBS_AUTOHSCROLL | CBS_SORT | WS_VSCROLL | WS_TABSTOP,83,110,164,59
+    PUSHBUTTON      "...",IDC_PUTTYKEYFILE_BROWSE,254,109,16,15
+    CONTROL         "From &SVN Repository",IDC_CHECK_SVN,"Button",BS_AUTOCHECKBOX | WS_TABSTOP,19,140,83,10
+    CONTROL         "&Trunk:",IDC_CHECK_SVN_TRUNK,"Button",BS_AUTOCHECKBOX | WS_TABSTOP,37,157,34,10
+    EDITTEXT        IDC_EDIT_SVN_TRUNK,75,154,37,14,ES_AUTOHSCROLL
+    CONTROL         "Ta&gs:",IDC_CHECK_SVN_TAG,"Button",BS_AUTOCHECKBOX | WS_TABSTOP,129,156,29,10
+    EDITTEXT        IDC_EDIT_SVN_TAG,161,154,38,14,ES_AUTOHSCROLL
+    CONTROL         "Branc&h:",IDC_CHECK_SVN_BRANCH,"Button",BS_AUTOCHECKBOX | WS_TABSTOP,215,156,38,10
+    EDITTEXT        IDC_EDIT_SVN_BRANCH,264,153,39,14,ES_AUTOHSCROLL
+    CONTROL         "&From:",IDC_CHECK_SVN_FROM,"Button",BS_AUTOCHECKBOX | WS_TABSTOP,37,173,32,10
+    EDITTEXT        IDC_EDIT_SVN_FROM,75,173,37,14,ES_AUTOHSCROLL | ES_NUMBER
+    CONTROL         "User&name:",IDC_CHECK_USERNAME,"Button",BS_AUTOCHECKBOX | WS_TABSTOP,215,173,47,10
+    EDITTEXT        IDC_EDIT_USERNAME,264,170,39,14,ES_AUTOHSCROLL
+    DEFPUSHBUTTON   "OK",IDOK,150,196,50,14
+    PUSHBUTTON      "Cancel",IDCANCEL,206,196,50,14
+    PUSHBUTTON      "Help",IDHELP,262,196,50,14
+    GROUPBOX        "Clone Existing Repository",IDC_GROUP_CLONE,6,10,306,95
+    GROUPBOX        "From SVN Repository",IDC_CLONE_GROUP_SVN,6,126,306,64
+END
+
+IDD_GITPROGRESS DIALOGEX 0, 0, 331, 189
+STYLE DS_SETFONT | DS_FIXEDSYS | WS_MINIMIZEBOX | WS_MAXIMIZEBOX | WS_POPUP | WS_CAPTION | WS_SYSMENU | WS_THICKFRAME
+EXSTYLE WS_EX_WINDOWEDGE | WS_EX_APPWINDOW
+CAPTION "Git Command Progress"
+FONT 8, "MS Shell Dlg", 400, 0, 0x1
+BEGIN
+    DEFPUSHBUTTON   "&Close",IDOK,200,168,50,14
+    PUSHBUTTON      "Abort",IDCANCEL,266,168,50,14
+    CONTROL         "",IDC_TITLE_ANIMATE,"SysAnimate32",ACS_TRANSPARENT | ACS_AUTOPLAY | WS_TABSTOP,6,7,318,38,WS_EX_TRANSPARENT
+    CONTROL         "",IDC_RUN_PROGRESS,"msctls_progress32",PBS_SMOOTH | WS_BORDER,6,63,318,14
+    CONTROL         "",IDC_LOG,"RichEdit20W",WS_BORDER | WS_VSCROLL | WS_TABSTOP | 0x1804,6,87,318,67
+    LTEXT           "Static",IDC_CURRENT,6,48,318,8
+    PUSHBUTTON      "Button1",IDC_PROGRESS_BUTTON1,6,168,123,14
+END
+
+IDD_PULLFETCH DIALOGEX 0, 0, 307, 223
+STYLE DS_SETFONT | DS_FIXEDSYS | WS_POPUP | WS_CAPTION | WS_SYSMENU | WS_THICKFRAME
+CAPTION "Pull/Fetch"
+FONT 8, "MS Shell Dlg", 400, 0, 0x1
+BEGIN
+    GROUPBOX        "Remote",IDC_GROUPT_REMOTE,7,8,293,77
+    CONTROL         "&Remote:",IDC_REMOTE_RD,"Button",BS_AUTORADIOBUTTON,19,24,53,10
+    CONTROL         "",IDC_REMOTE_COMBO,"ComboBoxEx32",CBS_DROPDOWNLIST | CBS_AUTOHSCROLL | CBS_SORT | WS_VSCROLL | WS_TABSTOP,79,21,197,113
+    CONTROL         "Arbitrary &URL:",IDC_OTHER_RD,"Button",BS_AUTORADIOBUTTON,19,45,59,10
+    CONTROL         "",IDC_OTHER,"ComboBoxEx32",CBS_DROPDOWN | CBS_AUTOHSCROLL | CBS_SORT | WS_VSCROLL | WS_TABSTOP,79,43,197,89
+    LTEXT           "Remote &Branch:",IDC_STATIC,19,68,56,8
+    CONTROL         "master",IDC_REMOTE_BRANCH,"ComboBoxEx32",CBS_DROPDOWN | CBS_AUTOHSCROLL | CBS_SORT | WS_VSCROLL | WS_TABSTOP,79,65,197,89
+    PUSHBUTTON      "...",IDC_BUTTON_BROWSE_REF,282,65,14,14
+    CONTROL         "&Squash",IDC_CHECK_SQUASH,"Button",BS_AUTOCHECKBOX | WS_TABSTOP,19,100,107,10
+    CONTROL         "No &Fast Forward",IDC_CHECK_NOFF,"Button",BS_AUTOCHECKBOX | WS_TABSTOP,19,116,110,10
+    CONTROL         "No &Commit",IDC_CHECK_NOCOMMIT,"Button",BS_AUTOCHECKBOX | WS_TABSTOP,132,100,161,10
+    CONTROL         "Fast Forward o&nly",IDC_CHECK_FFONLY,"Button",BS_AUTOCHECKBOX | WS_TABSTOP,132,117,160,10
+    CONTROL         "Tags",IDC_CHECK_FETCHTAGS,"Button",BS_AUTO3STATE | WS_TABSTOP,19,133,109,10
+    CONTROL         "AutoLoad Putty &Key",IDC_PUTTYKEY_AUTOLOAD,"Button",BS_AUTOCHECKBOX | WS_TABSTOP,19,157,113,10
+    LTEXT           "Manage Remotes",IDC_REMOTE_MANAGE,171,157,105,8,SS_NOTIFY
+    CONTROL         "&Launch Rebase After Fetch",IDC_CHECK_REBASE,"Button",BS_AUTOCHECKBOX | WS_TABSTOP,19,172,281,10
+    CONTROL         "Prune (remove remote-tracking branches which no longer exist on the remote)",IDC_CHECK_PRUNE,
+                    "Button",BS_AUTOCHECKBOX | WS_TABSTOP,19,186,281,10
+    DEFPUSHBUTTON   "OK",IDOK,140,201,50,14
+    PUSHBUTTON      "Cancel",IDCANCEL,195,201,50,14
+    PUSHBUTTON      "Help",IDHELP,250,201,50,14
+    GROUPBOX        "Options",IDC_GROUP_OPTION,7,89,293,61
+END
+
+IDD_PUSH DIALOGEX 0, 0, 317, 265
+STYLE DS_SETFONT | DS_FIXEDSYS | WS_POPUP | WS_CAPTION | WS_SYSMENU | WS_THICKFRAME
+CAPTION "Push"
+FONT 8, "MS Shell Dlg", 400, 0, 0x1
+BEGIN
+    GROUPBOX        "Ref",IDC_BRANCH_GROUP,7,7,295,69
+    CONTROL         "&Push all branches",IDC_PUSHALL,"Button",BS_AUTOCHECKBOX | WS_TABSTOP,15,18,276,10
+    LTEXT           "&Local:",IDC_STATIC_SOURCE,15,34,53,8
+    CONTROL         "",IDC_BRANCH_SOURCE,"ComboBoxEx32",CBS_DROPDOWN | CBS_AUTOHSCROLL | CBS_SORT | WS_VSCROLL | WS_TABSTOP,76,33,198,65
+    PUSHBUTTON      "",IDC_BUTTON_BROWSE_SOURCE_BRANCH,280,32,15,15
+    LTEXT           "&Remote:",IDC_STATIC_REMOTE,15,57,52,8
+    CONTROL         "",IDC_BRANCH_REMOTE,"ComboBoxEx32",CBS_DROPDOWN | CBS_AUTOHSCROLL | CBS_SORT | WS_VSCROLL | WS_TABSTOP,76,55,198,56
+    PUSHBUTTON      "...",IDC_BUTTON_BROWSE_DEST_BRANCH,280,54,15,15
+    GROUPBOX        "Destination",IDC_URL_GROUP,7,80,295,54
+    CONTROL         "Re&mote:",IDC_RD_REMOTE,"Button",BS_AUTORADIOBUTTON,15,95,53,10
+    CONTROL         "",IDC_REMOTE,"ComboBoxEx32",CBS_DROPDOWNLIST | CBS_AUTOHSCROLL | CBS_SORT | WS_VSCROLL | WS_TABSTOP,76,92,171,70
+    PUSHBUTTON      "Mana&ge",IDC_REMOTE_MANAGE,254,91,40,16
+    CONTROL         "Arbitrary &URL:",IDC_RD_URL,"Button",BS_AUTORADIOBUTTON,15,113,57,10
+    CONTROL         "",IDC_URL,"ComboBoxEx32",CBS_DROPDOWN | CBS_AUTOHSCROLL | CBS_SORT | WS_VSCROLL | WS_TABSTOP,76,111,218,64
+    GROUPBOX        "Options",IDC_OPTION_GROUP,7,142,295,96
+    CONTROL         "&Force Overwrite Existing Branch (May discard changes)",IDC_FORCE,
+                    "Button",BS_AUTOCHECKBOX | WS_TABSTOP,15,154,279,10
+    CONTROL         "Use Thin &Pack (For slow network connections)",IDC_PACK,
+                    "Button",BS_AUTOCHECKBOX | WS_TABSTOP,15,165,279,10
+    CONTROL         "Include &Tags",IDC_TAGS,"Button",BS_AUTOCHECKBOX | WS_TABSTOP,15,178,279,10
+    CONTROL         "&Autoload Putty Key",IDC_PUTTYKEY_AUTOLOAD,"Button",BS_AUTOCHECKBOX | WS_TABSTOP,15,190,279,10
+    CONTROL         "&Set upstream/track remote branch",IDC_PROC_PUSH_SET_UPSTREAM,
+                    "Button",BS_AUTOCHECKBOX | WS_TABSTOP,15,201,279,10
+    CONTROL         "Always push to the selected remote archive for this local branch",IDC_PROC_PUSH_SET_PUSHREMOTE,
+                    "Button",BS_AUTOCHECKBOX | WS_TABSTOP,15,212,279,10
+    CONTROL         "Always push to the selected remote branch for this local branch",IDC_PROC_PUSH_SET_PUSHBRANCH,
+                    "Button",BS_AUTOCHECKBOX | WS_TABSTOP,15,223,279,10
+    DEFPUSHBUTTON   "OK",IDOK,143,244,50,14
+    PUSHBUTTON      "Cancel",IDCANCEL,201,244,50,14
+    PUSHBUTTON      "Help",IDHELP,258,244,50,14
+END
+
+IDD_SVNDCOMMITTYPE DIALOGEX 0, 0, 242, 90
+STYLE DS_SETFONT | DS_MODALFRAME | DS_FIXEDSYS | WS_POPUP | WS_CAPTION | WS_SYSMENU
+CAPTION "SVN Commit Type"
+FONT 8, "MS Shell Dlg", 400, 0, 0x1
+BEGIN
+    DEFPUSHBUTTON   "OK",IDOK,69,68,50,14
+    PUSHBUTTON      "Cancel",IDCANCEL,125,68,50,14
+    PUSHBUTTON      "Help",IDHELP,182,68,50,14
+    GROUPBOX        "DCommit Type",IDC_GROUP_INFO,7,7,225,41
+    CONTROL         "Normal &SVN Commit",IDC_RADIO_SVN_COMMIT,"Button",BS_AUTORADIOBUTTON | WS_GROUP,15,19,208,10
+    CONTROL         "&Git Style Commit (--rmdir)",IDC_RADIO_GIT_COMMIT,
+                    "Button",BS_AUTORADIOBUTTON,15,32,208,10
+    CONTROL         "Remember selection (""svn.rmdir"" option)",IDC_REMEMBER,
+                    "Button",BS_AUTOCHECKBOX | WS_TABSTOP,15,52,217,12
+END
+
+IDD_REQUESTPULL DIALOGEX 0, 0, 314, 92
+STYLE DS_SETFONT | DS_FIXEDSYS | WS_POPUP | WS_CAPTION | WS_SYSMENU | WS_THICKFRAME
+CAPTION "Request pull"
+FONT 8, "MS Shell Dlg", 400, 0, 0x1
+BEGIN
+    LTEXT           "&Start",IDC_STATIC_LOCAL_BRANCH,7,8,42,8
+    CONTROL         "",IDC_COMBOBOXEX_LOCAL_BRANCH,"ComboBoxEx32",CBS_DROPDOWN | CBS_AUTOHSCROLL | CBS_SORT | WS_VSCROLL | WS_TABSTOP,62,7,216,86
+    PUSHBUTTON      "...",IDC_BUTTON_LOCAL_BRANCH,286,7,18,14
+    LTEXT           "Repository &URL",IDC_STATIC_REMOTE_URL,7,27,50,8
+    CONTROL         "",IDC_COMBOBOXEX_URL,"ComboBoxEx32",CBS_DROPDOWN | CBS_AUTOHSCROLL | CBS_SORT | WS_VSCROLL | WS_TABSTOP,62,25,242,54
+    LTEXT           "End",IDC_STATIC_REMOTE_BRANCH,7,46,13,8
+    EDITTEXT        IDC_REMOTE_BRANCH,62,44,242,13,ES_AUTOHSCROLL
+    DEFPUSHBUTTON   "OK",IDOK,141,70,50,14
+    PUSHBUTTON      "Cancel",IDCANCEL,197,70,50,14
+    PUSHBUTTON      "Help",IDHELP,254,70,50,14
+END
+
+IDD_GITSWITCH DIALOGEX 0, 0, 296, 185
+STYLE DS_SETFONT | DS_FIXEDSYS | WS_POPUP | WS_CAPTION | WS_SYSMENU | WS_THICKFRAME
+CAPTION "Switch/Checkout"
+FONT 8, "MS Shell Dlg", 400, 0, 0x1
+BEGIN
+    GROUPBOX        "Switch To",IDC_GROUP_BASEON,7,7,282,64
+    CONTROL         "Branch",IDC_RADIO_BRANCH,"Button",BS_AUTORADIOBUTTON,19,22,64,10
+    CONTROL         "",IDC_COMBOBOXEX_BRANCH,"ComboBoxEx32",CBS_DROPDOWNLIST | CBS_AUTOHSCROLL | CBS_SORT | WS_VSCROLL | WS_TABSTOP,87,20,171,90
+    PUSHBUTTON      "...",IDC_BUTTON_BROWSE_REF,264,20,14,14
+    CONTROL         "Tags",IDC_RADIO_TAGS,"Button",BS_AUTORADIOBUTTON,19,36,64,10
+    CONTROL         "",IDC_COMBOBOXEX_TAGS,"ComboBoxEx32",CBS_DROPDOWNLIST | CBS_AUTOHSCROLL | CBS_SORT | WS_VSCROLL | WS_TABSTOP,87,36,171,85
+    CONTROL         "Commit",IDC_RADIO_VERSION,"Button",BS_AUTORADIOBUTTON,19,52,64,10
+    CONTROL         "",IDC_COMBOBOXEX_VERSION,"ComboBoxEx32",CBS_DROPDOWN | CBS_AUTOHSCROLL | CBS_SORT | WS_VSCROLL | WS_TABSTOP,87,52,171,79
+    PUSHBUTTON      "...",IDC_BUTTON_SHOW,264,51,14,14
+    GROUPBOX        "Option",IDC_GROUP_OPTION,7,78,282,78
+    CONTROL         "Create New Branch",IDC_CHECK_BRANCH,"Button",BS_AUTOCHECKBOX | WS_TABSTOP,19,91,88,10
+    EDITTEXT        IDC_EDIT_BRANCH,112,88,146,14,ES_AUTOHSCROLL
+    CONTROL         "Force",IDC_CHECK_FORCE,"Button",BS_AUTOCHECKBOX | WS_TABSTOP,19,108,261,10
+    CONTROL         "Track",IDC_CHECK_TRACK,"Button",BS_AUTO3STATE | WS_TABSTOP,19,124,261,10
+    CONTROL         "Override branch if exists",IDC_CHECK_BRANCHOVERRIDE,
+                    "Button",BS_AUTOCHECKBOX | WS_TABSTOP,19,140,261,10
+    DEFPUSHBUTTON   "OK",IDOK,125,164,50,14
+    PUSHBUTTON      "Cancel",IDCANCEL,182,164,50,14
+    PUSHBUTTON      "Help",IDHELP,239,164,50,14
+END
+
+IDD_NEW_BRANCH_TAG DIALOGEX 0, 0, 296, 212
+STYLE DS_SETFONT | DS_FIXEDSYS | WS_POPUP | WS_CAPTION | WS_SYSMENU | WS_THICKFRAME
+CAPTION "New Branch\\Tag"
+FONT 8, "MS Shell Dlg", 400, 0, 0x1
+BEGIN
+    GROUPBOX        "&Name",IDC_GROUP_BRANCH,7,4,282,31
+    LTEXT           "Branch:",IDC_LABEL_BRANCH,21,16,55,8
+    EDITTEXT        IDC_BRANCH_TAG,84,14,114,14,ES_AUTOHSCROLL
+    GROUPBOX        "Base On",IDC_GROUP_BASEON,7,37,282,75
+    CONTROL         "&HEAD",IDC_RADIO_HEAD,"Button",BS_AUTORADIOBUTTON,20,49,240,10
+    CONTROL         "&Branch",IDC_RADIO_BRANCH,"Button",BS_AUTORADIOBUTTON,19,63,59,10
+    CONTROL         "",IDC_COMBOBOXEX_BRANCH,"ComboBoxEx32",CBS_DROPDOWNLIST | CBS_AUTOHSCROLL | CBS_SORT | WS_VSCROLL | WS_TABSTOP,84,62,172,90
+    PUSHBUTTON      "...",IDC_BUTTON_BROWSE_REF,264,62,14,14
+    CONTROL         "&Tags",IDC_RADIO_TAGS,"Button",BS_AUTORADIOBUTTON,19,78,59,10
+    CONTROL         "",IDC_COMBOBOXEX_TAGS,"ComboBoxEx32",CBS_DROPDOWNLIST | CBS_AUTOHSCROLL | CBS_SORT | WS_VSCROLL | WS_TABSTOP,84,77,172,85
+    CONTROL         "&Version",IDC_RADIO_VERSION,"Button",BS_AUTORADIOBUTTON,19,93,59,10
+    CONTROL         "",IDC_COMBOBOXEX_VERSION,"ComboBoxEx32",CBS_DROPDOWN | CBS_AUTOHSCROLL | CBS_SORT | WS_VSCROLL | WS_TABSTOP,84,93,172,79
+    PUSHBUTTON      "...",IDC_BUTTON_SHOW,264,93,14,14
+    GROUPBOX        "Options",IDC_GROUP_OPTION,7,114,282,29
+    CONTROL         "Trac&k",IDC_CHECK_TRACK,"Button",BS_AUTO3STATE | WS_TABSTOP,23,127,54,10
+    CONTROL         "&Force",IDC_CHECK_FORCE,"Button",BS_AUTOCHECKBOX | WS_TABSTOP,81,127,53,10
+    CONTROL         "&Switch to new branch",IDC_CHECK_SWITCH,"Button",BS_AUTOCHECKBOX | WS_TABSTOP,138,127,92,10
+    CONTROL         "Si&gn",IDC_CHECK_SIGN,"Button",BS_AUTOCHECKBOX | WS_TABSTOP,233,126,50,10
+    GROUPBOX        "&Message",IDC_GROUP_MESSAGE,7,146,282,42
+    EDITTEXT        IDC_EDIT_MESSAGE,21,157,257,23,ES_MULTILINE | ES_AUTOVSCROLL | ES_AUTOHSCROLL | ES_WANTRETURN
+    DEFPUSHBUTTON   "OK",IDOK,123,191,50,14
+    PUSHBUTTON      "Cancel",IDCANCEL,181,191,50,14
+    PUSHBUTTON      "Help",IDHELP,239,191,50,14
+END
+
+IDD_APPLY_PATCH_LIST DIALOGEX 0, 0, 376, 265
+STYLE DS_SETFONT | DS_FIXEDSYS | WS_MINIMIZEBOX | WS_MAXIMIZEBOX | WS_POPUP | WS_CAPTION | WS_SYSMENU | WS_THICKFRAME
+CAPTION "Apply Patches"
+FONT 8, "MS Shell Dlg", 400, 0, 0x1
+BEGIN
+    CONTROL         "",IDC_LIST_PATCH,"SysListView32",LVS_LIST | LVS_SHOWSELALWAYS | LVS_ALIGNLEFT | WS_BORDER | WS_TABSTOP,7,7,306,99
+    PUSHBUTTON      "&Add",IDC_BUTTON_ADD,319,13,50,14
+    PUSHBUTTON      "&Up",IDC_BUTTON_UP,319,34,50,14
+    PUSHBUTTON      "&Down",IDC_BUTTON_DOWN,319,52,50,14
+    PUSHBUTTON      "&Remove",IDC_BUTTON_REMOVE,319,74,50,14
+    CONTROL         "&3 way merge",IDC_CHECK_3WAY,"Button",BS_AUTOCHECKBOX | WS_TABSTOP,7,108,57,10
+    CONTROL         "&ignore space change",IDC_CHECK_IGNORE_SPACE,"Button",BS_AUTOCHECKBOX | WS_TABSTOP,73,108,82,10
+    CONTROL         "Add ""&Signed-off-by""",IDC_SIGN_OFF,"Button",BS_AUTOCHECKBOX | WS_TABSTOP,166,108,87,10
+    CONTROL         "&Keep CR",IDC_KEEP_CR,"Button",BS_AUTOCHECKBOX | WS_TABSTOP,258,108,43,10
+    CONTROL         "",IDC_AM_SPLIT,"Static",SS_OWNERDRAW,7,121,362,6,WS_EX_TRANSPARENT
+    PUSHBUTTON      "Dumy Group For locat TabCtr",IDC_AM_DUMY_TAB,7,130,362,109,NOT WS_VISIBLE
+    DEFPUSHBUTTON   "A&pply",IDOK,202,244,50,14
+    PUSHBUTTON      "&Cancel",IDCANCEL,259,244,50,14
+    PUSHBUTTON      "Help",IDHELP,319,244,50,14
+END
+
+IDD_FORMAT_PATCH DIALOGEX 0, 0, 321, 178
+STYLE DS_SETFONT | DS_FIXEDSYS | WS_POPUP | WS_CAPTION | WS_SYSMENU | WS_THICKFRAME
+CAPTION "Format Patch"
+FONT 8, "MS Shell Dlg", 400, 0, 0x1
+BEGIN
+    GROUPBOX        "Output Directory",IDC_GROUP_DIR,7,7,307,34
+    LTEXT           "Directory:",IDC_STATIC,18,22,33,8
+    CONTROL         "",IDC_COMBOBOXEX_DIR,"ComboBoxEx32",CBS_DROPDOWN | CBS_AUTOHSCROLL | CBS_SORT | WS_VSCROLL | WS_TABSTOP,62,20,218,88
+    PUSHBUTTON      "...",IDC_BUTTON_DIR,287,20,15,14
+    GROUPBOX        "Version",IDC_GROUP_VERSION,7,46,307,96
+    CONTROL         "Since",IDC_RADIO_SINCE,"Button",BS_AUTORADIOBUTTON,16,63,70,10
+    CONTROL         "",IDC_COMBOBOXEX_SINCE,"ComboBoxEx32",CBS_DROPDOWN | CBS_AUTOHSCROLL | CBS_SORT | WS_VSCROLL | WS_TABSTOP,94,60,186,88
+    PUSHBUTTON      "...",IDC_BUTTON_REF,287,59,15,14
+    CONTROL         "Number Commits",IDC_RADIO_NUM,"Button",BS_AUTORADIOBUTTON,16,82,70,10
+    EDITTEXT        IDC_EDIT_NUM,94,80,186,14,ES_AUTOHSCROLL | ES_NUMBER
+    CONTROL         "",IDC_SPIN_NUM,"msctls_updown32",UDS_SETBUDDYINT | UDS_ALIGNRIGHT | UDS_AUTOBUDDY | UDS_ARROWKEYS,287,80,11,14
+    CONTROL         "Range",IDC_RADIO_RANGE,"Button",BS_AUTORADIOBUTTON,16,103,45,10
+    LTEXT           "From:",IDC_STATIC,63,104,26,8
+    CONTROL         "",IDC_COMBOBOXEX_FROM,"ComboBoxEx32",CBS_DROPDOWN | CBS_AUTOHSCROLL | CBS_SORT | WS_VSCROLL | WS_TABSTOP,94,100,186,79
+    PUSHBUTTON      "...",IDC_BUTTON_FROM,287,99,15,14
+    LTEXT           "To:",IDC_STATIC,63,122,23,8
+    CONTROL         "",IDC_COMBOBOXEX_TO,"ComboBoxEx32",CBS_DROPDOWN | CBS_AUTOHSCROLL | CBS_SORT | WS_VSCROLL | WS_TABSTOP,94,119,186,68
+    PUSHBUTTON      "...",IDC_BUTTON_TO,287,118,15,14
+    CONTROL         "Send Mail after create",IDC_CHECK_SENDMAIL,"Button",BS_AUTOCHECKBOX | WS_TABSTOP,16,145,166,10
+    PUSHBUTTON      "Save unified diff since HEAD",IDC_BUTTON_UNIFIEDDIFF,16,157,117,14
+    DEFPUSHBUTTON   "OK",IDOK,159,157,50,14
+    PUSHBUTTON      "Cancel",IDCANCEL,211,157,50,14
+    PUSHBUTTON      "Help",IDHELP,264,157,50,14
+END
+
+IDD_MERGE DIALOGEX 0, 0, 327, 219
+STYLE DS_SETFONT | DS_FIXEDSYS | WS_POPUP | WS_CAPTION | WS_SYSMENU | WS_THICKFRAME
+CAPTION "Merge"
+FONT 8, "MS Shell Dlg", 400, 0, 0x1
+BEGIN
+    GROUPBOX        "From",IDC_GROUP_BASEON,7,6,313,68
+    CONTROL         "&Branch",IDC_RADIO_BRANCH,"Button",BS_AUTORADIOBUTTON,19,21,60,10
+    CONTROL         "",IDC_COMBOBOXEX_BRANCH,"ComboBoxEx32",CBS_DROPDOWNLIST | CBS_AUTOHSCROLL | CBS_SORT | WS_VSCROLL | WS_TABSTOP,83,20,210,97
+    PUSHBUTTON      "...",IDC_BUTTON_BROWSE_REF,300,20,14,14
+    CONTROL         "&Tags",IDC_RADIO_TAGS,"Button",BS_AUTORADIOBUTTON,19,36,60,10
+    CONTROL         "",IDC_COMBOBOXEX_TAGS,"ComboBoxEx32",CBS_DROPDOWNLIST | CBS_AUTOHSCROLL | CBS_SORT | WS_VSCROLL | WS_TABSTOP,83,35,210,84
+    CONTROL         "&Version",IDC_RADIO_VERSION,"Button",BS_AUTORADIOBUTTON,19,51,60,10
+    CONTROL         "",IDC_COMBOBOXEX_VERSION,"ComboBoxEx32",CBS_DROPDOWN | CBS_AUTOHSCROLL | CBS_SORT | WS_VSCROLL | WS_TABSTOP,83,51,210,71
+    PUSHBUTTON      "...",IDC_BUTTON_SHOW,300,51,14,14
+    GROUPBOX        "Option",IDC_GROUP_OPTION,7,77,313,29
+    CONTROL         "&Squash",IDC_CHECK_SQUASH,"Button",BS_AUTOCHECKBOX | WS_TABSTOP,21,88,94,10
+    CONTROL         "No &Fast Forward",IDC_CHECK_NOFF,"Button",BS_AUTOCHECKBOX | WS_TABSTOP,120,88,83,10
+    CONTROL         "No &Commit",IDC_CHECK_NOCOMMIT,"Button",BS_AUTOCHECKBOX | WS_TABSTOP,210,88,93,10
+    GROUPBOX        "Merge &Message",IDC_STATIC_MERGE_MESSAGE,7,112,313,80
+    CONTROL         "Scintilla",IDC_LOGMESSAGE,"Scintilla",WS_TABSTOP,18,124,293,60,WS_EX_STATICEDGE
+    DEFPUSHBUTTON   "OK",IDOK,130,198,50,14
+    PUSHBUTTON      "Cancel",IDCANCEL,185,198,50,14
+    PUSHBUTTON      "Help",IDHELP,270,198,50,14
+END
+
+IDD_GIT_HISTORY DIALOGEX 0, 0, 316, 189
+STYLE DS_SETFONT | DS_MODALFRAME | DS_FIXEDSYS | WS_POPUP | WS_CAPTION | WS_SYSMENU
+CAPTION "History"
+FONT 8, "MS Shell Dlg", 400, 0, 0x1
+BEGIN
+    DEFPUSHBUTTON   "OK",IDOK,155,168,50,14
+    PUSHBUTTON      "Cancel",IDCANCEL,207,168,50,14
+    CONTROL         "",IDC_LIST2,"SysListView32",LVS_REPORT | LVS_SINGLESEL | LVS_ALIGNLEFT | WS_BORDER | WS_TABSTOP,7,38,302,113
+    EDITTEXT        IDC_EDIT1,42,14,128,14,ES_AUTOHSCROLL
+    LTEXT           "Version:",IDC_STATIC,9,15,27,8
+    LTEXT           "Current Filter",IDC_STATIC,7,155,44,8
+    PUSHBUTTON      "Help",IDHELP,260,168,50,14
+END
+
+IDD_SETTINGSCOLORS_1 DIALOGEX 0, 0, 300, 217
+STYLE DS_SETFONT | DS_FIXEDSYS | WS_CHILD | WS_DISABLED | WS_CAPTION
+CAPTION "General::Colors 1"
+FONT 8, "MS Shell Dlg", 0, 0, 0x0
+BEGIN
+    GROUPBOX        "Status and action colors",IDC_STATIC,7,7,286,103
+    LTEXT           "possible or real conflict/obstructed",IDC_STATIC,14,23,137,8
+    LTEXT           "added files",IDC_STATIC,14,40,135,8
+    LTEXT           "missing/deleted/replaced",IDC_STATIC,14,57,137,8
+    LTEXT           "merged",IDC_STATIC,14,74,137,8
+    LTEXT           "modified/copied",IDC_STATIC,14,92,137,8
+    PUSHBUTTON      "",IDC_CONFLICTCOLOR,158,20,101,14
+    PUSHBUTTON      "",IDC_ADDEDCOLOR,158,37,101,14
+    PUSHBUTTON      "",IDC_DELETEDCOLOR,158,54,101,14
+    PUSHBUTTON      "",IDC_MERGEDCOLOR,158,71,101,14
+    PUSHBUTTON      "",IDC_MODIFIEDCOLOR,158,88,101,14
+    GROUPBOX        "Revision graph",IDC_STATIC,7,115,286,77
+    LTEXT           "Deleted node",IDC_STATIC,14,126,137,8
+    LTEXT           "Added node",IDC_STATIC,14,142,137,8
+    LTEXT           "Renamed node",IDC_STATIC,14,159,137,8
+    LTEXT           "Replaced node",IDC_STATIC,14,175,137,8
+    PUSHBUTTON      "",IDC_DELETEDNODECOLOR,158,122,101,14
+    PUSHBUTTON      "",IDC_ADDEDNODECOLOR,158,139,101,14
+    PUSHBUTTON      "",IDC_RENAMEDNODECOLOR,158,156,101,14
+    PUSHBUTTON      "",IDC_REPLACEDNODECOLOR,158,173,101,14
+    PUSHBUTTON      "Restore Default",IDC_RESTORE,211,196,82,14
+END
+
+IDD_SETTINGSCOLORS_3 DIALOGEX 0, 0, 300, 217
+STYLE DS_SETFONT | DS_FIXEDSYS | WS_CHILD | WS_DISABLED | WS_CAPTION
+CAPTION "General::Colors 3"
+FONT 8, "MS Shell Dlg", 0, 0, 0x0
+BEGIN
+    GROUPBOX        "Log Branch Line",IDC_STATIC,7,7,286,157
+    LTEXT           "LINE1",IDC_STATIC,14,23,137,8
+    PUSHBUTTON      "",IDC_COLOR_LINE1,158,20,101,14
+    LTEXT           "LINE2",IDC_STATIC,14,40,135,8
+    PUSHBUTTON      "",IDC_COLOR_LINE2,158,37,101,14
+    LTEXT           "LINE3",IDC_STATIC,14,57,137,8
+    PUSHBUTTON      "",IDC_COLOR_LINE3,158,54,101,14
+    LTEXT           "LINE4",IDC_STATIC,14,74,137,8
+    PUSHBUTTON      "",IDC_COLOR_LINE4,158,71,101,14
+    LTEXT           "LINE5",IDC_STATIC,14,90,137,8
+    PUSHBUTTON      "",IDC_COLOR_LINE5,158,88,101,14
+    LTEXT           "LINE6",IDC_STATIC,14,107,135,8
+    PUSHBUTTON      "",IDC_COLOR_LINE6,158,104,101,14
+    LTEXT           "LINE7",IDC_STATIC,14,125,137,8
+    PUSHBUTTON      "",IDC_COLOR_LINE7,158,122,101,14
+    LTEXT           "LINE8",IDC_STATIC,14,141,137,8
+    PUSHBUTTON      "",IDC_COLOR_LINE8,158,138,101,14
+    PUSHBUTTON      "Restore Default",IDC_RESTORE,211,196,82,14
+END
+
+IDD_RESET DIALOGEX 0, 0, 261, 133
+STYLE DS_SETFONT | DS_MODALFRAME | DS_FIXEDSYS | WS_POPUP | WS_CAPTION | WS_SYSMENU
+CAPTION "Reset"
+FONT 8, "MS Shell Dlg", 400, 0, 0x1
+BEGIN
+    DEFPUSHBUTTON   "OK",IDOK,95,112,50,14
+    PUSHBUTTON      "Cancel",IDCANCEL,149,112,50,14
+    PUSHBUTTON      "Help",IDHELP,204,112,50,14
+    GROUPBOX        "Reset Type",IDC_GROUP_RESET_TYPE,7,25,247,60
+    CONTROL         "Soft: Leave working tree and index untouched",IDC_RADIO_RESET_SOFT,
+                    "Button",BS_AUTORADIOBUTTON,15,39,231,10
+    CONTROL         "Mixed: Leave working tree untouched, reset index",IDC_RADIO_RESET_MIXED,
+                    "Button",BS_AUTORADIOBUTTON,15,52,231,10
+    CONTROL         "Hard: Reset working tree and index (discard all local changes)",IDC_RADIO_RESET_HARD,
+                    "Button",BS_AUTORADIOBUTTON,15,65,231,10
+    LTEXT           "Reset active branch",IDC_RESET_BRANCH_NAME,8,6,244,18
+    PUSHBUTTON      "Show modified files in working tree",IDC_SHOW_MODIFIED_FILES,7,90,247,14
+END
+
+IDD_REBASE DIALOGEX 0, 0, 417, 237
+STYLE DS_SETFONT | DS_FIXEDSYS | WS_MINIMIZEBOX | WS_MAXIMIZEBOX | WS_POPUP | WS_CAPTION | WS_SYSMENU | WS_THICKFRAME
+EXSTYLE WS_EX_APPWINDOW
+CAPTION "Rebase"
+FONT 8, "MS Shell Dlg", 400, 0, 0x1
+BEGIN
+    LTEXT           "&Branch:",IDC_REBASE_STATIC_BRANCH,10,9,34,8
+    CONTROL         "",IDC_REBASE_COMBOXEX_BRANCH,"ComboBoxEx32",CBS_DROPDOWNLIST | CBS_SORT | WS_VSCROLL | WS_TABSTOP,49,7,130,63
+    LTEXT           "&UpStream:",IDC_REBASE_STATIC_UPSTREAM,192,8,41,8
+    CONTROL         "",IDC_REBASE_COMBOXEX_UPSTREAM,"ComboBoxEx32",CBS_DROPDOWNLIST | CBS_SORT | WS_VSCROLL | WS_TABSTOP,236,7,145,57
+    PUSHBUTTON      "...",IDC_BUTTON_BROWSE,390,6,19,15
+    CONTROL         "",IDC_COMMIT_LIST,"SysListView32",LVS_REPORT | LVS_ALIGNLEFT | LVS_OWNERDATA | WS_BORDER | WS_TABSTOP,7,25,402,85
+    CONTROL         "&Pick ALL",IDC_PICK_ALL,"Button",BS_AUTOCHECKBOX | WS_TABSTOP,8,115,51,10
+    CONTROL         "&Squash ALL",IDC_SQUASH_ALL,"Button",BS_AUTOCHECKBOX | WS_TABSTOP,64,115,81,10
+    CONTROL         "&Edit ALL",IDC_EDIT_ALL,"Button",BS_AUTOCHECKBOX | WS_TABSTOP,148,115,65,10
+    PUSHBUTTON      "Up",IDC_BUTTON_UP2,215,113,33,14
+    PUSHBUTTON      "Down",IDC_BUTTON_DOWN2,254,113,33,14
+    CONTROL         "&Force Rebase",IDC_REBASE_CHECK_FORCE,"Button",BS_AUTOCHECKBOX | WS_TABSTOP,293,115,116,10
+    CONTROL         "add ""cherry picked from""",IDC_CHECK_CHERRYPICKED_FROM,
+                    "Button",BS_AUTOCHECKBOX | WS_TABSTOP,293,115,116,9
+    CONTROL         "",IDC_REBASE_SPLIT,"Static",SS_OWNERDRAW,7,129,402,6,WS_EX_TRANSPARENT
+    PUSHBUTTON      "Dumy Group For locat TabCtr",IDC_REBASE_DUMY_TAB,7,137,402,64,NOT WS_VISIBLE
+    CONTROL         "",IDC_REBASE_PROGRESS,"msctls_progress32",WS_BORDER,7,204,402,7
+    LTEXT           "",IDC_STATUS_STATIC,7,215,101,8
+    DEFPUSHBUTTON   "Continue",IDC_REBASE_CONTINUE,213,217,63,14
+    PUSHBUTTON      "Abort",IDC_REBASE_ABORT,285,217,57,14
+    PUSHBUTTON      "Help",IDHELP,351,217,58,14
+    PUSHBUTTON      "Button3",IDC_REBASE_POST_BUTTON,6,217,75,14,NOT WS_VISIBLE
+END
+
+IDD_RESOLVE_CONFLICT DIALOGEX 0, 0, 250, 92
+STYLE DS_SETFONT | DS_MODALFRAME | DS_FIXEDSYS | WS_POPUP | WS_CAPTION | WS_SYSMENU
+CAPTION "Conflict"
+FONT 8, "MS Shell Dlg", 400, 0, 0x1
+BEGIN
+    DEFPUSHBUTTON   "OK",IDC_MODIFY,55,71,50,14
+    PUSHBUTTON      "Abort",IDCANCEL,179,71,50,14
+    GROUPBOX        "Deleted merge conflict",IDC_DEL_GROUP,7,7,236,52
+    LTEXT           "Local:                                                                                            ",IDC_STATIC,22,24,42,8
+    LTEXT           "Remote:",IDC_STATIC,22,36,32,8
+    PUSHBUTTON      "Delete",IDC_DELETE,116,71,50,14
+    LTEXT           "Static",IDC_LOCAL_STATUS,58,24,167,8
+    LTEXT           "Static",IDC_REMOTE_STATUS,58,37,164,8
+END
+
+IDD_REFLOG DIALOGEX 0, 0, 356, 196
+STYLE DS_SETFONT | DS_FIXEDSYS | WS_MAXIMIZEBOX | WS_POPUP | WS_CAPTION | WS_SYSMENU | WS_THICKFRAME
+CAPTION "RefLog"
+FONT 8, "MS Shell Dlg", 400, 0, 0x1
+BEGIN
+    LTEXT           "&Ref:",IDC_STATIC_REF,9,9,27,8
+    CONTROL         "",IDC_COMBOBOXEX_REF,"ComboBoxEx32",CBS_DROPDOWNLIST | CBS_SORT | WS_VSCROLL | WS_TABSTOP,55,7,128,80
+    CONTROL         "",IDC_REFLOG_LIST,"SysListView32",LVS_REPORT | LVS_ALIGNLEFT | LVS_OWNERDATA | WS_BORDER | WS_TABSTOP,7,27,342,138
+    PUSHBUTTON      "&Clear stash",IDC_REFLOG_BUTTONCLEARSTASH,7,175,79,14,NOT WS_VISIBLE
+    DEFPUSHBUTTON   "OK",IDOK,184,175,50,14
+    PUSHBUTTON      "Cancel",IDCANCEL,241,175,50,14
+    PUSHBUTTON      "Help",IDHELP,299,175,50,14
+END
+
+IDD_SUBMODULE_ADD DIALOGEX 0, 0, 271, 122
+STYLE DS_SETFONT | DS_FIXEDSYS | WS_POPUP | WS_CAPTION | WS_SYSMENU | WS_THICKFRAME
+CAPTION "Submodule Add"
+FONT 8, "MS Shell Dlg", 400, 0, 0x1
+BEGIN
+    GROUPBOX        "Submodule Info",IDC_GROUP_SUBMODULE,7,7,257,62
+    LTEXT           "Repository:",IDC_STATIC,15,24,40,8
+    CONTROL         "",IDC_COMBOBOXEX_REPOSITORY,"ComboBoxEx32",CBS_DROPDOWN | CBS_AUTOHSCROLL | CBS_SORT | WS_VSCROLL | WS_TABSTOP,61,22,171,70
+    PUSHBUTTON      "...",IDC_REP_BROWSE,237,22,20,14
+    LTEXT           "Path:",IDC_STATIC,15,47,42,8
+    CONTROL         "",IDC_COMBOBOXEX_PATH,"ComboBoxEx32",CBS_DROPDOWN | CBS_AUTOHSCROLL | CBS_SORT | WS_VSCROLL | WS_TABSTOP,61,44,171,70
+    PUSHBUTTON      "...",IDC_BUTTON_PATH_BROWSE,237,43,20,14
+    CONTROL         "Branch",IDC_BRANCH_CHECK,"Button",BS_AUTOCHECKBOX | WS_TABSTOP,14,77,43,10
+    EDITTEXT        IDC_SUBMODULE_BRANCH,61,75,171,12,ES_AUTOHSCROLL | NOT WS_VISIBLE
+    DEFPUSHBUTTON   "OK",IDOK,100,101,50,14
+    PUSHBUTTON      "Cancel",IDCANCEL,156,101,50,14
+    PUSHBUTTON      "Help",IDHELP,211,100,50,14
+END
+
+IDD_SETTINGIT_CONFIG DIALOGEX 0, 0, 300, 217
+STYLE DS_SETFONT | DS_FIXEDSYS | WS_CHILD | WS_DISABLED | WS_CAPTION
+CAPTION "Git"
+FONT 8, "MS Shell Dlg", 0, 0, 0x0
+BEGIN
+    GROUPBOX        "User Info",IDC_STATIC,7,7,286,68
+    LTEXT           "&Name:",IDC_STATIC,14,21,47,8
+    EDITTEXT        IDC_GIT_USERNAME,67,19,215,12,ES_AUTOHSCROLL
+    LTEXT           "&Email:",IDC_STATIC,14,39,50,8
+    EDITTEXT        IDC_GIT_USEREMAIL,68,36,215,12,ES_AUTOHSCROLL
+    LTEXT           "&Signing key ID:",IDC_STATIC,14,56,49,8
+    EDITTEXT        IDC_GIT_USERESINGNINGKEY,68,54,215,12,ES_AUTOHSCROLL
+    GROUPBOX        "Auto CrLf convert",IDC_STATIC,7,81,286,32
+    CONTROL         "Auto&Crlf",IDC_CHECK_AUTOCRLF,"Button",BS_AUTOCHECKBOX | WS_TABSTOP,14,96,43,10
+    LTEXT           "Sa&feCrLf:",IDC_STATIC,104,96,32,8
+    COMBOBOX        IDC_COMBO_SAFECRLF,141,94,44,12,CBS_DROPDOWNLIST | CBS_SORT | WS_VSCROLL | WS_TABSTOP
+    CONTROL         "&Warn on missing Signed-Off-By on commit",IDC_CHECK_WARN_NO_SIGNED_OFF_BY,
+                    "Button",BS_AUTOCHECKBOX | WS_TABSTOP,14,120,279,10
+    CONTROL         "Save as &Global",IDC_CHECK_GLOBAL,"Button",BS_AUTOCHECKBOX | WS_TABSTOP,14,136,279,10
+    PUSHBUTTON      "Edit &local .git/config",IDC_EDITLOCALGITCONFIG,14,152,90,14
+    PUSHBUTTON      "Edit gl&obal .gitconfig",IDC_EDITGLOBALGITCONFIG,109,152,90,14
+    PUSHBUTTON      "Edit global &XDG config",IDC_EDITGLOBALXDGGITCONFIG,109,170,90,14,NOT WS_VISIBLE
+    PUSHBUTTON      "Edit s&ystemwide gitconfig",IDC_EDITSYSTEMGITCONFIG,203,152,90,14
+    PUSHBUTTON      "View system&wide gitconfig",IDC_VIEWSYSTEMGITCONFIG,203,170,90,14,NOT WS_VISIBLE
+END
+
+IDD_SETTINREMOTE DIALOGEX 0, 0, 300, 217
+STYLE DS_SETFONT | DS_FIXEDSYS | WS_CHILD | WS_DISABLED | WS_CAPTION
+CAPTION "Git::Remote"
+FONT 8, "MS Shell Dlg", 0, 0, 0x0
+BEGIN
+    LISTBOX         IDC_LIST_REMOTE,7,23,79,187,LBS_SORT | LBS_NOINTEGRALHEIGHT | WS_VSCROLL | WS_TABSTOP
+    LTEXT           "Remote:",IDC_STATIC,101,29,30,8
+    EDITTEXT        IDC_EDIT_REMOTE,137,27,139,12,ES_AUTOHSCROLL
+    LTEXT           "URL:",IDC_STATIC,101,47,40,8
+    EDITTEXT        IDC_EDIT_URL,138,44,139,12,ES_AUTOHSCROLL
+    LTEXT           "Putty Key:",IDC_STATIC,101,65,35,8
+    EDITTEXT        IDC_EDIT_PUTTY_KEY,138,64,139,12,ES_AUTOHSCROLL
+    PUSHBUTTON      "...",IDC_BUTTON_BROWSE,277,64,16,14
+    PUSHBUTTON      "&Add New/Save",IDC_BUTTON_ADD,100,107,58,14
+    LTEXT           "Remote:",IDC_STATIC,7,10,76,8
+    PUSHBUTTON      "&Remove",IDC_BUTTON_REMOVE,100,129,58,14
+END
+
+IDD_SENDMAIL DIALOGEX 0, 0, 381, 229
+STYLE DS_SETFONT | DS_FIXEDSYS | WS_POPUP | WS_CAPTION | WS_SYSMENU | WS_THICKFRAME
+CAPTION "Send Patch"
+FONT 8, "MS Shell Dlg", 400, 0, 0x1
+BEGIN
+    GROUPBOX        "Mail",IDC_SENDMAIL_GROUP,7,7,364,75
+    LTEXT           "To:",IDC_STATIC,16,19,42,8
+    EDITTEXT        IDC_SENDMAIL_TO,64,17,300,14,ES_AUTOHSCROLL
+    LTEXT           "CC:",IDC_STATIC,16,39,42,8
+    EDITTEXT        IDC_SENDMAIL_CC,64,36,300,14,ES_AUTOHSCROLL
+    LTEXT           "Subject:",IDC_STATIC,16,57,42,8
+    EDITTEXT        IDC_SENDMAIL_SUBJECT,64,56,300,14,ES_AUTOHSCROLL
+    CONTROL         "Patch As Attachment",IDC_SENDMAIL_ATTACHMENT,"Button",BS_AUTOCHECKBOX | WS_TABSTOP,16,88,96,10
+    CONTROL         "Combine One Mail",IDC_SENDMAIL_COMBINE,"Button",BS_AUTOCHECKBOX | WS_TABSTOP,114,88,84,10
+    CONTROL         "Use MAPI",IDC_SENDMAIL_MAPI,"Button",BS_AUTOCHECKBOX | WS_TABSTOP,202,88,79,10
+    LTEXT           "Set up SMTP Server",IDC_SENDMAIL_SETUP,285,88,80,8,NOT WS_VISIBLE
+    CONTROL         "",IDC_SENDMAIL_PATCHS,"SysListView32",LVS_LIST | LVS_SHOWSELALWAYS | LVS_ALIGNLEFT | WS_BORDER | WS_TABSTOP,7,107,364,92
+    DEFPUSHBUTTON   "Send",IDOK,197,208,58,14
+    PUSHBUTTON      "Cancel",IDCANCEL,263,208,50,14
+    PUSHBUTTON      "Help",IDHELP,322,208,50,14
+END
+
+IDD_SYNC DIALOGEX 0, 0, 395, 263
+STYLE DS_SETFONT | DS_FIXEDSYS | WS_MINIMIZEBOX | WS_MAXIMIZEBOX | WS_POPUP | WS_CAPTION | WS_SYSMENU | WS_THICKFRAME
+CAPTION "Git Synchronization"
+FONT 8, "MS Shell Dlg", 400, 0, 0x1
+BEGIN
+    GROUPBOX        "",IDC_GROUP_INFO,7,1,381,73
+    CONTROL         "",IDC_ANIMATE_SYNC,"SysAnimate32",ACS_TRANSPARENT | NOT WS_VISIBLE | WS_TABSTOP,13,10,231,38,WS_EX_TRANSPARENT
+    LTEXT           "&Local Branch:",IDC_STATIC_LOCAL_BRANCH,13,20,47,8
+    CONTROL         "",IDC_COMBOBOXEX_LOCAL_BRANCH,"ComboBoxEx32",CBS_DROPDOWNLIST | CBS_SORT | WS_VSCROLL | WS_TABSTOP,60,18,77,86
+    PUSHBUTTON      "...",IDC_BUTTON_LOCAL_BRANCH,142,18,18,14
+    LTEXT           "&Remote Branch:",IDC_STATIC_REMOTE_BRANCH,166,20,66,8
+    CONTROL         "",IDC_COMBOBOXEX_REMOTE_BRANCH,"ComboBoxEx32",CBS_DROPDOWN | CBS_AUTOHSCROLL | CBS_SORT | WS_VSCROLL | WS_TABSTOP,237,18,119,91
+    PUSHBUTTON      "...",IDC_BUTTON_REMOTE_BRANCH,362,18,18,14
+    LTEXT           "Remote &URL:",IDC_STATIC_REMOTE_URL,13,39,43,8
+    CONTROL         "",IDC_COMBOBOXEX_URL,"ComboBoxEx32",CBS_DROPDOWN | CBS_AUTOHSCROLL | CBS_SORT | WS_VSCROLL | WS_TABSTOP,60,36,271,54
+    PUSHBUTTON      "Manage",IDC_BUTTON_MANAGE,333,36,47,14
+    CONTROL         "",IDC_PROGRESS_SYNC,"msctls_progress32",NOT WS_VISIBLE | WS_BORDER,7,56,381,11
+    CONTROL         "Autoload Putty &Key",IDC_CHECK_PUTTY_KEY,"Button",BS_AUTOCHECKBOX | WS_TABSTOP,58,56,115,10
+    CONTROL         "&Force",IDC_CHECK_FORCE,"Button",BS_AUTOCHECKBOX | WS_TABSTOP,179,56,90,10
+    PUSHBUTTON      "Dummy Button Form ",IDC_BUTTON_TABCTRL,7,78,381,129,NOT WS_VISIBLE
+    PUSHBUTTON      "Pull",IDC_BUTTON_PULL,7,215,73,14
+    PUSHBUTTON      "Push",IDC_BUTTON_PUSH,89,215,70,14
+    PUSHBUTTON      "SubModule",IDC_BUTTON_SUBMODULE,166,215,87,14
+    PUSHBUTTON      "&Apply Patch",IDC_BUTTON_APPLY,260,215,71,14
+    PUSHBUTTON      "&Email Patch",IDC_BUTTON_EMAIL,338,215,50,14
+    PUSHBUTTON      "Show &log",IDC_LOG,7,232,73,14
+    PUSHBUTTON      "&Commit",IDC_BUTTON_COMMIT,89,232,70,14
+    LTEXT           "",IDC_STATIC_STATUS,10,248,251,8
+    PUSHBUTTON      "OK",IDOK,281,241,50,14
+    PUSHBUTTON      "Help",IDHELP,338,241,50,14
+END
+
+IDD_CLEAN DIALOGEX 0, 0, 261, 117
+STYLE DS_SETFONT | DS_FIXEDSYS | WS_POPUP | WS_CAPTION | WS_SYSMENU | WS_THICKFRAME
+CAPTION "Clean"
+FONT 8, "MS Shell Dlg", 400, 0, 0x1
+BEGIN
+    GROUPBOX        "Clean Type",IDC_GROUP_CLEAN_TYPE,7,5,247,56
+    CONTROL         "Remove &all untracked files (-fx)",IDC_RADIO_CLEAN_ALL,
+                    "Button",BS_AUTORADIOBUTTON | WS_GROUP,15,19,232,10
+    CONTROL         "Remove &non-ignored untracked files (-f)",IDC_RADIO_CLEAN_NO,
+                    "Button",BS_AUTORADIOBUTTON,15,32,232,10
+    CONTROL         "Remove ignored files (-fX)",IDC_RADIO_CLEAN_IGNORE,
+                    "Button",BS_AUTORADIOBUTTON,15,45,232,10
+    CONTROL         "Remove untracked directories (-d)",IDC_CHECK_DIR,"Button",BS_AUTOCHECKBOX | WS_TABSTOP,15,68,232,10
+    DEFPUSHBUTTON   "OK",IDOK,81,96,50,14
+    PUSHBUTTON      "Cancel",IDCANCEL,142,96,50,14
+    PUSHBUTTON      "Help",IDHELP,204,96,50,14
+    LTEXT           "Attention: This command affects the whole working tree!",IDC_STATIC,14,83,233,10
+END
+
+IDD_PATCH_VIEW DIALOGEX 0, 0, 248, 195
+STYLE DS_SETFONT | DS_FIXEDSYS | WS_POPUP | WS_CAPTION | WS_SYSMENU | WS_THICKFRAME
+CAPTION "View Patch"
+FONT 8, "MS Shell Dlg", 400, 0, 0x1
+BEGIN
+    CONTROL         "Scintilla",IDC_PATCH,"Scintilla",WS_TABSTOP,0,0,248,195,WS_EX_STATICEDGE
+END
+
+IDD_SVNIGNORE DIALOGEX 0, 0, 289, 86
+STYLE DS_SETFONT | DS_MODALFRAME | DS_FIXEDSYS | WS_POPUP | WS_CAPTION | WS_SYSMENU
+CAPTION "Import SVN Ignore"
+FONT 8, "MS Shell Dlg", 400, 0, 0x1
+BEGIN
+    DEFPUSHBUTTON   "OK",IDOK,89,65,50,14
+    PUSHBUTTON      "Cancel",IDCANCEL,163,65,50,14
+    GROUPBOX        "Type",IDC_GROUP_TYPE,7,7,275,50
+    CONTROL         "Import svn ignore file to .git/info/exclude file (file will be overwritten)",IDC_RADIO_EXCLUDE,
+                    "Button",BS_AUTORADIOBUTTON | WS_GROUP,15,21,260,10
+    CONTROL         "Create .gitignore file",IDC_RADIO_GITIGNORE,"Button",BS_AUTORADIOBUTTON,15,36,257,10
+END
+
+IDD_SETTINGSEXTMENU DIALOGEX 0, 0, 300, 225
+STYLE DS_SETFONT | DS_FIXEDSYS | WS_CHILD | WS_DISABLED | WS_CAPTION
+CAPTION "General::Set Extend Menu Item"
+FONT 8, "MS Shell Dlg", 0, 0, 0x0
+BEGIN
+    GROUPBOX        "Move to extended context menu (press shift key to show it)",-1,7,7,286,210
+    CONTROL         "",IDC_MENULIST,"SysListView32",LVS_REPORT | LVS_SINGLESEL | LVS_ALIGNLEFT | LVS_NOCOLUMNHEADER | WS_BORDER | WS_TABSTOP,12,19,274,175
+    CONTROL         "Select/deselect &all",IDC_SELECTALL,"Button",BS_AUTO3STATE | WS_TABSTOP,12,198,106,14
+    PUSHBUTTON      "Restore Default",IDC_RESTORE,204,198,82,14
+END
+
+IDD_CREATEREPO DIALOGEX 0, 0, 309, 97
+STYLE DS_SETFONT | DS_MODALFRAME | DS_FIXEDSYS | WS_POPUP | WS_CAPTION | WS_SYSMENU
+CAPTION "Git Init"
+FONT 8, "MS Shell Dlg", 400, 0, 0x1
+BEGIN
+    CONTROL         "Make it Bare (No working directories)",IDC_CHECK_BARE,
+                    "Button",BS_AUTOCHECKBOX | WS_TABSTOP,20,13,218,16
+    LTEXT           "If you plan to work inside this folder, leave this unchecked. Typically a bare repo can only have changes 'pushed' to it. (By convention, a bare repo folder should have a name that ends with '.git')",IDC_INIT_REPO_DESC,31,32,269,35
+    DEFPUSHBUTTON   "OK",IDOK,165,76,50,14
+    PUSHBUTTON      "Cancel",IDCANCEL,225,76,50,14
+END
+
+IDD_SETTINGSPROGSALTERNATIVEEDITOR DIALOGEX 0, 0, 300, 217
+STYLE DS_SETFONT | DS_FIXEDSYS | WS_CHILD | WS_DISABLED | WS_CAPTION
+CAPTION "General::Alternative editor"
+FONT 8, "MS Shell Dlg", 0, 0, 0x0
+BEGIN
+    LTEXT           "Configure alternative editor. Preferably one which can handle *nix line endings.",IDC_STATIC,7,7,286,8
+    CONTROL         "&Notepad2",IDC_ALTERNATIVEEDITOR_OFF,"Button",BS_AUTORADIOBUTTON | WS_GROUP,7,23,74,10
+    CONTROL         "&Custom",IDC_ALTERNATIVEEDITOR_ON,"Button",BS_AUTORADIOBUTTON,89,23,74,10
+    EDITTEXT        IDC_ALTERNATIVEEDITOR,7,41,266,14,ES_AUTOHSCROLL | WS_GROUP
+    PUSHBUTTON      "...",IDC_ALTERNATIVEEDITORBROWSE,279,41,14,14
+END
+
+IDD_BISECTSTART DIALOGEX 0, 0, 315, 66
+STYLE DS_SETFONT | DS_FIXEDSYS | WS_POPUP | WS_CAPTION | WS_SYSMENU | WS_THICKFRAME
+CAPTION "Bisect start"
+FONT 8, "MS Shell Dlg", 400, 0, 0x1
+BEGIN
+    LTEXT           "Last known &good:",IDC_STATIC_LOCAL_BRANCH,7,8,92,8
+    CONTROL         "",IDC_COMBOBOXEX_GOOD,"ComboBoxEx32",CBS_DROPDOWN | CBS_AUTOHSCROLL | CBS_SORT | WS_VSCROLL | WS_TABSTOP,99,7,178,86
+    PUSHBUTTON      "...",IDC_BUTTON_GOOD,287,7,18,14
+    LTEXT           "First known &bad:",IDC_STATIC_REMOTE_BRANCH,7,28,92,8
+    CONTROL         "",IDC_COMBOBOXEX_BAD,"ComboBoxEx32",CBS_DROPDOWN | CBS_AUTOHSCROLL | CBS_SORT | WS_VSCROLL | WS_TABSTOP,99,25,178,86
+    PUSHBUTTON      "...",IDC_BUTTON_BAD,287,25,18,14
+    DEFPUSHBUTTON   "OK",IDOK,141,44,50,14,WS_DISABLED
+    PUSHBUTTON      "Cancel",IDCANCEL,197,44,50,14
+    PUSHBUTTON      "Help",IDHELP,255,44,50,14
+END
+
+IDD_STASH DIALOGEX 0, 0, 267, 108
+STYLE DS_SETFONT | DS_FIXEDSYS | WS_POPUP | WS_CAPTION | WS_SYSMENU | WS_THICKFRAME
+CAPTION "Stash"
+FONT 8, "MS Shell Dlg", 400, 0, 0x1
+BEGIN
+    GROUPBOX        "Stash &Message",IDC_GROUP_STASHMESSAGE,7,7,253,32
+    EDITTEXT        IDC_STASHMESSAGE,15,19,237,13,ES_AUTOHSCROLL
+    GROUPBOX        "Options",IDC_GROUP_OPTION,7,42,253,38
+    CONTROL         "include &untracked",IDC_CHECK_UNTRACKED,"Button",BS_AUTOCHECKBOX | WS_TABSTOP,15,54,236,10
+    CONTROL         "--&all",IDC_CHECK_ALL,"Button",BS_AUTOCHECKBOX | WS_TABSTOP,15,66,236,10
+    DEFPUSHBUTTON   "OK",IDOK,99,87,50,14
+    PUSHBUTTON      "Cancel",IDCANCEL,154,87,50,14
+    PUSHBUTTON      "Help",IDHELP,210,87,50,14
+END
+
+IDD_DIFFSUBMODULE DIALOGEX 0, 0, 381, 141
+STYLE DS_SETFONT | DS_FIXEDSYS | WS_MINIMIZEBOX | WS_POPUP | WS_CAPTION | WS_SYSMENU | WS_THICKFRAME
+CAPTION "Submodule Diff"
+FONT 8, "MS Shell Dlg", 400, 0, 0x1
+BEGIN
+    LTEXT           "Submodule",IDC_SUBMODULEDIFFTITLE,7,7,287,8
+    GROUPBOX        "From",IDC_FROMGROUP,7,20,368,45
+    LTEXT           "Revision:",IDC_STATIC_REVISION,15,32,33,8
+    EDITTEXT        IDC_FROMHASH,52,32,208,12,ES_AUTOHSCROLL | ES_READONLY | NOT WS_BORDER
+    PUSHBUTTON      "Show log",IDC_LOG,306,32,60,12
+    LTEXT           "Subject:",IDC_STATIC_SUBJECT,15,49,33,8
+    EDITTEXT        IDC_FROMSUBJECT,52,49,314,12,ES_AUTOHSCROLL | ES_READONLY | NOT WS_BORDER
+    GROUPBOX        "To",IDC_TOGROUP,7,69,368,65
+    LTEXT           "Type:",IDC_STATIC_CHANGETYPE,15,82,33,8
+    LTEXT           "",IDC_CHANGETYPE,52,82,100,12
+    LTEXT           "Revision:",IDC_STATIC_REVISION2,15,99,33,8
+    EDITTEXT        IDC_TOHASH,52,99,208,12,ES_AUTOHSCROLL | ES_READONLY | NOT WS_BORDER
+    PUSHBUTTON      "Show log",IDC_LOG2,306,99,60,12
+    LTEXT           "Subject:",IDC_STATIC_SUBJECT2,15,116,33,8
+    EDITTEXT        IDC_TOSUBJECT,52,116,314,12,ES_MULTILINE | ES_AUTOHSCROLL | ES_READONLY | NOT WS_BORDER
+END
+
+IDD_IGNORE DIALOGEX 0, 0, 261, 151
+STYLE DS_SETFONT | DS_MODALFRAME | DS_FIXEDSYS | WS_POPUP | WS_CAPTION | WS_SYSMENU
+CAPTION "Ignore"
+FONT 8, "MS Shell Dlg", 400, 0, 0x1
+BEGIN
+    GROUPBOX        "Ignore Type",IDC_GROUP_IGNORE_TYPE,7,7,247,46
+    CONTROL         "Ignore item(s) only in the containing folder(s)",IDC_RADIO_IGNORETYPE_ONLYINFOLDER,
+                    "Button",BS_AUTORADIOBUTTON | WS_GROUP,15,21,231,10
+    CONTROL         "Ignore item(s) recursively",IDC_RADIO_IGNORETYPE_RECURSIVELY,
+                    "Button",BS_AUTORADIOBUTTON,15,34,231,10
+    GROUPBOX        "Ignore File",IDC_GROUP_IGNORE_FILE,7,62,247,60
+    CONTROL         ".gitignore in the repository root",IDC_RADIO_IGNOREFILE_GLOBALGITIGNORE,
+                    "Button",BS_AUTORADIOBUTTON | WS_GROUP,15,75,231,10
+    CONTROL         ".gitignore in the containing directories of the items",IDC_RADIO_IGNOREFILE_LOCALGITIGNORES,
+                    "Button",BS_AUTORADIOBUTTON,15,89,231,10
+    CONTROL         ".git/info/exclude",IDC_RADIO_IGNOREFILE_GITINFOEXCLUDE,
+                    "Button",BS_AUTORADIOBUTTON,15,103,231,10
+    DEFPUSHBUTTON   "OK",IDOK,95,130,50,14
+    PUSHBUTTON      "Cancel",IDCANCEL,149,130,50,14
+    PUSHBUTTON      "Help",IDHELP,204,130,50,14
+END
+
+IDD_SUBMODULE_UPDATE DIALOGEX 0, 0, 242, 87
+STYLE DS_SETFONT | DS_MODALFRAME | DS_FIXEDSYS | WS_POPUP | WS_CAPTION | WS_SYSMENU
+CAPTION "Submodule Update"
+FONT 8, "MS Shell Dlg", 400, 0, 0x1
+BEGIN
+    GROUPBOX        "Submodule Update Options",IDC_GROUP_INFO,7,7,225,54
+    CONTROL         "&Initialize submodules (--init)",IDC_CHECK_SUBMODULE_INIT,
+                    "Button",BS_AUTOCHECKBOX | WS_TABSTOP,15,17,210,13
+    CONTROL         "&Recursive",IDC_CHECK_SUBMODULE_RECURSIVE,"Button",BS_AUTOCHECKBOX | WS_TABSTOP,15,31,210,13
+    CONTROL         "&Force",IDC_FORCE,"Button",BS_AUTOCHECKBOX | WS_TABSTOP,15,44,210,13
+    DEFPUSHBUTTON   "OK",IDOK,69,65,50,14
+    PUSHBUTTON      "Cancel",IDCANCEL,125,65,50,14
+    PUSHBUTTON      "Help",IDHELP,182,65,50,14,WS_DISABLED
+END
+
+IDD_DIALOG_BROWSE_REFS DIALOGEX 0, 0, 465, 255
+STYLE DS_SETFONT | DS_FIXEDSYS | WS_MAXIMIZEBOX | WS_POPUP | WS_CAPTION | WS_SYSMENU | WS_THICKFRAME
+EXSTYLE WS_EX_APPWINDOW
+CAPTION "Browse references"
+FONT 8, "MS Shell Dlg", 400, 0, 0x1
+BEGIN
+    LTEXT           "Filter:",IDC_BROWSEREFS_STATIC_FILTER,125,8,37,9
+    EDITTEXT        IDC_BROWSEREFS_EDIT_FILTER,164,7,294,12,ES_MULTILINE | ES_AUTOHSCROLL | ES_WANTRETURN
+    CONTROL         "",IDC_TREE_REF,"SysTreeView32",TVS_HASBUTTONS | TVS_HASLINES | TVS_SHOWSELALWAYS | WS_BORDER | WS_HSCROLL | WS_TABSTOP,7,24,108,207
+    CONTROL         "",IDC_LIST_REF_LEAFS,"SysListView32",LVS_REPORT | LVS_SHOWSELALWAYS | LVS_EDITLABELS | LVS_ALIGNLEFT | WS_BORDER | WS_TABSTOP,125,24,333,207
+    DEFPUSHBUTTON   "OK",IDOK,285,234,50,14
+    PUSHBUTTON      "Cancel",IDCANCEL,347,234,50,14
+    PUSHBUTTON      "Help",IDHELP,408,234,50,14
+END
+
+IDD_ADD_REMOTE DIALOGEX 0, 0, 300, 84
+STYLE DS_SETFONT | DS_MODALFRAME | DS_FIXEDSYS | WS_POPUP | WS_CAPTION | WS_SYSMENU
+CAPTION "Add Remote"
+FONT 8, "MS Shell Dlg", 400, 0, 0x1
+BEGIN
+    LTEXT           "Name:",IDC_STATIC,16,22,22,8
+    EDITTEXT        IDC_EDIT_NAME,44,20,249,14,ES_AUTOHSCROLL
+    LTEXT           "URL:",IDC_STATIC,26,40,12,8
+    EDITTEXT        IDC_EDIT_URL,44,38,249,14,ES_AUTOHSCROLL
+    DEFPUSHBUTTON   "OK",IDOK,113,63,50,14
+    PUSHBUTTON      "Cancel",IDCANCEL,178,63,50,14
+    PUSHBUTTON      "Help",IDHELP,243,63,50,14
+END
+
+IDD_DELETEREMOTETAG DIALOGEX 0, 0, 189, 102
+STYLE DS_SETFONT | DS_FIXEDSYS | WS_POPUP | WS_CAPTION | WS_SYSMENU | WS_THICKFRAME
+CAPTION "Delete remote tag - TortoiseGit"
+FONT 8, "MS Shell Dlg", 400, 0, 0x1
+BEGIN
+    LTEXT           "&Tags:",IDC_STATIC,7,7,43,13
+    CONTROL         "",IDC_LIST_TAGS,"SysListView32",LVS_REPORT | LVS_SHOWSELALWAYS | LVS_ALIGNLEFT | LVS_NOCOLUMNHEADER | WS_BORDER | WS_TABSTOP,53,7,129,67
+    DEFPUSHBUTTON   "&Delete",IDOK,54,81,59,14,WS_DISABLED
+    PUSHBUTTON      "Close",IDCANCEL,123,81,59,14
+END
+
+
+/////////////////////////////////////////////////////////////////////////////
+//
+// DESIGNINFO
+//
+
+#ifdef APSTUDIO_INVOKED
+GUIDELINES DESIGNINFO 
+BEGIN
+    IDD_ABOUT, DIALOG
+    BEGIN
+        BOTTOMMARGIN, 258
+    END
+
+    IDD_ADD, DIALOG
+    BEGIN
+        LEFTMARGIN, 7
+        RIGHTMARGIN, 237
+        VERTGUIDE, 180
+        TOPMARGIN, 7
+        BOTTOMMARGIN, 147
+        HORZGUIDE, 127
+    END
+
+    IDD_CHANGEDFILES, DIALOG
+    BEGIN
+        LEFTMARGIN, 7
+        RIGHTMARGIN, 513
+        VERTGUIDE, 312
+        TOPMARGIN, 7
+        BOTTOMMARGIN, 221
+    END
+
+    IDD_LOGMESSAGE, DIALOG
+    BEGIN
+        LEFTMARGIN, 7
+        RIGHTMARGIN, 414
+        VERTGUIDE, 300
+        VERTGUIDE, 356
+        TOPMARGIN, 7
+        BOTTOMMARGIN, 324
+    END
+
+    IDD_COMMITDLG, DIALOG
+    BEGIN
+        LEFTMARGIN, 6
+        RIGHTMARGIN, 352
+        VERTGUIDE, 14
+        VERTGUIDE, 149
+        VERTGUIDE, 295
+        VERTGUIDE, 344
+        TOPMARGIN, 6
+        BOTTOMMARGIN, 286
+        HORZGUIDE, 245
+    END
+
+    IDD_PROMPT, DIALOG
+    BEGIN
+        LEFTMARGIN, 7
+        RIGHTMARGIN, 234
+        VERTGUIDE, 177
+        TOPMARGIN, 7
+        BOTTOMMARGIN, 47
+    END
+
+    IDD_RENAME, DIALOG
+    BEGIN
+        LEFTMARGIN, 7
+        RIGHTMARGIN, 227
+        VERTGUIDE, 170
+        TOPMARGIN, 7
+        BOTTOMMARGIN, 48
+    END
+
+    IDD_SETTINGSMAIN, DIALOG
+    BEGIN
+        LEFTMARGIN, 7
+        RIGHTMARGIN, 293
+        VERTGUIDE, 14
+        VERTGUIDE, 108
+        VERTGUIDE, 206
+        VERTGUIDE, 212
+        VERTGUIDE, 284
+        TOPMARGIN, 7
+        BOTTOMMARGIN, 210
+    END
+
+    IDD_SETTINGSOVERLAY, DIALOG
+    BEGIN
+        LEFTMARGIN, 7
+        RIGHTMARGIN, 293
+        VERTGUIDE, 12
+        VERTGUIDE, 18
+        VERTGUIDE, 113
+        VERTGUIDE, 117
+        VERTGUIDE, 166
+        VERTGUIDE, 286
+        TOPMARGIN, 7
+        BOTTOMMARGIN, 210
+    END
+
+    IDD_SETTINGSOVERLAYHANDLERS, DIALOG
+    BEGIN
+        LEFTMARGIN, 7
+        RIGHTMARGIN, 293
+        VERTGUIDE, 14
+        VERTGUIDE, 284
+        TOPMARGIN, 7
+        BOTTOMMARGIN, 210
+    END
+
+    IDD_SETTINGSPROXY, DIALOG
+    BEGIN
+        LEFTMARGIN, 7
+        RIGHTMARGIN, 293
+        VERTGUIDE, 17
+        VERTGUIDE, 118
+        VERTGUIDE, 219
+        VERTGUIDE, 285
+        TOPMARGIN, 7
+        BOTTOMMARGIN, 210
+    END
+
+    IDD_SETTINGSMTP, DIALOG
+    BEGIN
+        LEFTMARGIN, 7
+        RIGHTMARGIN, 293
+        VERTGUIDE, 17
+        VERTGUIDE, 118
+        VERTGUIDE, 219
+        VERTGUIDE, 285
+        TOPMARGIN, 7
+        BOTTOMMARGIN, 210
+    END
+
+    IDD_SVNPROGRESS, DIALOG
+    BEGIN
+        LEFTMARGIN, 7
+        RIGHTMARGIN, 427
+        VERTGUIDE, 316
+        VERTGUIDE, 372
+        TOPMARGIN, 7
+        BOTTOMMARGIN, 157
+    END
+
+    IDD_SIMPLEPROMPT, DIALOG
+    BEGIN
+        LEFTMARGIN, 7
+        RIGHTMARGIN, 213
+        VERTGUIDE, 86
+        VERTGUIDE, 94
+        VERTGUIDE, 156
+        TOPMARGIN, 7
+        BOTTOMMARGIN, 119
+    END
+
+    IDD_INPUTDLG, DIALOG
+    BEGIN
+        LEFTMARGIN, 7
+        RIGHTMARGIN, 230
+        TOPMARGIN, 7
+        BOTTOMMARGIN, 106
+    END
+
+    IDD_SETTINGSPROGSADV, DIALOG
+    BEGIN
+        LEFTMARGIN, 7
+        RIGHTMARGIN, 312
+        VERTGUIDE, 13
+        VERTGUIDE, 304
+        TOPMARGIN, 7
+        BOTTOMMARGIN, 211
+    END
+
+    IDD_URL, DIALOG
+    BEGIN
+        LEFTMARGIN, 7
+        RIGHTMARGIN, 227
+        VERTGUIDE, 42
+        VERTGUIDE, 170
+        TOPMARGIN, 7
+        BOTTOMMARGIN, 48
+    END
+
+    IDD_TOOLASSOC, DIALOG
+    BEGIN
+        LEFTMARGIN, 7
+        RIGHTMARGIN, 376
+        VERTGUIDE, 124
+        TOPMARGIN, 7
+        BOTTOMMARGIN, 72
+    END
+
+    IDD_CHECKFORUPDATES, DIALOG
+    BEGIN
+        LEFTMARGIN, 7
+        RIGHTMARGIN, 493
+        VERTGUIDE, 14
+        VERTGUIDE, 484
+        TOPMARGIN, 7
+        BOTTOMMARGIN, 313
+    END
+
+    IDD_REVERT, DIALOG
+    BEGIN
+        LEFTMARGIN, 7
+        RIGHTMARGIN, 272
+        TOPMARGIN, 7
+        BOTTOMMARGIN, 224
+    END
+
+    IDD_STATGRAPH, DIALOG
+    BEGIN
+        LEFTMARGIN, 7
+        RIGHTMARGIN, 356
+        VERTGUIDE, 122
+        VERTGUIDE, 202
+        VERTGUIDE, 240
+        VERTGUIDE, 267
+        VERTGUIDE, 304
+        TOPMARGIN, 7
+        BOTTOMMARGIN, 216
+        HORZGUIDE, 23
+        HORZGUIDE, 29
+        HORZGUIDE, 180
+        HORZGUIDE, 192
+        HORZGUIDE, 209
+    END
+
+    IDD_PATCH_FILE_OPEN_CUSTOM, DIALOG
+    BEGIN
+        LEFTMARGIN, 7
+        RIGHTMARGIN, 87
+        TOPMARGIN, 7
+        BOTTOMMARGIN, 21
+    END
+
+    IDD_SETOVERLAYICONS, DIALOG
+    BEGIN
+        LEFTMARGIN, 7
+        RIGHTMARGIN, 295
+        VERTGUIDE, 138
+        TOPMARGIN, 7
+        BOTTOMMARGIN, 207
+    END
+
+    IDD_SETTINGSPROGSDIFF, DIALOG
+    BEGIN
+        LEFTMARGIN, 7
+        RIGHTMARGIN, 293
+        TOPMARGIN, 7
+        BOTTOMMARGIN, 210
+        HORZGUIDE, 33
+    END
+
+    IDD_SETTINGSPROGSMERGE, DIALOG
+    BEGIN
+        LEFTMARGIN, 7
+        RIGHTMARGIN, 293
+        TOPMARGIN, 7
+        BOTTOMMARGIN, 210
+        HORZGUIDE, 33
+    END
+
+    IDD_SETTINGSLOOKANDFEEL, DIALOG
+    BEGIN
+        LEFTMARGIN, 7
+        RIGHTMARGIN, 293
+        VERTGUIDE, 12
+        VERTGUIDE, 286
+        TOPMARGIN, 7
+        BOTTOMMARGIN, 217
+    END
+
+    IDD_SETTINGSDIALOGS, DIALOG
+    BEGIN
+        LEFTMARGIN, 7
+        RIGHTMARGIN, 293
+        VERTGUIDE, 14
+        VERTGUIDE, 98
+        VERTGUIDE, 107
+        VERTGUIDE, 268
+        VERTGUIDE, 272
+        VERTGUIDE, 284
+        TOPMARGIN, 7
+        BOTTOMMARGIN, 210
+    END
+
+    IDD_RESOLVE, DIALOG
+    BEGIN
+        LEFTMARGIN, 7
+        RIGHTMARGIN, 282
+        TOPMARGIN, 7
+        BOTTOMMARGIN, 147
+    END
+
+    IDD_DIFFFILES, DIALOG
+    BEGIN
+        LEFTMARGIN, 7
+        RIGHTMARGIN, 294
+        VERTGUIDE, 193
+        TOPMARGIN, 7
+        BOTTOMMARGIN, 263
+    END
+
+    IDD_SETTINGSCOLORS_2, DIALOG
+    BEGIN
+        LEFTMARGIN, 7
+        RIGHTMARGIN, 293
+        VERTGUIDE, 14
+        VERTGUIDE, 150
+        VERTGUIDE, 158
+        VERTGUIDE, 259
+        TOPMARGIN, 7
+        BOTTOMMARGIN, 210
+    END
+
+    IDD_SETTINGSSAVEDDATA, DIALOG
+    BEGIN
+        LEFTMARGIN, 7
+        RIGHTMARGIN, 293
+        VERTGUIDE, 13
+        VERTGUIDE, 233
+        VERTGUIDE, 286
+        TOPMARGIN, 7
+        BOTTOMMARGIN, 210
+    END
+
+    IDD_HISTORYDLG, DIALOG
+    BEGIN
+        LEFTMARGIN, 7
+        RIGHTMARGIN, 189
+        TOPMARGIN, 7
+        BOTTOMMARGIN, 109
+    END
+
+    IDD_SETTINGSHOOKS, DIALOG
+    BEGIN
+        LEFTMARGIN, 7
+        RIGHTMARGIN, 293
+        TOPMARGIN, 7
+        BOTTOMMARGIN, 209
+    END
+
+    IDD_SETTINGSHOOKCONFIG, DIALOG
+    BEGIN
+        LEFTMARGIN, 7
+        RIGHTMARGIN, 388
+        VERTGUIDE, 220
+        VERTGUIDE, 254
+        VERTGUIDE, 358
+        VERTGUIDE, 366
+        TOPMARGIN, 7
+        BOTTOMMARGIN, 115
+    END
+
+    IDD_EXPORT, DIALOG
+    BEGIN
+        LEFTMARGIN, 7
+        RIGHTMARGIN, 293
+        VERTGUIDE, 13
+        VERTGUIDE, 100
+        VERTGUIDE, 236
+        VERTGUIDE, 268
+        VERTGUIDE, 287
+        TOPMARGIN, 7
+        BOTTOMMARGIN, 176
+    END
+
+    IDD_INPUTLOGDLG, DIALOG
+    BEGIN
+        LEFTMARGIN, 7
+        RIGHTMARGIN, 299
+        VERTGUIDE, 15
+        VERTGUIDE, 66
+        VERTGUIDE, 73
+        VERTGUIDE, 291
+        TOPMARGIN, 7
+        BOTTOMMARGIN, 175
+    END
+
+    IDD_SETTINGSTBLAME, DIALOG
+    BEGIN
+        LEFTMARGIN, 7
+        RIGHTMARGIN, 293
+        VERTGUIDE, 14
+        VERTGUIDE, 106
+        VERTGUIDE, 162
+        VERTGUIDE, 172
+        VERTGUIDE, 253
+        VERTGUIDE, 284
+        TOPMARGIN, 7
+        BOTTOMMARGIN, 210
+    END
+
+    IDD_CREATECHANGELIST, DIALOG
+    BEGIN
+        LEFTMARGIN, 7
+        RIGHTMARGIN, 179
+        TOPMARGIN, 7
+        BOTTOMMARGIN, 59
+    END
+
+    IDD_SETTINGSBUGTRAQ, DIALOG
+    BEGIN
+        LEFTMARGIN, 7
+        RIGHTMARGIN, 293
+        VERTGUIDE, 14
+        VERTGUIDE, 252
+        VERTGUIDE, 284
+        TOPMARGIN, 7
+        BOTTOMMARGIN, 210
+        HORZGUIDE, 40
+    END
+
+    IDD_SETTINGSBUGTRAQ_CONFIG, DIALOG
+    BEGIN
+        LEFTMARGIN, 7
+        RIGHTMARGIN, 293
+        VERTGUIDE, 14
+        VERTGUIDE, 252
+        VERTGUIDE, 284
+        TOPMARGIN, 7
+        BOTTOMMARGIN, 210
+    END
+
+    IDD_SETTINGSBUGTRAQADV, DIALOG
+    BEGIN
+        LEFTMARGIN, 7
+        RIGHTMARGIN, 388
+        VERTGUIDE, 220
+        VERTGUIDE, 298
+        VERTGUIDE, 358
+        VERTGUIDE, 366
+        TOPMARGIN, 7
+        BOTTOMMARGIN, 115
+    END
+
+    IDD_SETTINGS_CONFIG, DIALOG
+    BEGIN
+        LEFTMARGIN, 7
+        TOPMARGIN, 7
+        BOTTOMMARGIN, 176
+    END
+
+    IDD_CLONE, DIALOG
+    BEGIN
+        LEFTMARGIN, 6
+        RIGHTMARGIN, 312
+        VERTGUIDE, 246
+        VERTGUIDE, 253
+        VERTGUIDE, 303
+        TOPMARGIN, 7
+        BOTTOMMARGIN, 210
+    END
+
+    IDD_GITPROGRESS, DIALOG
+    BEGIN
+        LEFTMARGIN, 6
+        RIGHTMARGIN, 324
+        TOPMARGIN, 7
+        BOTTOMMARGIN, 182
+    END
+
+    IDD_PULLFETCH, DIALOG
+    BEGIN
+        LEFTMARGIN, 7
+        RIGHTMARGIN, 300
+        VERTGUIDE, 19
+        VERTGUIDE, 79
+        VERTGUIDE, 276
+        TOPMARGIN, 8
+        BOTTOMMARGIN, 215
+        HORZGUIDE, 110
+        HORZGUIDE, 126
+    END
+
+    IDD_PUSH, DIALOG
+    BEGIN
+        LEFTMARGIN, 7
+        RIGHTMARGIN, 307
+        VERTGUIDE, 15
+        VERTGUIDE, 76
+        VERTGUIDE, 271
+        VERTGUIDE, 294
+        VERTGUIDE, 302
+        TOPMARGIN, 7
+        BOTTOMMARGIN, 258
+    END
+
+    IDD_SVNDCOMMITTYPE, DIALOG
+    BEGIN
+        LEFTMARGIN, 7
+        RIGHTMARGIN, 232
+        VERTGUIDE, 15
+        TOPMARGIN, 7
+        BOTTOMMARGIN, 82
+    END
+
+    IDD_REQUESTPULL, DIALOG
+    BEGIN
+        LEFTMARGIN, 7
+        RIGHTMARGIN, 304
+        TOPMARGIN, 7
+        BOTTOMMARGIN, 84
+    END
+
+    IDD_GITSWITCH, DIALOG
+    BEGIN
+        LEFTMARGIN, 7
+        RIGHTMARGIN, 289
+        VERTGUIDE, 19
+        TOPMARGIN, 7
+        BOTTOMMARGIN, 178
+    END
+
+    IDD_NEW_BRANCH_TAG, DIALOG
+    BEGIN
+        LEFTMARGIN, 7
+        RIGHTMARGIN, 289
+        TOPMARGIN, 7
+        BOTTOMMARGIN, 205
+        HORZGUIDE, 135
+    END
+
+    IDD_APPLY_PATCH_LIST, DIALOG
+    BEGIN
+        LEFTMARGIN, 7
+        RIGHTMARGIN, 369
+        TOPMARGIN, 7
+        BOTTOMMARGIN, 258
+        HORZGUIDE, 118
+    END
+
+    IDD_FORMAT_PATCH, DIALOG
+    BEGIN
+        LEFTMARGIN, 7
+        RIGHTMARGIN, 314
+        VERTGUIDE, 16
+        VERTGUIDE, 86
+        VERTGUIDE, 94
+        VERTGUIDE, 232
+        VERTGUIDE, 252
+        TOPMARGIN, 7
+        BOTTOMMARGIN, 171
+    END
+
+    IDD_MERGE, DIALOG
+    BEGIN
+        LEFTMARGIN, 7
+        RIGHTMARGIN, 320
+        TOPMARGIN, 7
+        BOTTOMMARGIN, 212
+    END
+
+    IDD_GIT_HISTORY, DIALOG
+    BEGIN
+        LEFTMARGIN, 7
+        RIGHTMARGIN, 309
+        TOPMARGIN, 7
+        BOTTOMMARGIN, 182
+    END
+
+    IDD_SETTINGSCOLORS_1, DIALOG
+    BEGIN
+        LEFTMARGIN, 7
+        RIGHTMARGIN, 293
+        VERTGUIDE, 14
+        VERTGUIDE, 150
+        VERTGUIDE, 158
+        VERTGUIDE, 259
+        TOPMARGIN, 7
+        BOTTOMMARGIN, 210
+    END
+
+    IDD_SETTINGSCOLORS_3, DIALOG
+    BEGIN
+        LEFTMARGIN, 7
+        RIGHTMARGIN, 293
+        VERTGUIDE, 14
+        VERTGUIDE, 150
+        VERTGUIDE, 158
+        VERTGUIDE, 259
+        TOPMARGIN, 7
+        BOTTOMMARGIN, 210
+    END
+
+    IDD_RESET, DIALOG
+    BEGIN
+        LEFTMARGIN, 7
+        RIGHTMARGIN, 254
+        TOPMARGIN, 7
+        BOTTOMMARGIN, 126
+    END
+
+    IDD_REBASE, DIALOG
+    BEGIN
+        LEFTMARGIN, 7
+        RIGHTMARGIN, 409
+        TOPMARGIN, 7
+        BOTTOMMARGIN, 231
+    END
+
+    IDD_RESOLVE_CONFLICT, DIALOG
+    BEGIN
+        LEFTMARGIN, 7
+        RIGHTMARGIN, 243
+        TOPMARGIN, 7
+        BOTTOMMARGIN, 85
+    END
+
+    IDD_REFLOG, DIALOG
+    BEGIN
+        LEFTMARGIN, 7
+        RIGHTMARGIN, 349
+        TOPMARGIN, 7
+        BOTTOMMARGIN, 189
+    END
+
+    IDD_SETTINGIT_CONFIG, DIALOG
+    BEGIN
+        LEFTMARGIN, 7
+        RIGHTMARGIN, 293
+        VERTGUIDE, 14
+        VERTGUIDE, 259
+        TOPMARGIN, 7
+        BOTTOMMARGIN, 210
+        HORZGUIDE, 130
+    END
+
+    IDD_SETTINREMOTE, DIALOG
+    BEGIN
+        LEFTMARGIN, 7
+        RIGHTMARGIN, 293
+        VERTGUIDE, 14
+        VERTGUIDE, 150
+        VERTGUIDE, 158
+        VERTGUIDE, 259
+        TOPMARGIN, 7
+        BOTTOMMARGIN, 210
+    END
+
+    IDD_SENDMAIL, DIALOG
+    BEGIN
+        LEFTMARGIN, 7
+        RIGHTMARGIN, 371
+        TOPMARGIN, 7
+        BOTTOMMARGIN, 222
+    END
+
+    IDD_SYNC, DIALOG
+    BEGIN
+        LEFTMARGIN, 7
+        RIGHTMARGIN, 388
+        VERTGUIDE, 60
+        VERTGUIDE, 331
+        VERTGUIDE, 380
+        TOPMARGIN, 1
+        BOTTOMMARGIN, 255
+    END
+
+    IDD_CLEAN, DIALOG
+    BEGIN
+        LEFTMARGIN, 7
+        RIGHTMARGIN, 254
+        TOPMARGIN, 7
+        BOTTOMMARGIN, 106
+    END
+
+    IDD_PATCH_VIEW, DIALOG
+    BEGIN
+        LEFTMARGIN, 7
+        RIGHTMARGIN, 241
+        TOPMARGIN, 7
+        BOTTOMMARGIN, 188
+    END
+
+    IDD_SVNIGNORE, DIALOG
+    BEGIN
+        LEFTMARGIN, 7
+        RIGHTMARGIN, 282
+        TOPMARGIN, 7
+        BOTTOMMARGIN, 79
+    END
+
+    IDD_SETTINGSEXTMENU, DIALOG
+    BEGIN
+        LEFTMARGIN, 7
+        RIGHTMARGIN, 293
+        VERTGUIDE, 12
+        VERTGUIDE, 286
+        TOPMARGIN, 7
+        BOTTOMMARGIN, 217
+    END
+
+    IDD_CREATEREPO, DIALOG
+    BEGIN
+        LEFTMARGIN, 7
+        RIGHTMARGIN, 302
+        TOPMARGIN, 7
+        BOTTOMMARGIN, 90
+    END
+
+    IDD_SETTINGSPROGSALTERNATIVEEDITOR, DIALOG
+    BEGIN
+        LEFTMARGIN, 7
+        RIGHTMARGIN, 293
+        TOPMARGIN, 7
+        BOTTOMMARGIN, 210
+        HORZGUIDE, 33
+    END
+
+    IDD_BISECTSTART, DIALOG
+    BEGIN
+        LEFTMARGIN, 7
+        RIGHTMARGIN, 305
+        VERTGUIDE, 99
+        VERTGUIDE, 277
+        VERTGUIDE, 287
+        TOPMARGIN, 7
+        BOTTOMMARGIN, 58
+        HORZGUIDE, 25
+    END
+
+    IDD_STASH, DIALOG
+    BEGIN
+        LEFTMARGIN, 7
+        RIGHTMARGIN, 260
+        TOPMARGIN, 7
+        BOTTOMMARGIN, 101
+    END
+
+    IDD_DIFFSUBMODULE, DIALOG
+    BEGIN
+        LEFTMARGIN, 7
+        RIGHTMARGIN, 294
+        VERTGUIDE, 52
+        VERTGUIDE, 286
+        TOPMARGIN, 7
+        BOTTOMMARGIN, 114
+    END
+
+    IDD_IGNORE, DIALOG
+    BEGIN
+        LEFTMARGIN, 7
+        RIGHTMARGIN, 254
+        TOPMARGIN, 7
+        BOTTOMMARGIN, 144
+    END
+
+    IDD_SUBMODULE_UPDATE, DIALOG
+    BEGIN
+        LEFTMARGIN, 7
+        RIGHTMARGIN, 232
+        VERTGUIDE, 15
+        TOPMARGIN, 7
+        BOTTOMMARGIN, 79
+    END
+
+    IDD_DIALOG_BROWSE_REFS, DIALOG
+    BEGIN
+        LEFTMARGIN, 7
+        RIGHTMARGIN, 458
+        VERTGUIDE, 125
+        TOPMARGIN, 7
+        BOTTOMMARGIN, 248
+        HORZGUIDE, 231
+    END
+
+    IDD_ADD_REMOTE, DIALOG
+    BEGIN
+        LEFTMARGIN, 7
+        RIGHTMARGIN, 293
+        VERTGUIDE, 38
+        VERTGUIDE, 44
+        TOPMARGIN, 7
+        BOTTOMMARGIN, 77
+    END
+
+    IDD_DELETEREMOTETAG, DIALOG
+    BEGIN
+        LEFTMARGIN, 7
+        RIGHTMARGIN, 182
+        TOPMARGIN, 7
+        BOTTOMMARGIN, 95
+    END
+END
+#endif    // APSTUDIO_INVOKED
+
+
+/////////////////////////////////////////////////////////////////////////////
+//
+// Menu
+//
+
+IDR_STATGRAPH MENU 
+BEGIN
+    POPUP "&File"
+    BEGIN
+        MENUITEM "&Save graph as...",           ID_FILE_SAVESTATGRAPHAS, GRAYED
+    END
+END
+
+
+/////////////////////////////////////////////////////////////////////////////
+//
+// Accelerator
+//
+
+IDR_ACC_LOGDLG ACCELERATORS 
+BEGIN
+    "C",            ID_EDIT_COPY,           VIRTKEY, CONTROL, NOINVERT
+    VK_INSERT,      ID_EDIT_COPY,           VIRTKEY, CONTROL, NOINVERT
+    "F",            ID_LOGDLG_FIND,         VIRTKEY, CONTROL, NOINVERT
+    VK_F3,          ID_LOGDLG_FIND,         VIRTKEY, NOINVERT
+    "D",            ID_LOGDLG_FOCUSFILTER,  VIRTKEY, ALT, NOINVERT
+    "L",            ID_LOGDLG_FOCUSFILTER,  VIRTKEY, CONTROL, NOINVERT
+    VK_F5,          ID_LOGDLG_REFRESH,      VIRTKEY, NOINVERT
+    VK_F5,          ID_LOGDLG_REFRESH,      VIRTKEY, CONTROL, NOINVERT
+    VK_F5,          ID_LOGDLG_REFRESH,      VIRTKEY, SHIFT, NOINVERT
+END
+
+IDR_ACC_COMMITDLG ACCELERATORS 
+BEGIN
+    "M",            ID_FOCUS_MESSAGE,       VIRTKEY, ALT, NOINVERT
+END
+
+
+/////////////////////////////////////////////////////////////////////////////
+//
+// String Table
+//
+
+STRINGTABLE 
+BEGIN
+    IDS_MSGBOX_HELP         "Help"
+    IDS_MSGBOX_DONOTSHOWAGAIN "Don't show this message again"
+    IDS_MSGBOX_ABORT        "Abort"
+    IDS_MSGBOX_RETRY        "Retry"
+    IDS_MSGBOX_IGNORE       "Ignore"
+    IDS_MSGBOX_CANCEL       "Cancel"
+    IDS_MSGBOX_TRYAGAIN     "Try again"
+    IDS_MSGBOX_CONTINUE     "Continue"
+    IDS_MSGBOX_OK           "OK"
+    IDS_MSGBOX_YES          "Yes"
+    IDS_MSGBOX_NO           "No"
+    IDS_SVNACTION_ADD       "Added"
+    IDS_SVNACTION_COPY      "Copied"
+    IDS_SVNACTION_DELETE    "Deleted"
+    IDS_SVNACTION_RESTORE   "Restored"
+    IDS_SVNACTION_REVERT    "Reverted"
+END
+
+STRINGTABLE 
+BEGIN
+    IDS_SVNACTION_RESOLVE   "Resolved"
+    IDS_SVNACTION_UPDATE    "Updated"
+    IDS_SVNACTION_COMPLETED "Completed"
+    IDS_SVNACTION_EXTERNAL  "External"
+    IDS_SVNACTION_MODIFIED  "Modified"
+    IDS_SVNACTION_REPLACED  "Replacing"
+    IDS_SVNACTION_POSTFIX   "Sending content"
+    IDS_SVNACTION_FAILEDREVERT "Failed revert"
+    IDS_SVNACTION_STATUS    "Status"
+    IDS_SVNACTION_SKIP      "Skipped"
+    IDS_PROGS_EXTCOL        "Extension"
+    IDS_PROGS_TOOLCOL       "Program"
+    IDS_LOG_FILE            "File"
+    IDS_SVN_USERCANCELLED   "User cancelled"
+    IDS_LOG_SIZE            "Size"
+    IDS_ERR_INVALIDPATH     "The parameters '/path' and '/pathfile' are mutually exclusive.\nYou must only specify one of them."
+END
+
+STRINGTABLE 
+BEGIN
+    IDS_PROC_LOG_STATS      "Showing %ld revision(s), from revision %s to revision %s - %ld revision(s) selected\r\n"
+    IDS_PROC_LOG_ALLBRANCHES "<All Branches>"
+    IDS_PROC_LOG_NOBRANCH   "<No branch>"
+    IDS_SETTINGS_CREATELIB_TT 
+                            "Creates a library folder with special settings for Git working trees"
+    IDS_STATUSLIST_GROUP_MERGEDFILES "Merged Files"
+    IDS_IMPORT_DEFAULTMSG   "Initial import"
+    IDS_STATUSLIST_GROUP_MODIFIEDFILES "Modified Files"
+    IDS_PROC_SYNC_PUSHTAGS  "Push ta&gs"
+    IDS_PROC_SYNC_PULL      "&Pull"
+    IDS_PROC_SYNC_FETCH     "Fetc&h"
+    IDS_PROC_SYNC_FETCHREBASE "Fetch&&Re&base"
+    IDS_LOG_REVERT_CONFIRM  "Do you really want to revert all changes in\n%s\nwhich were made in this revision? These changes will be reverted by reverse-merging the revision into your working tree."
+    IDS_PROC_SYNC_REMOTEUPDATE "Remote Update"
+    IDS_PROC_SYNC_CLEANUPSTALEBRANCHES "Cleanup stale remote banches"
+    IDS_PROC_SYNC_SUBKODULEUPDATE "Submodule Update"
+    IDS_PROC_SYNC_SUBKODULEINIT "Submodule Init"
+END
+
+STRINGTABLE 
+BEGIN
+    IDS_STATGRAPH_FILECHANGESBYUNIT "File changes each %s"
+    IDS_STATGRAPH_PERCENTAGE_OF_AUTHORSHIP "Percent of authorship"
+    IDS_STATGRAPH_PERCENTAGE_OF_AUTHORSHIPY "Percents"
+    IDS_STATGRAPH_COMMITSBYDATEXDAY "day"
+    IDS_SUBMODULEDIFF_UNKNOWN "Unknown"
+    IDS_SUBMODULEDIFF_NEWSUBMODULE "New submodule"
+    IDS_SUBMODULEDIFF_DELETESUBMODULE "Delete submodule"
+    IDS_SUBMODULEDIFF_FASTFORWARD "Fast Forward"
+    IDS_SUBMODULEDIFF_REWIND "Rewind"
+    IDS_SUBMODULEDIFF_NEWERTIME "Newer commit time"
+    IDS_SUBMODULEDIFF_OLDERTIME "Older commit time"
+    IDS_SUBMODULEDIFF_SAMETIME "Same commit time"
+    IDS_PROC_CREATINGPULLREUQEST "Creating pull-request..."
+    IDS_PROCEEDBUTTON       "&Proceed"
+    IDS_PROC_LOG_AUTHOREMAIL "Author Email"
+    IDS_PROC_LOG_COMMITTEREMAIL "Committer Email"
+END
+
+STRINGTABLE 
+BEGIN
+    IDS_PROC_LOG_MERGEPOINT "Merge Point"
+    IDS_PROC_LOG_PARENT1    "Parent 1"
+    IDS_PROC_LOG_PARENT2    "Parent 2"
+    IDS_PROC_WARNCLEARTEMP  "To clear temporary files, you should ensure that no other TortoiseGit applications are running."
+END
+
+STRINGTABLE 
+BEGIN
+    IDS_LOG_POPUP_COPY      "C&reate branch/tag from revision"
+    IDS_COMMITDLG_FILE      "File"
+    IDS_COMMITDLG_STATUS    "Status"
+    IDS_COMMITDLG_ASKADD    "You selected an unversioned file.\nThe file will be added to version control when you commit."
+    IDS_COMMITDLG_NOTHINGTOCOMMIT 
+                            "No files were changed or added since\nthe last commit. There's nothing\nfor TortoiseGit to do here..."
+    IDS_PROGRS_ATREV        "At revision: %d"
+    IDS_PROGRS_ACTION       "Action"
+    IDS_PROGRS_PATH         "Path"
+    IDS_PROGRS_TITLEFIN     "Finished!"
+    IDS_PROGRS_TITLE_CHECKOUT "Checkout"
+    IDS_PROGRS_TITLE_IMPORT "Import"
+    IDS_PROC_SYNC_SUBKODULESYNC "Submodule Sync"
+    IDS_PROGRS_TITLE_COMMIT "Commit"
+    IDS_PROGRS_TITLE_ADD    "Add"
+    IDS_PROGRS_TITLE_REVERT "Revert"
+    IDS_PROGRS_TITLE_RESOLVE "Resolve"
+END
+
+STRINGTABLE 
+BEGIN
+    IDS_LOG_REVERTTOREV_CONFIRM 
+                            "Do you really want to revert all changes in\n%s\nand go back to this revision? These changes will be reverted by reverse-merging the revisions into your working tree."
+    IDS_LOG_REVERTREV_ERROR "Unable to reconstruct working tree path!\nThis can happen if the file has been renamed.\nPlease start the log dialog on this specific file alone and then revert the changes\nfrom the top pane in the log dialog."
+    IDS_LOG_STOPONCOPY_HINT "For complete history deselect 'Stop on copy/rename'"
+    IDS_LOG_SAVEFOLDERTOHINT "Select folder to save the selected files to"
+    IDS_LOG_MERGETO         "Select merge target"
+    IDS_LOG_SHOW_FIRST_PARENT "First Parent Only"
+    IDS_COMMIT_AMEND_TT     "Used to amend the tip of the current branch."
+    IDS_PROGRESSGETFILE     "Getting file %s"
+    IDS_PROGRESSREVISION    "Revision %d"
+    IDS_PROGRESSWAIT        "Please wait..."
+    IDS_PROGRESS_UNIFIEDDIFF "Getting unified diff"
+END
+
+STRINGTABLE 
+BEGIN
+    IDS_PROGRS_TITLE_SWITCH "Switch"
+    IDS_PROGRS_TITLE_EXPORT "Export"
+    IDS_PROGRS_TITLE_MERGE  "Merge"
+    IDS_PROGRS_TITLE_COPY   "Copy"
+    IDS_PROC_DOWNLOAD       "&Download"
+    IDS_ERR_MISSINGVALUE    "This field is required and must not be empty."
+    IDS_STATUSLIST_GROUP_NOTVERSIONEDFILES "Not Versioned Files"
+    IDS_STATUSLIST_GROUP_IGNOREDFILES "Ignored Files"
+    IDS_PROGRS_REVERTMARKERS 
+                            "The selected file appears to still have one or more conflict markers in it.\nAre you sure you want to mark the file resolved?"
+    IDS_SETTINGS_SELECTDIFF "Select diff application"
+    IDS_SETTINGS_SELECTDIFFVIEWER "Select viewer for diff-files"
+    IDS_SETTINGS_SELECTMERGE "Select merge application"
+    IDS_SETTINGS_SELECTSSH  "Select SSH client"
+    IDS_SETTINGS_EXTDIFF_TT "An external diff program used\r\nfor comparing different revisions of files\r\n\r\nYou can specify the following parameters to the path:\r\n%base: the base file\r\n%mine: the modified file"
+    IDS_SETTINGS_EXTDIFFBROWSE_TT "Browse for the external diff program"
+    IDS_PROC_BROWSEREFS_FETCHFROM "Fetch from ""%s"""
+END
+
+STRINGTABLE 
+BEGIN
+    IDS_MSYSGIT_PATH_TT     "MsysGit Install Path"
+    IDS_PROC_BROWSEREFS_COMPAREREFS "Compare selected refs"
+    IDS_SETTINGS_EXTMERGE_TT 
+                            "An external merge program used\r\nto resolve conflicted files.\r\n\r\nYou can specify the following parameters to the path:\r\n%merged: the conflicted file, where to save\r\n%theirs: the file as it is in the repository\r\n%mine: your own file, with your changes\r\n%base: the original file without your changes"
+    IDS_SETTINGS_PROXYSERVER_TT "Either the name or IP of the proxy server"
+    IDS_SETTINGS_DIFFVIEWER_TT 
+                            "A viewer program for GNU diff files (patch files).\r\nIf you don't have one use NotePad."
+    IDS_SETTINGS_AUTOCLOSE_TT 
+                            "Select the behaviour of the progress dialog at the end of the operation."
+    IDS_PROC_BROWSEREFS_RENAME "Rename"
+    IDS_PROC_BROWSEREFS_MANAGEREMOTES "Manage Remotes"
+    IDS_PROC_WARNREVERT     "Are you sure you want to revert %d item(s)? You will lose <b>all</b> changes since the last update!"
+    IDS_PROC_CLEANUPFINISHED 
+                            "Cleanup has successfully processed the following paths:\n%s"
+    IDS_PROC_REPOCREATEERR  "Git reported an error while creating a repository!\n"
+    IDS_PROC_EXPORT_1       "Select folder to export to.\nYou might need to create a new folder before performing this export."
+    IDS_PROC_EXPORT_2       "Export unversioned files too"
+    IDS_PROC_EXPORT_3       "Exporting..."
+    IDS_PROC_EXPORT_4       "exported\n%s\nto\n%s"
+    IDS_PROC_COPY_SUCCESS   "Tagged the working tree to %s"
+END
+
+STRINGTABLE 
+BEGIN
+    IDS_LOG_FILTER_REFNAME  "Refname"
+    IDS_ERR_NOTENOUGHMEMORY "Not enough memory to complete operation."
+    IDS_ERR_MUSTBEURL       "This is not a valid URL.\nPlease enter an URL here."
+    IDS_CHECKUPDATE_DESTFOLDER "Show destination folder"
+    IDS_ERR_MERGEIDENTICALREVISIONS 
+                            "Merging requires different revisions or different URLs in 'From:' and 'To:'"
+    IDS_ERR_NOHOOKTYPESPECIFIED "Please select a hook type"
+    IDS_ERR_NOHOOKPATHSPECIFIED 
+                            "Please enter a path where to apply the hook script to."
+    IDS_ERR_NOHOOKCOMMANDPECIFIED "Please enter a hook script to execute."
+    IDS_ERR_HOOKFAILED      "The hook script returned an error:\n%s"
+    IDS_PROC_BROWSEREFS_DELETETAG "Delete tag"
+    IDS_ERR_FAILEDUPDATEDOWNLOAD 
+                            "Not all files could be downloaded and verified."
+    IDS_ERR_NOPREVREVISION  "Could not determine the last committed revision!"
+    IDS_PROC_CLEANUPFINISHED_FAILED 
+                            "Cleanup failed to process the following paths:\n%s"
+    IDS_ERR_TWOLOGPARAMS    "Both /logmsg and /logmsgfile were specified!\nOnly one of those can be specified."
+    IDS_ERR_TEXTVIEWSTART   "Could not start text viewer!\n\n%s"
+    IDS_ERR_FAILEDISSUETRACKERCOM 
+                            "Failed to start the issue tracker COM provider '%s'.\n%s"
+END
+
+STRINGTABLE 
+BEGIN
+    IDS_PROC_SETTINGS_TITLE "Settings - TortoiseGit"
+    IDS_SETTINGS_ALTERNATIVEEDITOR_TT 
+                            "An alternative editor. Which should preferably support *nix line endings."
+    IDS_PROC_OVERWRITE_CONFIRM 
+                            "The file\n%s\nalready exists! Do you want to overwrite it?"
+    IDS_PROC_REPOCREATEFINISHED "The repository was successfully created."
+    IDS_PROC_BROWSEREFS_DELETEREMOTEBRANCH "Delete remote branch"
+    IDS_PROC_MOVING         "Moving..."
+    IDS_PROC_STASHRUNNING   "Stash operation running..."
+    IDS_PROC_BROWSEREFS_DELETEREMOTEBRANCHES "Delete %d remote branches"
+    IDS_MSGBOX_DONOTSHOW    "Don't show this message again"
+    IDS_PROC_COPYING        "Copying..."
+    IDS_PROC_COPYINGPROG    "Copying %s"
+    IDS_PROC_MOVINGPROG     "Moving %s"
+    IDS_PROC_CPYMVPROG2     "to %s"
+    IDS_PROC_ENTERURL       "Enter URL"
+    IDS_PROC_BROWSEREFS_DELETEBRANCH "Delete branch"
+    IDS_SETTINGS_SHORTDATEFORMAT_TT 
+                            "Check to use a less verbose date and time format in log messages"
+END
+
+STRINGTABLE 
+BEGIN
+    IDS_SETTINGS_RELATIVETIMES_TT 
+                            "Check to show relative times in log messages"
+    IDS_PROC_BROWSEREFS_DELETEBRANCHES "Delete %d branches"
+    IDS_ERR_EXTDIFFSTART    "Could not start external diff program!\n\n%s"
+    IDS_ERR_NOCOMMAND       "No command specified!\n\nTortoiseProc.exe is used by the Shell extension and should not be called directly!"
+    IDS_ERR_NOCOMMANDVALUE  "No command value specified!"
+    IDS_ERR_NOSTATUS        "Could not get the status!"
+    IDS_LOG_SUBMODULE       "Show log of submodule"
+    IDS_ERR_NOURLOFFILE     "Could not retrieve URL of the file!\n%s"
+    IDS_PROC_INSTALL        "&Install"
+    IDS_ERR_COPYFILES       "Could not copy the files!\n\n%s"
+    IDS_ERR_EXTMERGESTART   "Could not start external merge program!\n\n%s"
+    IDS_STATUSLIST_GROUP_DIFFWITHPARENT "Diff with parent %d"
+    IDS_ERR_FAILEDIGNOREPROPERTY "Could not add %s to the ignore list!"
+    IDS_ERR_DIFFVIEWSTART   "Could not start diff viewer!\n\n%s"
+    IDS_PROGS_TITLE_CREATETAG "Create Tag"
+    IDS_PROC_LOG_FETCHINGFILES "Fetching changed files..."
+END
+
+STRINGTABLE 
+BEGIN
+    IDS_ERR_PROVIDER_VALIDATE_FAILED 
+                            "The issue-tracker provider was unable to validate the parameter string"
+    IDS_ERR_NO_AVAILABLE_BUGTRAQ_PROVIDERS 
+                            "There are no issue-tracker providers available."
+    IDS_SETTINGS_BUGTRAQ_SELECTFOLDERPATH 
+                            "Select folder to associate with this issue tracker"
+    IDS_FILEDIFF_STATADD    "Lines added"
+    IDS_FILEDIFF_STATDEL    "Lines removed"
+    IDS_PROC_DIFFERROR_FILENOTINWORKINGTREE 
+                            "The file ""%s"" does not exist in your working tree.\nDo you want to select another file to diff?"
+    IDS_MENURESTORE         "Restore"
+    IDS_ERR_TGITBLAME       "Could not start TortoiseGitBlame"
+    IDS_PROC_RESETBRANCH    "Reset current branch ""%s"" to ""%s"""
+    IDS_LOG_PUSH            "Push..."
+    IDS_FILEDIFF_LOG        "Show log"
+    IDS_PROC_TASKS          "Tasks"
+    IDS_STATUSLIST_CONTEXT_COMPARETWOFILES "Compare two files"
+    IDS_B_T_INVALID         "Branch/Tag name is invalid."
+    IDS_B_T_LOCALEMPTY      "The local branch/tag name is empty. This results in a remote removal.\r\nContinue?"
+    IDS_B_T_BOTHEMPTY       "The local branch name and the remote branch name are empty.\nContinue?"
+END
+
+STRINGTABLE 
+BEGIN
+    IDS_WARN_FOLDERNOTEXIST "The folder \n%s\ndoes not exist.\nWould you like to create it first?"
+    IDS_WARN_GITINIT_FOLDERNOTEMPTY 
+                            "The target folder \n%s\nis not empty!\nAre you sure you want to initialize a git repository inside that folder?"
+    IDS_WARN_WARNING        "Warning"
+    IDS_WARN_NOTE           "Notice"
+    IDS_WARN_NOVALIDPATH    "The path/URL you've entered seems to be illegal on Windows!\nYou can try it anyway, but you might get an error later.\n\nA valid path on windows must not contain '<<>|""?*:' or one of the following device names:\ncom1-com9, lpt1-lpt9, prn, aux, con, nul, clock$\n\nDo you want to proceed anyway?"
+END
+
+STRINGTABLE 
+BEGIN
+    IDS_CHECKOUT_TT_DIR     "Location where the contents of the\nrepository URL will be saved to."
+    IDS_CHECKOUT_EXPORTDIR  "Export directory:"
+END
+
+STRINGTABLE 
+BEGIN
+    IDS_REPOBROWSE_SAVEAS   "Save &as..."
+    IDS_REPOBROWSE_SHOWLOG  "Show &log"
+    IDS_REPOBROWSE_OPEN     "&Open"
+END
+
+STRINGTABLE 
+BEGIN
+    IDS_ABOUTVERSION        "TortoiseGit %d.%d.%d.%d \r\n%s \r\n"
+    IDS_ABOUTVERSIONBOX     "TortoiseGit %d.%d.%d, Build %d - %s, %s"
+END
+
+STRINGTABLE 
+BEGIN
+    IDS_CHSTAT_FILECOL      "File"
+    IDS_CHSTAT_WCCOL        "Local status"
+    IDS_CHSTAT_REPOCOL      "Remote status"
+    IDS_STATUSLIST_SKIPWORKTREE "Skip worktree"
+    IDS_SETTINGS_BUGTRAQ_PATHCOL "Path"
+    IDS_SETTINGS_BUGTRAQ_PROVIDERCOL "Provider"
+    IDS_SETTINGS_BUGTRAQ_PARAMETERSCOL "Parameters"
+    IDS_ERR_MISSING_PROVIDER 
+                            "The issue-tracker provider could not be created. Please check that it is installed correctly."
+END
+
+STRINGTABLE 
+BEGIN
+    IDS_ERR_NOTFOUND_SUPER_PRJECT "Could not find Super-project"
+END
+
+STRINGTABLE 
+BEGIN
+    IDS_LOG_COPY_SUCCESS    "Branch/tag created successfully!"
+    IDS_LOG_MESSAGEEDITTITLE "Edit log message"
+    IDS_LOG_AUTHOREDITTITLE "Edit author name"
+    IDS_LOG_SHOWALL         "Show &All Branch"
+    IDS_LOG_SHOWRANGE       "Show &Range..."
+    IDS_LOG_LOGINFOSTRING   "Showing %ld revision(s), from revision %ld to revision %ld - %ld revision(s) selected."
+    IDS_LOG_SHOWNEXT        "&Next %ld"
+    IDS_LOG_SHOW_WHOLE      "Show Whole Project"
+END
+
+STRINGTABLE 
+BEGIN
+    IDS_PROC_SENDMAIL_WRAPTOOLTIP 
+                            "Be warned that email clients tend to automatic wrap lines.\r\nRecommendation: Use attachments."
+    IDS_STATUSLIST_RESTOREPATH 
+                            "Do you really want to restore the copy? You will lose all changes that you have done after creating the copy."
+    IDS_RESTOREBUTTON       "&Restore"
+    IDS_STATUSLIST_STATUSLINE1 
+                            "line: %d(+) %d(-) files: %s = %d\n%s = %d\n%s = %d\n%s = %d"
+    IDS_STATUSLIST_STATUSLINE2 
+                            "line: %d(+) %d(-) files: %s = %d\n%s = %d\n%s = %d\n%s = %d\n%s = %d\n%s = %d"
+    IDS_STATUSLIST_FAILEDGETMERGEFILE "Failed to get merge file."
+    IDS_STATUSLIST_FAILEDGETBASEFILE "Failed to get base file."
+    IDS_STATUSLIST_CHECKOUTFILEFAILED 
+                            "Failed to checkout file ""%s"" of revision %s to ""%s""."
+    IDS_STATUSLIST_FILESREVERTED "%d files reverted to %s."
+    IDS_REFBROWSE           "RefBrowse"
+    IDS_REFLOG              "RefLog"
+    IDS_PROGS_TITLE_REVERTCOMMIT "Revert commit"
+    IDS_AUTH_USERNAME       "Username:"
+    IDS_AUTH_PASSWORD       "Password:"
+    IDS_PROC_REVERTCOMMIT   "Revert commit %s"
+    IDS_PROC_PICK           "Pick up %s"
+END
+
+STRINGTABLE 
+BEGIN
+    IDS_NOTES               "Notes"
+    IDS_PROC_LOG_TAGINFO    "Tag Info"
+    IDS_PROGS_TITLE_CREATEBRANCH "Create Branch"
+    IDS_PROC_TAG            "Tag"
+    IDS_PROC_BRANCH         "Branch"
+    IDS_PROC_NEWBRANCHTAG_FORCE_TT 
+                            "Force creation of branch/tag - even if one with same name already exists."
+    IDS_PROC_NEWBRANCHTAG_SIGN_TT "Requires GPG and a key without passphrase."
+    IDS_ERR_COPYITSELF      "Can't copy \n%s\nto\n%s"
+    IDS_ERR_INVALIDREV      "Invalid revision number!"
+    IDS_ERR_EMPTYDIFF       "No differences found!"
+    IDS_ERR_NOTHINGTOADD    "There is nothing to add. All the files and folders are either under version control, have been ignored or the global ignore configuration setting."
+    IDS_ERR_ERROR           "Error"
+    IDS_ERR_NOVALIDPATH     "This is not a valid path!\nA valid path must not contain '<<>|""?*:' or one of the following device names:\ncom1-com9, lpt1-lpt9, prn, aux, con, nul, clock$"
+    IDS_ERR_FAILEDUNIGNOREPROPERTY "Could not remove %s from the ignore list"
+    IDS_ERR_NOTHINGTOREVERT "No files or folders were modified. There is nothing for TortoiseGit to revert!"
+    IDS_ERR_NOCOMMONCOPYFROM 
+                            "The two selected URL's are not created from the same root.\nIt's not possible to show the log messages between them!"
+END
+
+STRINGTABLE 
+BEGIN
+    IDS_INPUT_REMOVEONE     "Remove %s"
+    IDS_INPUT_REMOVEMORE    "Remove %ld items"
+END
+
+STRINGTABLE 
+BEGIN
+    IDS_LOG_COMPAREWITHBASE "Compare with b&ase"
+END
+
+STRINGTABLE 
+BEGIN
+    IDS_MENUREFRESH         "Refresh"
+END
+
+STRINGTABLE 
+BEGIN
+    IDS_DIFF_WCNAME         "%s: Working Tree"
+END
+
+STRINGTABLE 
+BEGIN
+    IDS_PROC_RENAME         "Rename %s"
+    IDS_PROC_NEWNAME        "New name for %s"
+END
+
+STRINGTABLE 
+BEGIN
+    IDS_COMMONFILEFILTER    "All Files (*.*)|*.*||"
+    IDS_PROGRAMSFILEFILTER  "Programs (*.exe)|*.exe|All Files (*.*)|*.*||"
+    IDS_PATCHFILEFILTER     "Patchfiles (*.diff, *.patch)|*.diff;*.patch|All Files (*.*)|*.*||"
+    IDS_PICTUREFILEFILTER   "Pictures (*.wmf, *.jpg, *.png, *.bmp, *.gif)|*.wmf;*.jpg;*.jpeg;*.png;*.bmp;*.gif|All (*.*)|*.*||"
+END
+
+STRINGTABLE 
+BEGIN
+    IDS_PUTTYKEYFILEFILTER  "Putty Private Key (*.ppk)|*.ppk|All Files (*.*)|*.*||"
+    IDS_PROC_GITCONFIG_REMOTEEMPTY "Remote name must not be empty."
+    IDS_PROC_GITCONFIG_URLEMPTY "Remote URL must not be empty."
+    IDS_PROC_GITCONFIG_OVERWRITEREMOTE 
+                            "The remote ""%s"" already exists.\nDo you want to overwrite it?"
+    IDS_PROC_GITCONFIG_SAVEREMOTE 
+                            "The Remote Config was changed.\nDo you want to save now or discard changes?"
+    IDS_SAVEBUTTON          "&Save"
+    IDS_DISCARDBUTTON       "&Discard"
+    IDS_PROC_SAVECONFIGFAILED 
+                            "Saving config failed (key: ""%s"", value: ""%s"")."
+    IDS_PROC_GITCONFIG_DELETEREMOTE "Do you really want to remove ""%s""?"
+    IDS_PROC_GITCONFIG_EDITLOCALGONCFIG "Edit local git config"
+    IDS_PROC_GITCONFIG_NOMSYSGIT 
+                            "MSysGit directory not set (see ""General"" settings page)."
+    IDS_PROC_CLONE_DIR      "Dir..."
+    IDS_PROC_CLONE_WEB      "Web"
+    IDS_PROC_CLONE_URLDIREMPTY 
+                            "URL and directory must not be empty at the same time."
+    IDS_PROC_COMMIT_SHOWPATCH "View Patch>>"
+    IDS_PROC_COMMIT_HIDEPATCH "Hide Patch<<"
+END
+
+STRINGTABLE 
+BEGIN
+    IDS_DLGTITLE_ADD_DIFF_TOOL "Add extension specific diff program"
+    IDS_DLGTITLE_ADD_MERGE_TOOL "Add extension specific merge program"
+    IDS_DLGTITLE_EDIT_DIFF_TOOL "Edit extension specific diff program"
+    IDS_DLGTITLE_EDIT_MERGE_TOOL "Edit extension specific merge program"
+    IDS_DLGTITLE_ADV_DIFF   "Advanced diff settings"
+    IDS_DLGTITLE_ADV_MERGE  "Advanced merge settings"
+END
+
+STRINGTABLE 
+BEGIN
+    IDS_CHECKUPDATE_SUMMARY "Changed files: %d"
+END
+
+STRINGTABLE 
+BEGIN
+    IDS_COMMITDLG_EXTERNALS "There are changes or unversioned items inside one or more submodule.\nThose files are not listed for commit. You need to commit those files in submodule"
+    IDS_COMMITDLG_STATISTICSFORMAT "%d files selected, %d files total"
+    IDS_COMMITDLG_ONLYNUMBERS 
+                            "Only numbers (optionally separated by commas)\nare allowed!"
+    IDS_COMMITDLG_NOISSUEWARNING 
+                            "You haven't entered an issue number!\nAre you sure you want to commit without an issue number?"
+END
+
+STRINGTABLE 
+BEGIN
+    IDS_COMMITDLG_NOTHINGTOCOMMITUNVERSIONED 
+                            "No files were changed or added since\nthe last commit. There's nothing\nfor TortoiseGit to do here...\nDo you want to see the unversioned files?"
+    IDS_COMMITDLG_HISTORY_TT "Click here to select a recently typed message"
+    IDS_COMMITDLG_HISTORYHINT_TT 
+                            "Your previously entered log messages have been saved.\nClick here to read and insert them again."
+    IDS_COMMITDLG_UNVERSIONEDFOLDERWARNING 
+                            "Committing an unversioned folder will not recursively add its child items!\nYou might want to add these folders recursively by using the 'Add...' context menu item.\n\nAre you sure that you want to continue the commit?"
+    IDS_COMMITDLG_NOMESSAGE "You must enter a log message for the commit"
+    IDS_COMMITDLG_SUBMODULEDIRTY 
+                            "The submodule ""%s"" is dirty.\nMerely committing the superproject cannot track or save such changes to the submodule.\nCommit the submodule now or ignore dirty changes?"
+END
+
+STRINGTABLE 
+BEGIN
+    IDS_PROC_CLEANUP        "Cleaning up"
+    IDS_PROC_REMOVEFORCE    "%s\nDo you want to remove it anyway?"
+    IDS_PROC_YESTOALL       "Yes to all"
+    IDS_PROC_IGNORESUCCESS  "Added the file pattern(s)\n%s\nto the ignore list."
+    IDS_PROC_RESOLVE        "Are you sure you want to mark the conflicted file(s) as resolved?"
+    IDS_PROC_RTFM           "<b>TortoiseGit</b> is a shell extension.\nThat means it is integrated into the Windows explorer.\nTo use <b>TortoiseGit</b> please open the explorer and right-click on any folder you like\nto bring up the context menu where you will find all <b>TortoiseGit</b> commands.\nAnd <u>read the manual!</u>"
+    IDS_PROC_CASERENAME     "It is not possible to rename a file by changing the case of its name alone.\nFor example, you can't make MyFile.txt become MYFILE.txt.\nPlease consult the documentation for a way to work around this limitation."
+    IDS_PROC_UNIGNORESUCCESS 
+                            "Removed the file pattern(s)\n%s\nfrom the ignore list."
+    IDS_PROC_FORCEMOVE      "Do you really want to move this file or folder?"
+    IDS_PROC_ICONCACHEREBUILT "Shell Icon Cache was rebuilt!"
+    IDS_PROC_ICONCACHENOTREBUILT "Error rebuilding Shell Icon Cache!"
+    IDS_PROC_EXPORTFOLDERNAME "%s\\Export of %s"
+    IDS_PROC_EXPORTFOLDERNAME2 "%s\\Export (%d) of %s"
+    IDS_PROC_REMOVEFORCEFOLDER 
+                            "The folder %s\ncontains unversioned and/or modified file(s). Do you want to remove it anyway?"
+END
+
+STRINGTABLE 
+BEGIN
+    IDS_SETTINGS_CHECKNEWER_TT 
+                            "If enabled, TortoiseGit checks once a week if a newer version is available"
+    IDS_SETTINGS_ONLYEXPLORER_TT 
+                            "If activated, prevents the overlays and the context menu from showing in 'save as...' or 'open' dialogs"
+    IDS_SETTINGS_MENULAYOUT_TT 
+                            "Check those menu entries you want to appear in the top context menu instead of the TortoiseGit submenu"
+    IDS_SETTINGS_EXCLUDELIST_TT 
+                            "A newline separated list of paths for which no icon overlays are shown.\r\nIf you add an '*' char at the end of a path, then all files and subdirs inside that path are excluded too.\r\nAn empty list will allow overlays on all paths."
+END
+
+STRINGTABLE 
+BEGIN
+    IDS_SETTINGS_EXTMENULAYOUT_TT 
+                            "Check those menu entries you want to appear only in the extended context menu (SHIFT + left click)"
+END
+
+STRINGTABLE 
+BEGIN
+    IDS_SVN_PROGRESS_SPEED  "Transferring at %s"
+    IDS_SVN_PROGRESS_TOTALTRANSFERRED "%I64d kBytes transferred"
+    IDS_SVN_PROGRESS_TOTALMBTRANSFERRED "%.2f MBytes transferred"
+    IDS_SVN_PROGRESS_TOTALANDSPEED "%s, at %s"
+    IDS_SVN_PROGRESS_TOTALBYTESTRANSFERRED "%I64d Bytes transferred"
+    IDS_SVN_PROGRESS_BYTES_SEC "%ld Bytes/s"
+    IDS_SVN_PROGRESS_KBYTES_SEC "%.2f kBytes/s"
+    IDS_SETTINGS_CONF_NAMECOL "Option"
+    IDS_SETTINGS_CONF_VALUECOL "Value"
+END
+
+STRINGTABLE 
+BEGIN
+    IDS_CHECKNEWER_YOURVERSION "Your version is: %d.%d.%d.%d"
+    IDS_CHECKNEWER_CURRENTVERSION "Current version is: %s"
+    IDS_CHECKNEWER_YOURUPTODATE 
+                            "You already have the latest version installed."
+    IDS_CHECKNEWER_NEWERVERSIONAVAILABLE 
+                            "A newer version is available. Please download the current version!"
+    IDS_CHECKNEWER_NETERROR "Could not check for a newer version!"
+END
+
+STRINGTABLE 
+BEGIN
+    IDS_STATUSLIST_COLFILE  "Path"
+    IDS_STATUSLIST_COLSTATUS "Status"
+    IDS_STATUSLIST_COLURL   "URL"
+    IDS_STATUSLIST_COLEXT   "Extension"
+    IDS_STATUSLIST_COLAUTHOR "Author"
+END
+
+STRINGTABLE 
+BEGIN
+    IDS_STATUSLIST_COLDATE  "Date"
+    IDS_STATUSLIST_COLREVISION "Revision"
+    IDS_STATUSLIST_COLMODIFICATIONDATE "Modification date"
+    IDS_STATUSLIST_COLFILENAME "Filename"
+    IDS_STATUSLIST_COPYFROM "copied from\r\n%s - revision %ld"
+    IDS_STATUSLIST_SWITCHEDTO "switched to\r\n%s"
+END
+
+STRINGTABLE 
+BEGIN
+    IDS_STATUSLIST_COLADD   "Lines added"
+    IDS_STATUSLIST_COLDEL   "Lines removed"
+END
+
+STRINGTABLE 
+BEGIN
+    IDS_SVNERR_CHECKPATHORURL "Check the path and/or URL you've entered."
+    IDS_SVNERR_CLEANUPORFRESHCHECKOUT 
+                            "Try a 'Cleanup'. If that doesn't work you need to do a fresh checkout."
+END
+
+STRINGTABLE 
+BEGIN
+    IDS_SETTINGS_INCLUDELIST_TT 
+                            "A newline separated list of paths for which icon overlays are shown.\r\nIf you add an '*' char at the end of a path, then all files and subdirs inside that path are included too."
+    IDS_SETTINGS_CLEARAUTH_TT 
+                            "Clears the stored authentication.\r\nYou will have to enter your username/password again for all repositories."
+    IDS_SETTINGS_ICONSETCHANGED 
+                            "You've changed the icon set from <i>%s</i> to <i>%s</i>.\nThat change won't take effect until you restart your computer or logoff and logon again!"
+    IDS_SETTINGS_READONLYNAME "assume-valid"
+    IDS_SETTINGS_LOCKEDNAME "skip-worktree"
+    IDS_SETTINGS_AUTOCOMPLETION_TT 
+                            "Auto-complete suggests words (usually class or member names)\r\nfrom the files that you have changed as you type a log message."
+    IDS_SETTINGS_AUTOCOMPLETIONTIMEOUT_TT 
+                            "The time in seconds after which the parsing of the selected files stops.\r\nA lower value will make the auto-completion list available sooner,\r\nbut maybe not scan all files."
+    IDS_SETTINGS_RECURSIVE_TT 
+                            "Disable this option if you have really big working trees and experience\r\ntoo much disk access when browsing the working tree."
+END
+
+STRINGTABLE 
+BEGIN
+    IDS_PROGRS_CONFLICTSOCCURED_WARNING "Warning!"
+    IDS_PROGRS_CONFLICTSOCCURED "One or more files are in a conflicted state."
+    IDS_PROGRS_DRYRUN       "Test Only"
+    IDS_PROGRS_FINISHED     "Finished!"
+END
+
+STRINGTABLE 
+BEGIN
+    IDS_PROGRS_PATHATREV    "%s - at revision: %d"
+    IDS_PROGRS_TIME         "%ld minute(s) and %ld second(s)"
+    IDS_PROGRS_FINALINFO    "%s in %s"
+END
+
+STRINGTABLE 
+BEGIN
+    IDS_REPOSTATUS_HEADREV  "Lowest shown revision: %ld - Highest shown revision: %ld - HEAD revision: %ld"
+    IDS_REPOSTATUS_WCINFO   "Lowest shown revision: %ld - Highest shown revision: %ld"
+END
+
+STRINGTABLE 
+BEGIN
+    IDS_STATGRAPH_COMMITSBYAUTHOR "Commits by author"
+    IDS_STATGRAPH_COMMITSBYDATE "Commits by date"
+    IDS_STATGRAPH_COMMITSBYDATEY "commits"
+END
+
+STRINGTABLE 
+BEGIN
+    IDS_STATGRAPH_COMMITSBYAUTHORX "author"
+    IDS_STATGRAPH_COMMITSBYAUTHORY "commits"
+    IDS_STATGRAPH_STATS     "Statistics"
+    IDS_STATGRAPH_OTHERGROUP "Others"
+    IDS_STATGRAPH_EMPTYAUTHOR "(unknown)"
+    IDS_STATGRAPH_COMMITSBYDATEXWEEK "week"
+    IDS_STATGRAPH_COMMITSBYDATEXMONTH "month"
+    IDS_STATGRAPH_COMMITSBYDATEXQUARTER "quarter of year"
+    IDS_STATGRAPH_COMMITSBYDATEXYEAR "year"
+END
+
+STRINGTABLE 
+BEGIN
+    IDS_CLIPBOARD_PROGRESS_DEST "Clipboard"
+END
+
+STRINGTABLE 
+BEGIN
+    IDS_SVNACTION_SKIPMISSING "Skipped missing target"
+    IDS_SVNACTION_ADDING    "Adding"
+    IDS_SVNACTION_DELETING  "Deleting"
+    IDS_SVNACTION_MERGED    "Merged"
+    IDS_SVNACTION_CONFLICTED "Conflicted"
+END
+
+STRINGTABLE 
+BEGIN
+    IDS_REVGRAPH_SAVEPIC    "&Save graph as..."
+END
+
+STRINGTABLE 
+BEGIN
+    IDS_STATUSLIST_CONTEXT_ADD "Add"
+    IDS_STATUSLIST_CONTEXT_EXPLORE "Explore to"
+    IDS_STATUSLIST_CONTEXT_RESOLVED "Resolved"
+    IDS_STATUSLIST_CONTEXT_COMMIT "Commit..."
+    IDS_STATUSLIST_CONTEXT_COPY "Copy paths to clipboard"
+    IDS_STATUSLIST_CONTEXT_COPYEXT "Copy all information to clipboard"
+    IDS_STATUSLIST_CONTEXT_REMOVEFROMCS "Remove from changelist"
+    IDS_STATUSLIST_CONTEXT_CREATECS "<new changelist>"
+    IDS_STATUSLIST_CONTEXT_MOVETOCS "Move to changelist"
+    IDS_STATUSLIST_CONTEXT_ADD_RECURSIVE "Add..."
+END
+
+STRINGTABLE 
+BEGIN
+    IDS_REVGRAPH_ERR_GDIINIT "GDI+ couldn't be initialized!"
+    IDS_REVGRAPH_ERR_NOBITMAP 
+                            "GDI+ couldn't create a bitmap object. You probably don't have enough memory."
+    IDS_REVGRAPH_ERR_NOENCODER "No image encoder found for %s."
+END
+
+STRINGTABLE 
+BEGIN
+    IDS_PROGRS_TITLE_RENAME "Rename/move"
+    IDS_PROGRS_TITLE_MERGEREINTEGRATE "Merge Reintegrate"
+END
+
+STRINGTABLE 
+BEGIN
+    IDS_PROGRS_CLOSE_MANUAL "Close manually"
+    IDS_PROGRS_CLOSE_NOERROR "Auto-close if no errors"
+    IDS_PROGRS_CLOSE_NOCONFLICTS "Auto-close if no conflicts"
+    IDS_PROGRS_CLOSE_NOMERGES "Auto-close if no merges, adds or deletes"
+    IDS_PROGRS_CLOSE_LOCAL  "Auto-close for local operations"
+END
+
+STRINGTABLE 
+BEGIN
+    IDS_COMMITDLG_POPUP_PASTEFILELIST "Paste filename list"
+    IDS_COMMITDLG_POPUP_PASTELASTMESSAGE "Paste last commit message"
+END
+
+STRINGTABLE 
+BEGIN
+    IDS_LOG_FILTER_BY       "Filter by"
+    IDS_LOG_FILTER_PATHS    "Paths"
+    IDS_LOG_FILTER_AUTHORS  "Authors"
+    IDS_LOG_FILTER_MESSAGES "Messages"
+    IDS_LOG_FILTER_REVS     "Revisions"
+    IDS_LOG_FILTER_REGEX    "Use regular expression"
+END
+
+STRINGTABLE 
+BEGIN
+    IDS_SVNACTION_EXISTS    "Versioned"
+    IDS_SVNACTION_CHANGELISTSET "Assigned to changelist '%s'"
+    IDS_SVNACTION_CHANGELISTCLEAR "Removed from changelist"
+    IDS_SVNACTION_CHANGELISTFAILED "Failed to set/remove changelist '%s'"
+    IDS_SVNACTION_CHANGELISTMOVED "Changelist %s moved"
+    IDS_SVN_SUMMARIZENORMAL "Normal"
+    IDS_SVN_SUMMARIZEADDED  "Added"
+    IDS_SVN_SUMMARIZEMODIFIED "Modified"
+    IDS_SVN_SUMMARIZEDELETED "Deleted"
+END
+
+STRINGTABLE 
+BEGIN
+    IDS_FILEDIFF_FILE       "File"
+    IDS_FILEDIFF_ACTION     "Action"
+    IDS_FILEDIFF_WAIT       "Please wait while differences are obtained..."
+END
+
+STRINGTABLE 
+BEGIN
+    IDS_MERGE_RECORDONLY    "Record Only"
+END
+
+STRINGTABLE 
+BEGIN
+    IDS_SVNPROGRESS_MENUUSETHEIRS "Resolve conflict using 'theirs'"
+    IDS_SVNPROGRESS_MENUUSEMINE "Resolve conflict using 'mine'"
+    IDS_SVNPROGRESS_MENUOPENPARENT "Open parent folder"
+    IDS_SVNPROGRESS_MENUMARKASRESOLVED "Mark as resolved"
+    IDS_SVNPROGRESS_RESOLVED "Resolved:\n%s"
+END
+
+STRINGTABLE 
+BEGIN
+    IDS_PROC_NEWNAMECOPY    "Copy: New name for %s"
+    IDS_PROC_NEWNAMEMOVE    "Move: New name for %s"
+    IDS_PROC_NEWNAMELABEL   "New name:"
+    IDS_PROC_MULTIRENAME    "TortoiseGit has detected similar filenames. Do you want the files:%s\nto be renamed too?"
+END
+
+STRINGTABLE 
+BEGIN
+    IDS_SETTINGS_UNVERSIONEDRECURSE_TT 
+                            "If set, files inside unversioned folders can be shown in the status control.\r\nThe status control is used for example in the commit dialog."
+    IDS_SETTINGS_MAXHISTORY_TT 
+                            "Specifies how many items you want to keep in the most recent log messages dialog."
+    IDS_SETTINGS_CACHEDEFAULT_TT 
+                            "Status cache kept in an external process that detects file changes, can show the overlay recursively"
+    IDS_SETTINGS_CACHESHELL_TT 
+                            "Status cache only for one folder, no recursive overlays"
+    IDS_SETTINGS_CACHENONE_TT 
+                            "No status cache. Only versioned folders get an overlay, files don't get an overlay"
+    IDS_SETTINGS_SAVEDDATA_LOGHIST_TT 
+                            "Clears %ld log messages stored for %ld working trees"
+    IDS_SETTINGS_SAVEDDATA_URLHIST_TT 
+                            "Clears %ld URLs stored for %ld working trees"
+    IDS_SETTINGS_SAVEDDATA_RESIZABLE_TT 
+                            "Clears the stored sizes and positions of %ld dialogs"
+    IDS_SETTINGS_SAVEDDATA_AUTH_TT 
+                            "Clears %ld username/password pairs, %ld ssl certificates and %ld usernames"
+    IDS_SETTINGS_RESTARTSYSTEM 
+                            "You must restart your system for the changes to take effect."
+    IDS_SETTINGS_UNVERSIONEDASMODIFIED_TT 
+                            "If set, then unversioned files will mark the status of the parent directory as modified\r\ni.e. they get the modified overlay icon."
+    IDS_SETTINGS_COMMITREOPEN_TT 
+                            "If checked, the commit dialog will be started again automatically after an error,\r\nwhile preserving your last selection and log message."
+END
+
+STRINGTABLE 
+BEGIN
+    IDS_PROGRESS_COMPARE    "Comparing %s to %s"
+    IDS_PROGRESS_INFO       "Getting information..."
+    IDS_PROGRESSGETFILEREVISION "Getting file %s, revision %s"
+    IDS_PROGRESSIMPORT      "Importing file %s"
+    IDS_PROGRESSREVISIONTEXT "Revision %s"
+END
+
+STRINGTABLE 
+BEGIN
+    IDS_COLOURPICKER_CUSTOMTEXT "More..."
+    IDS_COLOURPICKER_DEFAULTTEXT "Automatic"
+END
+
+STRINGTABLE 
+BEGIN
+    IDS_LOG_FILTER_BUGIDS   "Bug-IDs"
+    IDS_LOG_FILTER_REGEX_TT "Regular expressions filter:\r\n.   : any character\r\nc+   : match character c one or more times\r\nc*   : match character c zero or more times\r\n^   : start of line\r\n$   : end of line\r\n(string){n} : match string n times\r\n(abcd)   : subexpression\r\n[aei0-9]   : match a,e,i and 0..9\r\n[^aei0-9] : anything but a,e,i and 0..9\r\n\r\n\\w   : matches a-z,A-Z,0-9 and _\r\n\\W   : any non-alphanumeric character\r\n\\d   : digits 0-9\r\n\\s   : whitespaces"
+END
+
+STRINGTABLE 
+BEGIN
+    IDS_PROC_CHERRYPICKFAILED "Cherry Pick failed"
+    IDS_PROC_NOPARENT       "Parent %d does not exist"
+    IDS_PROC_NOPREVIOUSVERSION "No previous version."
+    IDS_PROC_CANNOTCOMBINE  "Cannot combine commits now.\r\nMake sure you are viewing the log of your current branch and no filters are applied."
+    IDS_PROC_COMBINE_ERRORSTEP1 
+                            "Could not reset to first commit (first step). Aborting..."
+    IDS_PROC_COMBINE_ERRORSTEP2 
+                            "Could not reset to last commit (second step). Aborting..."
+    IDS_REG_ERROR           "Error while reading/writing the registry key %s\n%s"
+    IDS_PROC_COMBINE_ERRORRESETHEAD "Could not reset to original HEAD."
+    IDS_PROC_DELETENREFS    "Do you really want to permanently delete the %d selected refs? It can <ct=0x0000FF><b>NOT</b></ct> be recovered!"
+    IDS_PROC_DELETEREF      "Warning: ""%s"" will be permanently deleted. It can <ct=0x0000FF><b>NOT</b></ct> be recovered!\r\n\r\nDo you really want to continue?"
+    IDS_DELETEBUTTON        "&Delete"
+    IDS_PROC_DELETEREMOTEBRANCH 
+                            "The branch ""%s"" is a <i>remote</i> branch.\n\nDo you really want to <ct=0x0000FF>delete</ct> it?"
+    IDS_PROC_DELETEREMOTEBRANCH_LOCALREMOTE "&Delete remote && local"
+    IDS_PROC_DELETEREMOTEBRANCH_LOCAL "Delete &local"
+    IDS_PROC_DELETEALLSTASH "<ct=0x0000FF>Do you really want to delete <b>ALL</b> stash?</ct>"
+    IDS_PROC_DELETEBRANCHTAG 
+                            "Do you really want to <ct=0x0000FF>delete</ct> <b>%s</b>?"
+END
+
+STRINGTABLE 
+BEGIN
+    IDS_FILEDIFF_POPBLAME   "&Blame revisions"
+    IDS_FILEDIFF_POPSAVELIST "&Save list of selected files to..."
+END
+
+STRINGTABLE 
+BEGIN
+    IDS_PROC_CLEANUP_INFO1  "Cleaning up."
+    IDS_PROC_CLEANUP_INFO2  "Please wait..."
+    IDS_PROC_COPYRENAME     "Copy and rename"
+END
+
+STRINGTABLE 
+BEGIN
+    IDS_FILEDIFF_SWITCHLEFTRIGHT_TT "Switches the comparison left<<->right"
+END
+
+STRINGTABLE 
+BEGIN
+    IDS_STATGRAPH_QUARTERLABEL "Q%d/%.2d"
+    IDS_STATGRAPH_PIEBUTTON_TT "Pie Graph"
+    IDS_STATGRAPH_LINESTACKEDBUTTON_TT "Stacked Line Graph"
+    IDS_STATGRAPH_LINEBUTTON_TT "Line Graph"
+    IDS_STATGRAPH_BARSTACKEDBUTTON_TT "Stacked Bar Graph"
+    IDS_STATGRAPH_BARBUTTON_TT "Bar Graph"
+    IDS_STATGRAPH_AUTHORSLIDER_TT 
+                            "%d most active author(s) with at least %d commits each (%d %%)"
+END
+
+STRINGTABLE 
+BEGIN
+    IDS_FILEDIFF_CHANGEDLISTINTRO "Changed files between %s, %s and %s, %s"
+END
+
+STRINGTABLE 
+BEGIN
+    IDS_FILEDIFF_POPEXPORT  "&Export selection to..."
+    IDS_FILEDIFF_POPCLIPBOARD "Copy selection to cli&pboard"
+    IDS_FILEDIFF_POPREVERTTOREV "Revert to revision %s"
+END
+
+STRINGTABLE 
+BEGIN
+    IDS_HOOKTYPE_STARTCOMMIT "Start Commit Hook"
+    IDS_HOOKTYPE_PRECOMMIT  "Pre-Commit Hook"
+    IDS_HOOKTYPE_POSTCOMMIT "Post-Commit Hook"
+    IDS_HOOKTYPE_STARTUPDATE "Start Update Hook"
+END
+
+STRINGTABLE 
+BEGIN
+    IDS_HOOKTYPE_PREUPDATE  "Pre-Update Hook"
+    IDS_HOOKTYPE_POSTUPDATE "Post-Update Hook"
+END
+
+STRINGTABLE 
+BEGIN
+    IDS_SETTINGS_SHOWEXCLUDEDASNORMAL_TT 
+                            "If enabled, working tree folders which are excluded from\nshowing overlays still show the overlay for status 'normal'"
+    IDS_SETTINGS_SAVEDDATA_REPOLOGHIST_TT 
+                            "Clears cached logs from %ld repositories"
+    IDS_SETTINGS_SELECTFILESONCOMMIT_TT 
+                            "When enabled, the versioned items listed in the commit dialog are automatically selected"
+    IDS_SETTINGS_DIFFBYDOUBLECLICK_TT 
+                            "If checked, double-clicking on a revision in the log list compares it with the previous revision"
+    IDS_SETTINGS_USESYSTEMLOCALEFORDATES_TT 
+                            "Always use the system locale settings to show times and dates"
+    IDS_SETTINGS_USERECYCLEBIN_TT 
+                            "Moves the modified files to the recycle bin first before reverting"
+    IDS_SETTINGS_EXCLUDECONTEXTLIST_TT 
+                            "A newline separated list of paths for which no context menu is shown.\r\nIf you add an '*' char at the end of a path, then all files and subdirs inside that path are excluded too.\r\nAn empty list will allow the context menu on all paths."
+    IDS_SETTINGS_CACHESHELLEXT_TT 
+                            "Status cache for only one folder, with full status and recursive overlays"
+    IDS_SETTINGS_HOOKS_SELECTFOLDERPATH "Select folder to run script for"
+    IDS_SETTINGS_HOOKS_SELECTSCRIPTFILE "Select hook script file"
+END
+
+STRINGTABLE 
+BEGIN
+    IDS_SETTINGS_HOOKS_TYPECOL "Hook Type"
+    IDS_SETTINGS_HOOKS_PATHCOL "Path"
+    IDS_SETTINGS_HOOKS_COMMANDLINECOL "Command Line"
+    IDS_SETTINGS_HOOKS_WAITCOL "Wait"
+    IDS_SETTINGS_HOOKS_SHOWCOL "Show/Hide"
+    IDS_SETTINGS_SHOWACTIONLOG_TT 
+                            "Shows the action log file in the default text editor"
+    IDS_SETTINGS_CLEARACTIONLOG_TT "Deletes the action log file"
+    IDS_SETTINGS_MAXACTIONLOGLINES_TT 
+                            "The maximum number of action log lines to keep.\nAny lines added over this limit will remove the oldest lines from the file."
+    IDS_SETTINGS_HIDEMENUS_TT 
+                            "When activated, hold down the SHIFT key when right-clicking to get the TortoiseGit menus added to the context menu"
+    IDS_SETTINGS_OVERLAYINFO 
+                            "There are currently %d overlay handlers installed besides the ones Tortoise uses."
+    IDS_SETTINGS_OVERLAYINFO2 
+                            "TortoiseGit will not show the following overlays: %s"
+END
+
+STRINGTABLE 
+BEGIN
+    IDS_PROGRS_TITLEFAILED  "Failed!"
+    IDS_PROGRS_INFOFAILED   "The operation failed."
+    IDS_PROGRS_CMDINFO      "Command"
+    IDS_PROGRS_INFOGETTINGINFO "Getting required information..."
+END
+
+STRINGTABLE 
+BEGIN
+    IDS_SVNPROGRESS_EXPORTING "Exporting %s"
+    IDS_SVNPROGRESS_EXPORTINGTO "to %s"
+    IDS_SVNPROGRESS_EXPORTINGWAIT "Gathering information. Please wait..."
+END
+
+STRINGTABLE 
+BEGIN
+    IDS_STATUSLIST_NESTED   "Nested"
+    IDS_STATUSLIST_BUSYMSG  "Please wait..."
+    IDS_STATUSLIST_EMPTYMSG "File list is empty"
+    IDS_STATUSLIST_UNASSIGNED_CHANGESET "(no changelist)"
+    IDS_STATUSLIST_CHECKGROUP "Select changelist"
+    IDS_STATUSLIST_UNCHECKGROUP "Deselect changelist"
+END
+
+STRINGTABLE 
+BEGIN
+    IDS_STATUSLIST_KEEPLOCAL "item kept locally"
+    IDS_STATUSLIST_NOPROPVALUE "(no value)"
+END
+
+STRINGTABLE 
+BEGIN
+    IDS_PROGRS_CMD_CHECKOUT "Checkout from %s, revision %s, %s, %s"
+    IDS_PROGRS_CMD_IMPORT   "Import %s to %s%s"
+    IDS_PROGRS_CMD_SWITCH   "Switch %s to %s, Revision %s"
+    IDS_PROGRS_CMD_MERGEPEG "Merging revisions %s of %s into %s, %s%s"
+    IDS_PROGRS_CMD_MERGEURL "Merging from %s, revision %s to %s, revision %s into %s, %s%s"
+    IDS_PROGRS_CMD_COPY     "Copy %s to %s, Revision %s"
+    IDS_PROGRS_CMD_ADD      "Add"
+    IDS_PROGRS_CMD_COMMIT   "Commit"
+    IDS_PROGRS_CMD_EXPORT   "Export"
+    IDS_PROGRS_CMD_RENAME   "Move/Rename"
+    IDS_PROGRS_CMD_RESOLVE  "Resolve"
+    IDS_PROGRS_CMD_REVERT   "Revert"
+END
+
+STRINGTABLE 
+BEGIN
+    ID_VIEW_ZOOMIN          "Zoom in"
+    ID_VIEW_ZOOMOUT         "Zoom out"
+END
+
+STRINGTABLE 
+BEGIN
+    IDS_SVNPROGRESS_UNVERSION "Unversioning %s"
+END
+
+STRINGTABLE 
+BEGIN
+    IDS_FILEDIFF_FILTERCUE  "Filter paths"
+END
+
+STRINGTABLE 
+BEGIN
+    IDS_REPOSTATUS_EMPTYFILELIST 
+                            "No files to show with the current setting.\nCheck one or more settings below to see unversioned, ignored and/or unmodified files.\nTo see remote changes, click on 'Check Repository'"
+END
+
+STRINGTABLE 
+BEGIN
+    IDS_PROC_MOVERENAME     "Move and rename"
+END
+
+STRINGTABLE 
+BEGIN
+    IDS_B_T_NOTEMPTY        "Branch/Tag name must not be empty or is invalid."
+    IDS_CHOOSE_REPOSITORY   "Choose Repository"
+    IDS_ERR_NOT_REPOSITORY  """%s"" is not git repository"
+    IDS_ERR_ADDRESS_NO_EMPTY 
+                            "Email Address To and CC can't empty at the same time."
+    IDS_SVNACTION_SENDMAIL_START "Sending..."
+    IDS_PROGRS_TITLE_SENDMAIL "Send Patch by Email"
+    IDS_PROGRS_CMD_SENDMAIL "Send Email"
+    IDS_SVNACTION_SENDMAIL_ERROR "Error"
+    IDS_SVNACTION_SENDMAIL_DONE "Done"
+    IDS_SVNACTION_SENDMAIL_RETRY "Retrying..."
+END
+
+STRINGTABLE 
+BEGIN
+    IDS_ERR_PAGEANT         "Could not start the Putty Agent (pageant)."
+    IDS_MENU_VIEWPATCH      "View Patch"
+    IDS_MENU_VIEWWITHMERGE  "Review Patch with TortoiseMerge"
+    IDS_MENU_APPLY          "Apply Patch..."
+    IDS_MENU_SENDMAIL       "Send Mail..."
+    IDS_ERROR_NOREF         "No reference found"
+    IDS_ERROR_NOCLEAN_STASH "The current working tree is not clean.\nDo you want to stash the changes?"
+    IDS_ERROR_NOTHING_COMMIT "Nothing to commit"
+    IDS_COMMIT_FINISH       "Commit Finish"
+    IDS_COMMITDLG_POPUP_LOGHISTORY "Paste Recent Message..."
+    IDS_REBASE_UPTODATE_FMT "Current branch %s is up to date\r\n\r\n If you want to force the rebase even if the current branch is a descendant of the commit you are rebasing onto, please check below ""Force Rebase"" checkbox."
+    IDS_REBASE_FORCE_TT     "Force the rebase even if the current branch is a descendant of the commit you are rebasing onto. \r\nNormally the command will exit with the message ""Current branch is up to date"" in such a situation."
+    IDS_REBASE_ABORT_TT     "Recover to the status before rebase"
+END
+
+STRINGTABLE 
+BEGIN
+    IDS_REBASE_FASTFORWARD_FMT 
+                            "Branch %s behind %s\r\n%s will fastforward to %s"
+    IDS_REBASE_EQUAL_FMT    "Nothing need rebase\r\n%s equal %s"
+    IDS_CLONE_DEPTH_TT      "Create a shallow clone with a history truncated to the specified number of revisions. A shallow repository has a number of limitations (you cannot clone or fetch from it, nor push from nor into it), but is adequate if you are only interested in the recent history of a large project with a long history, and would want to send in fixes as patches."
+    IDS_HOOKTYPE_PREPUSH    "Pre-Push Hook"
+    IDS_HOOKTYPE_POSTPUSH   "Post-Push Hook"
+    IDS_DCOMMIT_STASH_POP   "Do you want to stash pop now?"
+    IDS_HASH                "SHA-1"
+    IDS_REF                 "Ref"
+    IDS_ACTION              "Action"
+    IDS_MESSAGE             "Message"
+    IDS_TREE_DIFF           "Three way diff"
+    IDS_AM_3WAY_TT          "When the patch does not apply cleanly, fall back on 3-way merge if the patch records the identity of blobs it is supposed to apply to and we have those blobs available locally."
+    IDS_AM_IGNORE_SPACE_TT  "When applying a patch, ignore changes in whitespace in context lines if necessary"
+    IDS_STATGRAPH_NUMBEROFUNIT "Number of %s"
+    IDS_STATGRAPH_COMMITSBYUNIT "Commits each %s"
+END
+
+STRINGTABLE 
+BEGIN
+    IDS_LOG_FILTER_SUBJECT  "Subject"
+    IDS_STATUSLIST_SHOWLOGOLDNAME "Show log &before rename/copy"
+    IDS_APPNAME             "TortoiseGit"
+    IDS_MENUCREATERESTORE   "Restore after commit"
+    IDS_PROC_SUBMODULESUPDATE "Update Submodules"
+    IDS_NOWORKINGCOPY       "No working directory found."
+    IDS_PROCEXPORTERRFOLDER "You selected a folder.\r\nExports are only possible to a (zip) file."
+    IDS_PROC_NOZIPFILE      "You must select a filename for the zip-file!"
+    IDS_PROC_KEEPFILELOCAL  "Keep file locally?"
+    IDS_PROC_FILESREMOVED   "%d files removed."
+    IDS_PROC_AUTOGENERATEDBYGIT "<Auto Generated by Git>"
+    IDS_PATCH               "Patch"
+    IDS_LOG                 "Log"
+    IDS_PROC_APPLYPATCH_GITAMACTIVE 
+                            """git am"" is still in apply mode.\nDo you want to abort?"
+    IDS_SUCCESS             "Success"
+    IDS_FAIL                "Fail"
+END
+
+STRINGTABLE 
+BEGIN
+    IDS_DONE                "Done"
+    IDS_PROC_SKIPPATCH      "Skip Patch: %s"
+    IDS_ABORTBUTTON         "A&bort"
+    IDS_OKBUTTON            "&OK"
+    IDS_SKIPBUTTON          "&Skip"
+    IDS_RESOLVEDBUTTON      "&Resolved"
+    IDS_PROC_APPLYPATCH_REBASEDIRFOUND 
+                            "<ct=0x0000FF>previous rebase directory rebase-apply still exists but mbox given</ct>\n\nDo you want to"
+    IDS_PROC_PROGRESS_GITUNCLEANEXIT "git did not exit cleanly (exit code %d)"
+    IDS_UPTODATE            "Already up to date."
+    IDS_SEECHANGES          "Do you want to see changes?"
+    IDS_PROC_PULL_DIFFS     "Pulled Diff"
+    IDS_PROC_PULL_LOG       "Pulled Log"
+    IDS_PROGRS_TITLE_PULL   "Pull"
+    IDS_PROGRS_TITLE_FETCH  "Fetch"
+    IDS_PROC_RESTARTREBASE  "Restart rebase"
+    IDS_PROC_COMMITMESSAGE  "Commit Message"
+END
+
+STRINGTABLE 
+BEGIN
+    IDS_PROGS_TITLE_CHERRYPICK "Cherry Pick"
+    IDS_PROC_REVISIONFILES  "Revision Files"
+    IDS_PROC_NOTHINGTOREBASE "Nothing to Rebase"
+    IDS_PROC_NOCLEAN        "This task requires a clean working tree."
+    IDS_PROC_NOHEAD         "No HEAD found"
+    IDS_PROC_REBASE_STARTCHERRYPICK "Start Cherry Pick"
+    IDS_PROC_REBASE_STARTREBASE "Start Rebase"
+    IDS_PROC_REBASEFINISHED "Finished rebasing."
+    IDS_PROC_COMMITMESSAGE_EMPTY "The commit message must not be empty."
+    IDS_PROC_REBASING_PROGRESS "Rebasing... (%d/%d)"
+    IDS_PROC_REBASE_FFTO    "Fast forward to %s"
+    IDS_PROC_CONFLICTFILES  "Conflict Files"
+    IDS_AMENDBUTTON         "Amend"
+    IDS_CONTINUEBUTTON      "Continue"
+    IDS_COMMITBUTTON        "Commit"
+    IDS_FINISHBUTTON        "Finish"
+END
+
+STRINGTABLE 
+BEGIN
+    IDS_PROC_STARTREBASEBUTTON "Start Rebase"
+    IDS_PROC_STARTREBASEFFBUTTON "Start (FastFwd)"
+    IDS_PROC_REBASE_EMPTYCOMMITMSG 
+                            "Found an empty commit message. You have to enter one or rebase cannot proceed."
+    IDS_PROC_REBASE_ABORT   "Are you sure you want to abort the rebase process?"
+    IDS_LASTCOMMIT          "Last Commit"
+    IDS_BRANCHNAME          "Branchname"
+    IDS_DATELASTCOMMIT      "Date Last Commit"
+    IDS_PROC_COMMIT_ADDSIGNOFFBUTTON "&Add it"
+    IDS_PROC_COMMIT_NOADDSIGNOFFBUTTON "&Commit w/o"
+    IDS_PROC_COMMIT_NOSIGNOFFLINE 
+                            "You haven't entered your Signed-Off-By line!"
+    IDS_PROC_COMMIT_PREPARECOMMIT "Preparing commit..."
+    IDS_PROC_COMMIT_UPDATEINDEX "Updating index"
+    IDS_PROC_COMMIT_DETACHEDWARNING 
+                            "<ct=0x0000FF>Current HEAD Detached</ct>, you are working on (no branch).\nDo you want to a create branch now?"
+    IDS_PROC_COMMIT_RESTOREFILES 
+                            "You marked some files as ""Restore after commit"".\nDo you want to restore them now? You might lose all changes to this file after marking it."
+    IDS_PROC_COMMIT_RESTOREFILES_RESTORE "&Restore old state"
+    IDS_PROC_COMMIT_RESTOREFILES_KEEP "&Keep current state"
+END
+
+STRINGTABLE 
+BEGIN
+    IDS_PROC_COMMIT_RECOMMIT "&ReCommit"
+    IDS_PROC_STASHFAILED    "<ct=0x0000FF>Stash failed!!!</ct>"
+    IDS_PROC_STASHSUCCESS   "<ct=0xff0000>Stash Success</ct>"
+    IDS_PROC_NOUSERDATA     "User name and email must be set before commit.\r\n Do you want to set these now?"
+    IDS_PROC_PREVIOUSVERSION "Previous Version"
+    IDS_PROC_REFINVALID     """%s"" is invalid."
+    IDS_IGNOREBUTTON        "&Ignore"
+    IDS_PROC_STASHAPPLYFAILED "<ct=0x0000FF>Stash Apply failed!!!</ct>"
+    IDS_PROC_FILEDIFF_VERSION2BASE "Version 2 (Base)"
+    IDS_PROC_FILEDIFF_VERSION1 "Version 1"
+    IDS_PROC_FILEDIFF_VERSION1NEWER "Version 1 (Commit Data New)"
+    IDS_PROC_FILEDIFF_VERSION2BASENEWER "Version 2 (Base) (Commit Date New)"
+    IDS_ERR_PAEGENTTIMEOUT  "Failed waiting for pageant to finish loading key."
+    IDS_ERR_NOPATCHES       "Not patches generated."
+    IDS_PROC_REQUESTPULL    "Create pull &request"
+    IDS_ERR_PULLREUQESTFAILED "Failed to create pull-request."
+END
+
+STRINGTABLE 
+BEGIN
+    IDS_PROC_REMOVEBRANCH   "Remove &branch"
+    IDS_PROGS_TITLE_EDITNOTES "Edit Notes"
+    IDS_PROC_FAILEDSAVINGNOTES "Saving notes failed."
+    IDS_PROC_FASTFORWARD    "Fast Forward"
+    IDS_PROC_EVERYTHINGUPDATED "Everything updated."
+    IDS_PROC_SYNC_PULLWRONGBRANCH 
+                            "Pull requires the selected local branch to be the current branch."
+    IDS_PROC_SYNC_REFRESHING "Refreshing..."
+    IDS_PROC_SYNC_COMMITSAHEAD "%d commits ahead ""%s"""
+    IDS_PROC_SYNC_WAINTINPUT "Waiting for input"
+    IDS_PROC_SYNC_PUSH_UNKNOWN 
+                            "Don't know what will push because you enter URL"
+    IDS_PROC_SYNC_PUSH_UNKNOWNBRANCH 
+                            "Don't know what will push because unknown branch ""%s"""
+    IDS_PROC_SYNC_INCOMMITS "In Commits"
+    IDS_PROC_SYNC_INCHANGELIST "In ChangeList"
+    IDS_PROC_SYNC_OUTCOMMITS "Out Commits"
+    IDS_PROC_SYNC_OUTCHANGELIST "Out ChangeList"
+    IDS_PROC_SYNC_PUSH      "Pus&h"
+END
+
+STRINGTABLE 
+BEGIN
+    IDS_PROC_BROWSEREFS_DELETETAGS "Delete %d tags"
+    IDS_PROCS_TITLE_GITREMOTESETTINGS "Git Remote Settings"
+    IDS_PROC_BROWSEREFS_RENAMEONLYBRANCHES 
+                            "At the moment, you can only rename branches."
+    IDS_PROC_BROWSEREFS_NOCHANGEOFTYPE 
+                            "You cannot change the type of this ref with a rename."
+    IDS_PROC_BROWSEREFS_WARNINGUNMERGED 
+                            "<b>Warning:</b> This branch is not fully merged into HEAD."
+    IDS_PROC_BROWSEREFS_WARNINGNOMERGECHECK 
+                            "<b>Warning:</b> It has not been checked if these branches have been fully merged into HEAD."
+    IDS_PROC_BROWSEREFS_WARNINGDELETEREMOTEBRANCHES 
+                            "<b>Warning:</b> This action will remove the branches on the remote."
+    IDS_PROC_NOMSYSGIT      "MSysGit (http://code.google.com/p/msysgit/) not found."
+    IDS_PROC_SETMSYSGITPATH "&Set MSysGit path"
+    IDS_PROC_GOTOMSYSGITWEBSITE "&Open msysGit WebSite"
+    IDS_PROC_OLDMSYSGIT     "You have an old version of msysGit (http://code.google.com/p/msysgit/) installed.\n\nYou should consider an upgrade to 1.7.10+ which supports UTF-8 and is compatible to the *nix version of git."
+    IDS_PROC_NOTSHOWAGAINIGNORE 
+                            "Do &not show me this warning again (if Ignore is selected)"
+    IDS_PROC_EDITLOCALGITCONFIG "&Edit .git/config"
+    IDS_PROC_EDITGLOBALGITCONFIG "Edit &global .gitconfig"
+    IDS_PROC_STASHPOPSUCCESS "<ct=0xff0000>Stash POP successful</ct>"
+    IDS_PROC_STASHAPPLYSUCCESS "<ct=0xff0000>Stash Apply successful</ct>"
+END
+
+STRINGTABLE 
+BEGIN
+    IDS_PROC_STASHPOPFAILED "<ct=0x0000FF>Stash POP failed!!!</ct>"
+    IDS_PROC_STASHPOPFAILEDCONFLICTS 
+                            "<ct=0x0000ff>Stash POP failed, there are conflicts</ct>"
+    IDS_PROC_STASHAPPLYFAILEDCONFLICTS 
+                            "<ct=0x0000ff>Stash Apply failed, there are conflicts</ct>"
+    IDS_PROC_CREATED        "Created"
+    IDS_PROC_NEWBRANCHTAG_TRACK_TT 
+                            "If checked --track is passed to git, if unchecked --no-track is passed to git, else neither --track nor --no-track is passed to git (see help)."
+    IDS_STATUSLIST_FROM     "(from %s)"
+    IDS_LASTAUTHOR          "Last Author"
+    IDS_B_T_NOT_UNIQUE      "The entered source ref is ambiguous.\nYou have to make it unique (e.g. by adding ""refs/heads/"" as a prefix for branches or ""refs/tags/"" for tags)!"
+    IDS_B_EXISTS            "A branch with this name already exists."
+    IDS_T_EXISTS            "A tag with this name already exists."
+    IDS_B_DELETEORDIFFERENTNAME 
+                            "Delete the existing branch or use a different name."
+    IDS_B_T_DIFFERENTNAMEORFORCE 
+                            "Use a different name or use the ""Force"" option to overwrite it."
+    IDS_B_DIFFERENTNAMEOROVERRIDE 
+                            "Use a different name or use the ""Override branch"" option."
+    IDS_T_SAMEBRANCHNAMEEXISTS 
+                            "A branch with the same name as your entered tag name already exists (so the short ref is ambiguous).\nThis can cause problems so you should avoid it."
+    IDS_B_SAMETAGNAMEEXISTS "A tag with the same name as your entered branch name already exists (so the short ref is ambiguous).\nThis can cause problems so you should avoid it."
+    IDS_SETTINGS_ABBREVIATERENAMINGS_TT 
+                            "List a renamed file as ""long/path/{to => for}/file.txt"" instead of ""long/path/for/file.txt (from long/path/to/file.txt)""."
+END
+
+STRINGTABLE 
+BEGIN
+    IDS_PROC_PUSHFETCH_ALLREMOTES "- all -"
+    IDS_PROC_SYNC_NOFASTFORWARD 
+                            "The local branch ""%s"" does not fast-forward to the remote branch ""%s""."
+    IDS_PUSHDLG_PUSHBRANCH_TT 
+                            "Sets the remote branch as the ""pushbranch"" for the selected local branch."
+    IDS_PUSHDLG_PUSHREMOTE_TT 
+                            "Sets the remote as the ""pushremote"" for the selected local branch."
+    IDS_STATUSLIST_COLLASTMODIFIED "Last Modified"
+    IDS_STATUSLIST_COLSIZE  "Size"
+    IDS_DELETEREMOTETAG     "Delete remote tags..."
+    IDS_REVREVERTED         "Revision(s) reverted. All changes are integrated into your working tree now."
+    IDS_DESCRIPTION         "Description"
+    IDS_PROC_BROWSEREFS_EDITDESCRIPTION "Edit description"
+    IDS_PROC_SYNC_CONFLICTS "Conflicts"
+    IDS_STASHBUTTON         "&Stash"
+    IDS_SETTINGS_FETCH_ADDEDREMOTE 
+                            "Do you want to fetch remote branches from the newly added remote?"
+    IDS_STASHSAVE_INCLUDEUNTRACKED 
+                            "You have checked ""include untracked"".\nThis includes a ""git clean -fd"" call, so ignored files/directories are removed w/o using recycle bin."
+    IDS_PROC_NOTSHOWAGAINCONTINUE 
+                            "Do &not show me this warning again (if Continue is selected)"
+    IDS_PROC_LOG_JUMPNOTFOUND "No more revisions found."
+END
+
+#endif    // Englisch (USA) resources
+/////////////////////////////////////////////////////////////////////////////
+
+
+/////////////////////////////////////////////////////////////////////////////
+// German (Switzerland) resources
+
+#if !defined(AFX_RESOURCE_DLL) || defined(AFX_TARG_DES)
+#ifdef _WIN32
+LANGUAGE LANG_GERMAN, SUBLANG_GERMAN_SWISS
+#endif //_WIN32
+
+#ifdef APSTUDIO_INVOKED
+/////////////////////////////////////////////////////////////////////////////
+//
+// TEXTINCLUDE
+//
+
+1 TEXTINCLUDE 
+BEGIN
+    "..\\TortoiseProc\\resource.h\0"
+END
+
+2 TEXTINCLUDE 
+BEGIN
+    "#include ""afxres.h""\r\n"
+    "\0"
+END
+
+3 TEXTINCLUDE 
+BEGIN
+    "#define _AFX_NO_SPLITTER_RESOURCES\r\n"
+    "#define _AFX_NO_OLE_RESOURCES\r\n"
+    "#define _AFX_NO_TRACKER_RESOURCES\r\n"
+    "#define _AFX_NO_PROPERTY_RESOURCES\r\n"
+    "\r\n"
+    "#if !defined(AFX_RESOURCE_DLL) || defined(AFX_TARG_ENU)\r\n"
+    "LANGUAGE 9, 1\r\n"
+    "#pragma code_page(1252)\r\n"
+    "#include ""TortoiseProc.rc2""  // non-Microsoft Visual C++ edited resources\r\n"
+    "#include ""afxres.rc""         // Standard components\r\n"
+    "#include ""afxprint.rc""  // printing/print preview resources\r\n"
+    "#include ""afxribbon.rc"" // ribbon and control bar resources\r\n"
+    "#include ""afxolecl.rc""  // OLE container resources\r\n"
+    "#endif\r\n"
+    "\0"
+END
+
+#endif    // APSTUDIO_INVOKED
+
+#endif    // German (Switzerland) resources
+/////////////////////////////////////////////////////////////////////////////
+
+
+
+#ifndef APSTUDIO_INVOKED
+/////////////////////////////////////////////////////////////////////////////
+//
+// Generated from the TEXTINCLUDE 3 resource.
+//
+#define _AFX_NO_SPLITTER_RESOURCES
+#define _AFX_NO_OLE_RESOURCES
+#define _AFX_NO_TRACKER_RESOURCES
+#define _AFX_NO_PROPERTY_RESOURCES
+
+#if !defined(AFX_RESOURCE_DLL) || defined(AFX_TARG_ENU)
+LANGUAGE 9, 1
+#pragma code_page(1252)
+#include "TortoiseProc.rc2"  // non-Microsoft Visual C++ edited resources
+#include "afxres.rc"         // Standard components
+#include "afxprint.rc"  // printing/print preview resources
+#include "afxribbon.rc" // ribbon and control bar resources
+#include "afxolecl.rc"  // OLE container resources
+#endif
+
+/////////////////////////////////////////////////////////////////////////////
+#endif    // not APSTUDIO_INVOKED
+