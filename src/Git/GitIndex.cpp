// TortoiseGit - a Windows shell extension for easy version control

// Copyright (C) 2008-2011 - TortoiseGit

// This program is free software; you can redistribute it and/or
// modify it under the terms of the GNU General Public License
// as published by the Free Software Foundation; either version 2
// of the License, or (at your option) any later version.

// This program is distributed in the hope that it will be useful,
// but WITHOUT ANY WARRANTY; without even the implied warranty of
// MERCHANTABILITY or FITNESS FOR A PARTICULAR PURPOSE.  See the
// GNU General Public License for more details.

// You should have received a copy of the GNU General Public License
// along with this program; if not, write to the Free Software Foundation,
// 51 Franklin Street, Fifth Floor, Boston, MA 02110-1301 USA.
//

#include "StdAfx.h"
#include "Git.h"
#include "atlconv.h"
#include "GitRev.h"
#include "registry.h"
#include "GitConfig.h"
#include <map>
#include "UnicodeUtils.h"
#include "TGitPath.h"
#include "gitindex.h"
#include <sys/types.h>
#include <sys/stat.h>
#include "git2.h"


#define FILL_DATA() \
	m_FileName.Empty();\
	g_Git.StringAppend(&m_FileName,(BYTE*)entry->name,CP_ACP,Big2lit(entry->flags)&CE_NAMEMASK);\
	m_FileName.MakeLower(); \
	this->m_Flags=Big2lit(entry->flags);\
	this->m_ModifyTime=Big2lit(entry->mtime.sec);\
	this->m_IndexHash=(char*)(entry->sha1);

int CGitIndex::FillData(ondisk_cache_entry * entry)
{
	FILL_DATA();
	return 0;
}

int CGitIndex::FillData(ondisk_cache_entry_extended * entry)
{
	FILL_DATA();
	this->m_Flags |= ((int)Big2lit(entry->flags2))<<16;
	return 0;
}

int CGitIndex::Print()
{
	_tprintf(_T("0x%08X  0x%08X %s %s\n"),
		(int)this->m_ModifyTime,
		this->m_Flags,
		this->m_IndexHash.ToString(),
		this->m_FileName);

	return 0;
}

CGitIndexList::CGitIndexList()
{
	this->m_LastModifyTime=0;
}

static bool SortIndex(CGitIndex &Item1, CGitIndex &Item2)
{
	return Item1.m_FileName.Compare(Item2.m_FileName)<0;
}

static bool SortTree(CGitTreeItem &Item1, CGitTreeItem &Item2)
{
	return Item1.m_FileName.Compare(Item2.m_FileName)<0;
}

int CGitIndexList::ReadIndex(CString IndexFile)
{
	HANDLE hfile=INVALID_HANDLE_VALUE;
	HANDLE hmap = INVALID_HANDLE_VALUE;
	int ret=0;
	BYTE *buffer=NULL,*p;
	CGitIndex GitIndex;

#ifdef DEBUG
	m_GitFile = IndexFile;
#endif

	try
	{
		do
		{
			this->clear();
			
			hfile = CreateFile(IndexFile,
									GENERIC_READ,
									FILE_SHARE_READ|FILE_SHARE_DELETE|FILE_SHARE_WRITE,
									NULL,
									OPEN_EXISTING,
									FILE_ATTRIBUTE_NORMAL,
									NULL);


			if(hfile == INVALID_HANDLE_VALUE)
			{
				ret = -1 ;
				break;
			}

<<<<<<< HEAD
			cache_header *header;
			DWORD size=0,filesize=0;

			filesize=GetFileSize(hfile,NULL);

			if(filesize == INVALID_FILE_SIZE )
=======
			hmap = CreateFileMapping(hfile, NULL, PAGE_READONLY,0,0,NULL);
			if(hmap == INVALID_HANDLE_VALUE)
>>>>>>> 23bc0b86
			{
				ret = -1;
				break;
			}

			p = buffer = (BYTE*)MapViewOfFile(hmap,FILE_MAP_READ,0,0,0);
			if(buffer == NULL)
			{
				ret = -1;
				break;
			}
<<<<<<< HEAD
			if(! ReadFile( hfile, buffer,filesize,&size,NULL) )
			{
				ret = GetLastError();
				break;
			}

			CloseHandle(hfile);
			hfile = INVALID_HANDLE_VALUE; /* close early to above lock time long*/
=======
>>>>>>> 23bc0b86

			cache_header *header;
			header = (cache_header *) buffer;

			if( Big2lit(header->hdr_signature) != CACHE_SIGNATURE )
			{
				ret = -1;
				break;
			}
			p+= sizeof(cache_header);

			int entries = Big2lit(header->hdr_entries);
			resize(entries);

			for(int i=0;i<entries;i++)
			{
				ondisk_cache_entry *entry;
				ondisk_cache_entry_extended *entryex;
				entry=(ondisk_cache_entry*)p;
				entryex=(ondisk_cache_entry_extended*)p;
				int flags=Big2lit(entry->flags);
				if( flags & CE_EXTENDED)
				{
					this->at(i).FillData(entryex);
					p+=ondisk_ce_size(entryex);
				}else
				{
					this->at(i).FillData(entry);
					p+=ondisk_ce_size(entry);
				}
			}

			std::sort(this->begin(), this->end(), SortIndex);
			g_Git.GetFileModifyTime(IndexFile, &this->m_LastModifyTime);
		}while(0);
	}catch(...)
	{
		ret= -1;
	}
	
	if(buffer)
		UnmapViewOfFile(buffer);

	if(hmap != INVALID_HANDLE_VALUE)
		CloseHandle(hmap);

	if(hfile != INVALID_HANDLE_VALUE)
		CloseHandle(hfile);

	return ret;
}

int CGitIndexList::GetFileStatus(const CString &gitdir,const CString &pathorg,git_wc_status_kind *status,__int64 time,FIll_STATUS_CALLBACK callback,void *pData, CGitHash *pHash)
{
	if(status)
	{
		CString path = pathorg;
		path.MakeLower();

		int start=SearchInSortVector(*this, ((CString&)path).GetBuffer(), path.GetLength());
		((CString&)path).ReleaseBuffer();
		
		if( start<0 )
		{
			*status = git_wc_status_unversioned;
			if(pHash)
				pHash->Empty();

		}else
		{
 			int index = start;
			if(index <0)
				return -1;
			if(index >= size() )
				return -1;

			if( time ==  at(index).m_ModifyTime )
			{
				*status = git_wc_status_normal;
			}else
			{
				*status = git_wc_status_modified;
			}

			if(at(index).m_Flags & CE_STAGEMASK )
				*status = git_wc_status_conflicted;
			else if(at(index).m_Flags & CE_INTENT_TO_ADD)
				*status = git_wc_status_added;

			if(pHash)
				*pHash = at(index).m_IndexHash;
		}

	}

	if(callback && status)
			callback(gitdir+_T("\\")+pathorg,*status,false, pData);
	return 0;
}

int CGitIndexList::GetStatus(const CString &gitdir,const CString &pathParam, git_wc_status_kind *status,
							 BOOL IsFull, BOOL IsRecursive,
							 FIll_STATUS_CALLBACK callback,void *pData,
							 CGitHash *pHash)
{
	int result;
	git_wc_status_kind dirstatus = git_wc_status_none;
	__int64 time;
	bool isDir=false;
	CString path = pathParam;

	if(status)
	{
		if(path.IsEmpty())
			result = g_Git.GetFileModifyTime(gitdir,&time,&isDir);
		else
			result = g_Git.GetFileModifyTime( gitdir+_T("\\")+path, &time, &isDir );

		if(result)
		{
			*status = git_wc_status_deleted;
			if(callback)
				callback(gitdir+_T("\\")+path,git_wc_status_deleted,false, pData);

			return 0;
		}
		if(isDir)
		{
			if(!path.IsEmpty())
			{
				if( path.Right(1) != _T("\\"))
					path+=_T("\\");
			}
			int len =path.GetLength();

			for(int i=0;i<size();i++)
			{
				if( at(i).m_FileName.GetLength() > len )
				{
					if(at(i).m_FileName.Left(len) == path)
					{
						if( !IsFull )
						{
							*status = git_wc_status_normal; 
							if(callback)
								callback(gitdir+_T("\\")+path,*status,false, pData);
							return 0;

						}else
						{	
							result = g_Git.GetFileModifyTime( gitdir+_T("\\")+at(i).m_FileName , &time);
							if(result)
								continue;

							*status = git_wc_status_none;
							GetFileStatus(gitdir,at(i).m_FileName,status,time,callback,pData);
							if( *status != git_wc_status_none )
							{
<<<<<<< HEAD
								*status = git_wc_status_normal;
								if(callback)
									callback(gitdir+_T("\\")+path,*status,false, pData);
								return 0;

							}else
							{
								result = g_Git.GetFileModifyTime( gitdir+_T("\\")+at(i).m_FileName , &time);
								if(result)
									continue;

								*status = git_wc_status_none;
								GetFileStatus(gitdir,at(i).m_FileName,status,time,callback,pData);
								if( *status != git_wc_status_none )
=======
								if( dirstatus == git_wc_status_none)
>>>>>>> 23bc0b86
								{
									dirstatus = git_wc_status_normal;
								}
								if( *status != git_wc_status_normal )
								{
									dirstatus = git_wc_status_modified;
								}
							}

						}
					}
				}
			} /* End For */

			if( dirstatus != git_wc_status_none )
			{
				*status = dirstatus;
			}
			else
			{
				*status = git_wc_status_unversioned;
			}
			if(callback)
				callback(gitdir+_T("\\")+path,*status,false, pData);

			return 0;

		}else
		{
			GetFileStatus(gitdir,path,status,time,callback,pData,pHash);
		}
	}
	return 0;
}

int CGitIndexFileMap::Check(const CString &gitdir, bool *isChanged)
{
	__int64 time;
	int result;

<<<<<<< HEAD
	try
	{
		CString IndexFile;
		IndexFile=gitdir+_T("\\.git\\index");
		/* Get data associated with "crt_stat.c": */
		result = g_Git.GetFileModifyTime( IndexFile, &time );

//		WIN32_FILE_ATTRIBUTE_DATA FileInfo;
//		GetFileAttributesEx(_T("D:\\tortoisegit\\src\\gpl.txt"),GetFileExInfoStandard,&FileInfo);
//		result = _tstat64( _T("D:\\tortoisegit\\src\\gpl.txt"), &buf );

		if(loaded)
			*loaded = false;

		if(result)
		   return result;
=======
	CString IndexFile;
	IndexFile=gitdir+_T("\\.git\\index");
	/* Get data associated with "crt_stat.c": */
	result = g_Git.GetFileModifyTime( IndexFile, &time );
>>>>>>> 23bc0b86

	if(result)
		return result;

	SHARED_INDEX_PTR pIndex;
	pIndex = this->SafeGet(gitdir);

	if(pIndex.get() == NULL)
	{
		if(isChanged)
			*isChanged = true;
		return 0;
	}

	if(pIndex->m_LastModifyTime == time)
	{
		if(isChanged)
			*isChanged = false;
	}
	else
	{
		if(isChanged)
			*isChanged = true;	
	}
	return 0;
}

int CGitIndexFileMap::LoadIndex(const CString &gitdir)
{
	try
	{
		SHARED_INDEX_PTR pIndex(new CGitIndexList);
		
		if(pIndex->ReadIndex(gitdir+_T("\\.git\\index")))
			return -1;

<<<<<<< HEAD
			m_SharedMutex.ReleaseShared();
		}

=======
		this->SafeSet(gitdir,pIndex);
				
>>>>>>> 23bc0b86
	}catch(...)
	{
		return -1;
	}
	return 0;
}

int CGitIndexFileMap::GetFileStatus(const CString &gitdir, const CString &path, git_wc_status_kind *status,BOOL IsFull, BOOL IsRecursive,
									FIll_STATUS_CALLBACK callback,void *pData,
									CGitHash *pHash,
									bool isLoadUpdatedIndex)
{
	try
	{
		CheckAndUpdate(gitdir, isLoadUpdatedIndex);

		SHARED_INDEX_PTR pIndex = this->SafeGet(gitdir);
		if(pIndex.get() != NULL)
		{
			pIndex->GetStatus(gitdir,path,status,IsFull,IsRecursive,callback,pData,pHash);
		}

	}catch(...)
	{
		return -1;
	}
	return 0;
}

int CGitIndexFileMap::IsUnderVersionControl(const CString &gitdir, const CString &path, bool isDir,bool *isVersion, bool isLoadUpdateIndex)
{
	try
	{
		if(path.IsEmpty())
		{
			*isVersion =true;
			return 0;
		}

		CString subpath=path;
		subpath.Replace(_T('\\'), _T('/'));
		if(isDir)
			subpath+=_T('/');
<<<<<<< HEAD

		CheckAndUpdateIndex(gitdir);
		if(isDir)
		{
			CAutoReadLock lock(&this->m_SharedMutex);
			CAutoReadLock lock1(&(*this)[gitdir].m_SharedMutex);
=======
		
		subpath.MakeLower();
>>>>>>> 23bc0b86

		CheckAndUpdate(gitdir, isLoadUpdateIndex);
		
		SHARED_INDEX_PTR pIndex = this->SafeGet(gitdir);

		if(pIndex.get())
		{
			*isVersion = (SearchInSortVector(*pIndex, subpath.GetBuffer(), subpath.GetLength()) >= 0);
		}

	}catch(...)
	{
		return -1;
	}
	return 0;
}

int CGitHeadFileList::GetPackRef(const CString &gitdir)
{
	CString PackRef =  gitdir;
	PackRef += _T("\\.git\\packed-refs");

	__int64 mtime;
	if( g_Git.GetFileModifyTime(PackRef, &mtime))
	{
		//packed refs is not existed
		this->m_PackRefFile.Empty();
		this->m_PackRefMap.clear();
		return 0;

	}else if(mtime == m_LastModifyTimePackRef)
	{
		return 0;

	}else
	{
		this->m_PackRefFile = PackRef;
		this->m_LastModifyTimePackRef = mtime;
	}

	int ret =0;
	{
		this->m_PackRefMap.clear();

		HANDLE hfile = CreateFile(PackRef,
			GENERIC_READ,
			FILE_SHARE_READ|FILE_SHARE_DELETE|FILE_SHARE_WRITE,
			NULL,
			OPEN_EXISTING,
			FILE_ATTRIBUTE_NORMAL,
			NULL);
		do
		{
			if(hfile == INVALID_HANDLE_VALUE)
			{
				ret = -1;
				break;
			}

			DWORD filesize = GetFileSize(hfile,NULL);
			DWORD size =0;
			char *buff;
			buff = new char[filesize];

			ReadFile(hfile,buff,filesize,&size,NULL);

			if(size != filesize)
			{
				ret = -1;
				break;
			}

			CString hash;
			CString ref;

			for(DWORD i=0;i<filesize;i++)
			{
				hash.Empty();
				ref.Empty();
				if(buff[i] == '#')
				{
					while(buff[i] != '\n')
					{	i++;
					if( i==filesize)
						break;
					}
					i++;
				}

				if( i== filesize)
					break;

				while(buff[i] != ' ')
				{
					hash.AppendChar(buff[i]);
					i++;
					if(i==filesize)
						break;
				}

				i++;
				if( i== filesize)
					break;

				while(buff[i] != '\n')
				{
					ref.AppendChar(buff[i]);
					i++;
					if( i== filesize)
						break;
				}

				i++;

				if( !ref.IsEmpty() )
				{
					this->m_PackRefMap[ref] = hash;
				}


			}

			delete buff;

		}while(0);

		if( hfile != INVALID_HANDLE_VALUE)
			CloseHandle(hfile);
	}
	return ret;

}
int CGitHeadFileList::ReadHeadHash(CString gitdir)
{
	CString HeadFile = gitdir;
	HeadFile += _T("\\.git\\HEAD");


	HANDLE hfile=INVALID_HANDLE_VALUE;
	HANDLE href = INVALID_HANDLE_VALUE;

	int ret = 0;
	m_Gitdir = gitdir;

	m_HeadFile = HeadFile;

	if( g_Git.GetFileModifyTime(m_HeadFile,&m_LastModifyTimeHead))
		return -1;

	try
	{
		do
		{
			hfile = CreateFile(HeadFile,
				GENERIC_READ,
				FILE_SHARE_READ|FILE_SHARE_DELETE|FILE_SHARE_WRITE,
				NULL,
				OPEN_EXISTING,
				FILE_ATTRIBUTE_NORMAL,
				NULL);

			if(hfile == INVALID_HANDLE_VALUE)
			{
				ret = -1;
				break;
			}

			DWORD size=0,filesize=0;
			unsigned char buffer[40] ;
			ReadFile(hfile,buffer,4,&size,NULL);
			if(size !=4)
			{
				ret = -1;
				break;
			}
			buffer[4]=0;
			if(strcmp((const char*)buffer,"ref:") == 0)
			{
				filesize = GetFileSize(hfile,NULL);

				unsigned char *p = (unsigned char*)malloc(filesize -4);

				ReadFile(hfile,p,filesize-4,&size,NULL);

				m_HeadRefFile.Empty();
				g_Git.StringAppend(&this->m_HeadRefFile,p,CP_ACP,filesize-4);
				CString ref = this->m_HeadRefFile;
				ref=ref.Trim();
				int start =0;
				ref=ref.Tokenize(_T("\n"),start);
				free(p);
				m_HeadRefFile=gitdir+_T("\\.git\\")+m_HeadRefFile.Trim();
				m_HeadRefFile.Replace(_T('/'),_T('\\'));

				__int64 time;
				if(g_Git.GetFileModifyTime(m_HeadRefFile,&time,NULL))
				{
					m_HeadRefFile.Empty();
					if( GetPackRef(gitdir))
					{
						ret = -1;
						break;
					}
					if(this->m_PackRefMap.find(ref) == m_PackRefMap.end())
					{
						ret = -1;
						break;
					}
					this ->m_Head = m_PackRefMap[ref];
					ret =0;
					break;
				}

				href = CreateFile(m_HeadRefFile,
					GENERIC_READ,
					FILE_SHARE_READ|FILE_SHARE_DELETE|FILE_SHARE_WRITE,
					NULL,
					OPEN_EXISTING,
					FILE_ATTRIBUTE_NORMAL,
					NULL);

				if(href == INVALID_HANDLE_VALUE)
				{
					m_HeadRefFile.Empty();

					if( GetPackRef(gitdir))
					{
						ret = -1;
						break;
					}

					if(this->m_PackRefMap.find(ref) == m_PackRefMap.end())
					{
						ret = -1;
						break;
					}
					this ->m_Head = m_PackRefMap[ref];
					ret =0;
					break;
				}
				ReadFile(href,buffer,40,&size,NULL);
				if(size != 40)
				{
					ret =-1;
					break;
				}
				this->m_Head.ConvertFromStrA((char*)buffer);

				this->m_LastModifyTimeRef = time;

			}else
			{
				ReadFile(hfile,buffer+4,40-4,&size,NULL);
				if(size !=36)
				{
					ret =-1;
					break;
				}
				m_HeadRefFile.Empty();

				this->m_Head.ConvertFromStrA((char*)buffer);
			}
		}while(0);
	}catch(...)
	{
		ret = -1;
	}

	if(hfile != INVALID_HANDLE_VALUE)
		CloseHandle(hfile);
	if(href != INVALID_HANDLE_VALUE)
		CloseHandle(href);

	return ret;
}

bool CGitHeadFileList::CheckHeadUpdate()
{
	if(this->m_HeadFile.IsEmpty())
		return true;

	__int64 mtime=0;

	if( g_Git.GetFileModifyTime(m_HeadFile,&mtime))
		return true;

	if(mtime != this->m_LastModifyTimeHead)
		return true;

	if(!this->m_HeadRefFile.IsEmpty())
	{
		if(g_Git.GetFileModifyTime(m_HeadRefFile,&mtime))
			return true;

		if(mtime != this->m_LastModifyTimeRef)
			return true;
	}

	if(!this->m_PackRefFile.IsEmpty())
	{
		if(g_Git.GetFileModifyTime(m_PackRefFile,&mtime))
			return true;

		if(mtime != this->m_LastModifyTimePackRef)
			return true;
	}
	return false;
}
#if 0
int CGitHeadFileList::ReadTree()
{
	int ret;
	if( this->m_Head.IsEmpty())
		return -1;

	try
	{
		CAutoLocker lock(g_Git.m_critGitDllSec);
		CAutoWriteLock lock1(&this->m_SharedMutex);

		if(m_Gitdir != g_Git.m_CurrentDir)
		{
			g_Git.SetCurrentDir(m_Gitdir);
			SetCurrentDirectory(g_Git.m_CurrentDir);
			git_init();
		}

		this->m_Map.clear();
		this->clear();

		ret = git_read_tree(this->m_Head.m_hash,CGitHeadFileList::CallBack,this);
		if(!ret)
			m_TreeHash = m_Head;

	} catch(...)
	{
		return -1;
	}
	return ret;
}
#endif;

int CGitHeadFileList::CallBack(const unsigned char *sha1, const char *base, int baselen,
		const char *pathname, unsigned mode, int /*stage*/, void *context)
{
#define S_IFGITLINK	0160000

	CGitHeadFileList *p = (CGitHeadFileList*)context;
	if( mode&S_IFDIR )
	{
		if( (mode&S_IFMT) != S_IFGITLINK)
			return READ_TREE_RECURSIVE;
	}

	unsigned int cur = p->size();
	p->resize(p->size()+1);
	p->at(cur).m_Hash = (char*)sha1;
	p->at(cur).m_FileName.Empty();

	if(base)
		g_Git.StringAppend(&p->at(cur).m_FileName,(BYTE*)base,CP_ACP,baselen);

	g_Git.StringAppend(&p->at(cur).m_FileName,(BYTE*)pathname,CP_ACP);

	p->at(cur).m_FileName.MakeLower();

	//p->at(cur).m_FileName.Replace(_T('/'),_T('\\'));

	//p->m_Map[p->at(cur).m_FileName]=cur;

	if( (mode&S_IFMT) == S_IFGITLINK)
		return 0;

	return READ_TREE_RECURSIVE;
}

int ReadTreeRecurive(git_tree * tree, CStringA base, int (*CallBack) (const unsigned char *, const char *, int, const char *, unsigned int, int, void *),void *data)
{
	size_t count = git_tree_entrycount(tree);
	for(int i=0; i<count; i++)
	{
		git_tree_entry *entry = git_tree_entry_byindex(tree, i);
		int mode = git_tree_entry_attributes(entry);
		if( CallBack(git_tree_entry_id(entry)->id,
			base,
			base.GetLength(),
			git_tree_entry_name(entry),
			mode,
			0,
			data) == READ_TREE_RECURSIVE
		  )
		{
			if(mode&S_IFDIR)
			{
				git_object *object;
				git_tree_entry_2object(&object, entry);
				CStringA parent = base;
				parent += git_tree_entry_name(entry);
				parent += "/";
				ReadTreeRecurive((git_tree*)object,parent, CallBack,data);
			}
		}
		
	}

	return 0;
}

int CGitHeadFileList::ReadTree()
{
	CStringA gitdir = CUnicodeUtils::GetMulti(m_Gitdir,CP_ACP) ;
	gitdir += "\\.git";
	git_repository *repository = NULL;
	git_commit *commit = NULL;
	git_tree * tree = NULL;
	int ret =0;
	do
	{
		ret = git_repository_open(&repository, gitdir.GetBuffer());
		if(ret)
			break;
		ret = git_commit_lookup(&commit, repository, (const git_oid*)m_Head.m_hash);
		if(ret)
			break;
		
		tree = (git_tree*)git_commit_tree(commit);
		
		ret = ReadTreeRecurive(tree,"", CGitHeadFileList::CallBack,this);
		if(ret)
			break;

		std::sort(this->begin(), this->end(), SortTree);
		this->m_TreeHash = (char*)(git_commit_id(commit)->id);
	
	}while(0);

	if(repository)
		git_repository_free(repository);
	
	return ret;

}
int CGitIgnoreItem::FetchIgnoreList(const CString &projectroot, const CString &file)
{
	CAutoWriteLock lock(&this->m_SharedMutex);

	if(this->m_pExcludeList)
	{
		free(m_pExcludeList);
		m_pExcludeList=NULL;
	}

	this->m_BaseDir.Empty();
	if( projectroot.GetLength() < file.GetLength())
	{
		CString base = file.Mid(projectroot.GetLength()+1);
		base.Replace(_T('\\'), _T('/'));
		if(base != _T(".git/info/exclude"))
		{
			int start=base.ReverseFind(_T('/'));
			if(start>=0)
			{
				base=base.Left(start);
				this->m_BaseDir = CUnicodeUtils::GetMulti(base,CP_ACP) ;
			}
		}
	}
	{

		if(g_Git.GetFileModifyTime(file,&m_LastModifyTime))
			return -1;

		if(git_create_exclude_list(&this->m_pExcludeList))
			return -1;


		HANDLE hfile = CreateFile(file,
			GENERIC_READ,
			FILE_SHARE_READ|FILE_SHARE_DELETE|FILE_SHARE_WRITE,
			NULL,
			OPEN_EXISTING,
			FILE_ATTRIBUTE_NORMAL,
			NULL);


		if(hfile == INVALID_HANDLE_VALUE)
		{
			return -1 ;
		}

		DWORD size=0,filesize=0;

		filesize=GetFileSize(hfile,NULL);

		if(filesize == INVALID_FILE_SIZE )
		{
			CloseHandle(hfile);
			return -1;
		}

		BYTE *buffer = new BYTE[filesize+1];

		if(buffer == NULL)
		{
			CloseHandle(hfile);
			return -1;
		}

		if(! ReadFile( hfile, buffer,filesize,&size,NULL) )
		{
			CloseHandle(hfile);
			return GetLastError();
		}

		CloseHandle(hfile);

		BYTE *p = buffer;
		for(int i=0;i<size;i++)
		{
			if( buffer[i] == '\n' || buffer[i] =='\r' || i==(size-1) )
			{
				if (buffer[i] == '\n' || buffer[i] =='\r')
					buffer[i]=0;
				if( i== size-1)
					buffer[size]=0;

				if(p[0] != '#' && p[0] != 0)
					git_add_exclude((const char*)p,
										this->m_BaseDir.GetBuffer(),
										m_BaseDir.GetLength(),
										this->m_pExcludeList);

				p=buffer+i+1;
			}
		}
		/* Can't free buffer, exluced list will use this buffer*/
		//delete buffer;
		//buffer=NULL;
	}
	return 0;
}

bool CGitIgnoreList::CheckFileChanged(const CString &path)
{
	__int64 time=0;

	int ret=g_Git.GetFileModifyTime(path, &time);

	this->m_SharedMutex.AcquireShared();
	bool cacheExist = (m_Map.find(path) != m_Map.end());
	this->m_SharedMutex.ReleaseShared();

	if (!cacheExist && ret == 0)
	{
		CAutoWriteLock lock(&this->m_SharedMutex);
		m_Map[path].m_LastModifyTime = 0;
		m_Map[path].m_SharedMutex.Init();
	}
	// both cache and file is not exist
	if( (ret != 0) && (!cacheExist))
		return false;

	// file exist but cache miss
	if( (ret == 0) && (!cacheExist))
		return true;

	// file not exist but cache exist
	if( (ret != 0) && (cacheExist))
	{
		return true;
	}
	// file exist and cache exist

	{
		CAutoReadLock lock(&this->m_SharedMutex);
		if( m_Map[path].m_LastModifyTime == time )
			return false;
	}
	return true;

}

bool CGitIgnoreList::CheckIgnoreChanged(const CString &gitdir,const CString &path)
{
	CString temp;
	temp=gitdir;
	temp+=_T("\\");
	temp+=path;

	temp.Replace(_T('/'), _T('\\'));

	while(!temp.IsEmpty())
	{
		temp+=_T("\\.git");

		if(CGit::GitPathFileExists(temp))
		{
			CString gitignore=temp;
			gitignore += _T("ignore");
			if( CheckFileChanged(gitignore) )
				return true;

			temp+=_T("\\info\\exclude");

			if( CheckFileChanged(temp) )
				return true;
			else
				return false;
		}else
		{
			temp+=_T("ignore");
			if( CheckFileChanged(temp) )
				return true;
		}

		int found=0;
		int i;
		for( i=temp.GetLength() -1;i>=0;i--)
		{
			if(temp[i] == _T('\\'))
				found ++;

			if(found == 2)
				break;
		}

		temp = temp.Left(i);
	}
	return true;
}

int CGitIgnoreList::FetchIgnoreFile(const CString &gitdir, const CString &gitignore)
{
	if(CGit::GitPathFileExists(gitignore)) //if .gitignore remove, we need remote cache
	{
		CAutoWriteLock lock(&this->m_SharedMutex);
		if(m_Map.find(gitignore) == m_Map.end())
			m_Map[gitignore].m_SharedMutex.Init();

		m_Map[gitignore].FetchIgnoreList(gitdir,gitignore);
	}
	else
	{
		CAutoWriteLock lock(&this->m_SharedMutex);
		if(m_Map.find(gitignore) != m_Map.end())
			m_Map[gitignore].m_SharedMutex.Release();

		m_Map.erase(gitignore);
	}
	return 0;
}

int CGitIgnoreList::LoadAllIgnoreFile(const CString &gitdir,const CString &path)
{
	CString temp;

	temp=gitdir;
	temp+=_T("\\");
	temp+=path;

	temp.Replace(_T('/'), _T('\\'));

	while(!temp.IsEmpty())
	{
		temp+=_T("\\.git");

		if(CGit::GitPathFileExists(temp))
		{
			CString gitignore = temp;
			gitignore += _T("ignore");
			if( CheckFileChanged(gitignore) )
			{
				FetchIgnoreFile(gitdir,gitignore);
			}

			temp+=_T("\\info\\exclude");

			if( CheckFileChanged(temp) )
			{
				return FetchIgnoreFile(gitdir,temp);
			}

			return 0;

		}else
		{
			temp+=_T("ignore");
			if( CheckFileChanged(temp) )
			{
				FetchIgnoreFile(gitdir,temp);
			}
		}

		int found=0;
		int i;
		for( i=temp.GetLength() -1;i>=0;i--)
		{
			if(temp[i] == _T('\\'))
				found ++;

			if(found == 2)
				break;
		}

		temp = temp.Left(i);
	}
	return 0;
}
int CGitIgnoreList::GetIgnoreFileChangeTimeList(const CString &path, std::vector<__int64> &timelist)
{
	CString temp=path;
	CString ignore=temp;
	int start =0;

	do{
		CAutoReadLock lock(&this->m_SharedMutex);

		ignore=temp;
		ignore+=_T("\\.gitignore");
		std::map<CString, CGitIgnoreItem>::iterator itMap;
		itMap = m_Map.find(ignore);
		if(itMap == m_Map.end())
		{
			timelist.push_back(0);

		}else
		{
			timelist.push_back(itMap->second.m_LastModifyTime);
		}

		ignore =temp;
		ignore += _T("\\.git\\info\\exclude");

		itMap = m_Map.find(ignore);
		if(itMap == m_Map.end())
		{

		}else
		{
			timelist.push_back(itMap->second.m_LastModifyTime);
			return 0;
		}

		ignore=temp;
		ignore+=_T("\\.git");

		if(CGit::GitPathFileExists(ignore))
			return 0;

		start = temp.ReverseFind(_T('\\'));
		if(start>0)
			temp=temp.Left(start);

	}while(start>0);

	return -1;

}
bool CGitIgnoreList::IsIgnore(const CString &path,const CString &projectroot)
{
	CString str=path;

	str.Replace(_T('\\'),_T('/'));

	int ret;
	ret = CheckIgnore(path, projectroot);
	while(ret < 0)
	{
		int start=str.ReverseFind(_T('/'));
		if(start<0)
			return (ret == 1);

		str=str.Left(start);
		ret = CheckIgnore(str, projectroot);
	}

	return (ret == 1);
}
int CGitIgnoreList::CheckIgnore(const CString &path,const CString &projectroot)
{
	__int64 time=0;
	bool dir=0;
	CString temp=projectroot+_T("\\")+path;
	temp.Replace(_T('/'), _T('\\'));

	CStringA patha;

	patha = CUnicodeUtils::GetMulti(path,CP_ACP) ;
	patha.Replace('\\','/');

	if(g_Git.GetFileModifyTime(temp,&time,&dir))
		return -1;

	int type=0;
	if( dir )
		type = DT_DIR;
	else
		type = DT_REG;

	while(!temp.IsEmpty())
	{
		int x;
		x=temp.ReverseFind(_T('\\'));
		if(x<0)	x=0;
			temp=temp.Left(x);

		temp+=_T("\\.gitignore");

		char *base;

		patha.Replace('\\', '/');
		int pos=patha.ReverseFind('/');
		base = pos>=0? patha.GetBuffer()+pos+1:patha.GetBuffer();

		CAutoReadLock lock(&this->m_SharedMutex);

		if(this->m_Map.find(temp) == m_Map.end() )
		{

		}else
		{
			int ret=-1;

			if(m_Map[temp].m_pExcludeList)
				ret = git_check_excluded_1( patha, patha.GetLength(), base, &type, m_Map[temp].m_pExcludeList);

			if(ret == 1)
				return 1;
			if(ret == 0)
				return 0;
		}

		temp = temp.Left(temp.GetLength()-11);
		temp +=_T("\\.git\\info\\exclude");

		if(this->m_Map.find(temp) == m_Map.end() )
		{

		}else
		{
			int ret=-1;

			if(m_Map[temp].m_pExcludeList)
				ret = git_check_excluded_1( patha, patha.GetLength(), base, &type, m_Map[temp].m_pExcludeList);

			if(ret == 1)
				return 1;
			if(ret == 0)
				return 0;

			return -1;
		}
		temp = temp.Left(temp.GetLength()-18);
	}

	return -1;
}

int CGitHeadFileMap::CheckHeadUpdate(const CString &gitdir)
{
	SHARED_TREE_PTR ptr;
	ptr = this->SafeGet(gitdir);

	if( ptr.get())
	{
		ptr->CheckHeadUpdate();			
	}
	else
	{
		SHARED_TREE_PTR ptr1(new CGitHeadFileList);
		this->SafeSet(gitdir, ptr1);
	}
	return 0;
}

int CGitHeadFileMap::GetHeadHash(const CString &gitdir, CGitHash &hash)
{
<<<<<<< HEAD
	if(CheckHeadUpdate(gitdir))
	{
		CAutoReadLock(&this->m_SharedMutex);
		(*this)[gitdir].ReadHeadHash(gitdir);

=======
	SHARED_TREE_PTR ptr;
	ptr = this->SafeGet(gitdir);
	
	if(ptr.get() == NULL)
	{
		SHARED_TREE_PTR ptr1(new CGitHeadFileList());
		if(ptr1->CheckHeadUpdate())
			ptr1->ReadHeadHash(gitdir);

		hash = ptr1->m_Head;

		this->SafeSet(gitdir, ptr1);
		
>>>>>>> 23bc0b86
	}else
	{
		if(ptr->CheckHeadUpdate())
		{
			SHARED_TREE_PTR ptr1(new CGitHeadFileList());
			if(ptr1->CheckHeadUpdate())
				ptr1->ReadHeadHash(gitdir);

			hash = ptr1->m_Head;
			this->SafeSet(gitdir, ptr1);
		}
		
		hash = ptr->m_Head;
	}
	return 0;
}
#if 0

int CGitStatus::GetStatus(const CString &gitdir, const CString &path, git_wc_status_kind *status, BOOL IsFull, BOOL IsRecursive , FIll_STATUS_CALLBACK callback , void *pData)
{
	int result;
	__int64 time;
	bool	dir;

	git_wc_status_kind dirstatus = git_wc_status_none;
	if(status)
	{
		g_Git.GetFileModifyTime(path,&time,&dir);
		if( dir)
		{
		}else
		{

		}
		if(path.IsEmpty())
			result = _tstat64( gitdir, &buf );
		else
			result = _tstat64( gitdir+_T("\\")+path, &buf );

		if(result)
			return -1;

		if(buf.st_mode & _S_IFDIR)
		{
			if(!path.IsEmpty())
			{
				if( path.Right(1) != _T("\\"))
					path+=_T("\\");
			}
			int len =path.GetLength();

			for(int i=0;i<size();i++)
			{
				if( at(i).m_FileName.GetLength() > len )
				{
					if(at(i).m_FileName.Left(len) == path)
					{
						if( !IsFull )
						{
							*status = git_wc_status_normal;
							if(callback)
								callback(gitdir+_T("\\")+path,*status,pData);
							return 0;

						}else
						{
							result = _tstat64( gitdir+_T("\\")+at(i).m_FileName, &buf );
							if(result)
								continue;

							*status = git_wc_status_none;
							GetFileStatus(gitdir,at(i).m_FileName,status,buf,callback,pData);
							if( *status != git_wc_status_none )
							{
								if( dirstatus == git_wc_status_none)
								{
									dirstatus = git_wc_status_normal;
								}
								if( *status != git_wc_status_normal )
								{
									dirstatus = git_wc_status_modified;
								}
							}

						}
					}
				}
			}

			if( dirstatus != git_wc_status_none )
			{
				*status = dirstatus;
			}
			else
			{
				*status = git_wc_status_unversioned;
			}
			if(callback)
				callback(gitdir+_T("\\")+path,*status,pData);

			return 0;

		}else
		{
			GetFileStatus(gitdir,path,status,buf,callback,pData);
		}
	}
	return 0;

}
#endif
<|MERGE_RESOLUTION|>--- conflicted
+++ resolved
@@ -1,1493 +1,1414 @@
-// TortoiseGit - a Windows shell extension for easy version control
-
-// Copyright (C) 2008-2011 - TortoiseGit
-
-// This program is free software; you can redistribute it and/or
-// modify it under the terms of the GNU General Public License
-// as published by the Free Software Foundation; either version 2
-// of the License, or (at your option) any later version.
-
-// This program is distributed in the hope that it will be useful,
-// but WITHOUT ANY WARRANTY; without even the implied warranty of
-// MERCHANTABILITY or FITNESS FOR A PARTICULAR PURPOSE.  See the
-// GNU General Public License for more details.
-
-// You should have received a copy of the GNU General Public License
-// along with this program; if not, write to the Free Software Foundation,
-// 51 Franklin Street, Fifth Floor, Boston, MA 02110-1301 USA.
-//
-
-#include "StdAfx.h"
-#include "Git.h"
-#include "atlconv.h"
-#include "GitRev.h"
-#include "registry.h"
-#include "GitConfig.h"
-#include <map>
-#include "UnicodeUtils.h"
-#include "TGitPath.h"
-#include "gitindex.h"
-#include <sys/types.h>
-#include <sys/stat.h>
-#include "git2.h"
-
-
-#define FILL_DATA() \
-	m_FileName.Empty();\
-	g_Git.StringAppend(&m_FileName,(BYTE*)entry->name,CP_ACP,Big2lit(entry->flags)&CE_NAMEMASK);\
-	m_FileName.MakeLower(); \
-	this->m_Flags=Big2lit(entry->flags);\
-	this->m_ModifyTime=Big2lit(entry->mtime.sec);\
-	this->m_IndexHash=(char*)(entry->sha1);
-
-int CGitIndex::FillData(ondisk_cache_entry * entry)
-{
-	FILL_DATA();
-	return 0;
-}
-
-int CGitIndex::FillData(ondisk_cache_entry_extended * entry)
-{
-	FILL_DATA();
-	this->m_Flags |= ((int)Big2lit(entry->flags2))<<16;
-	return 0;
-}
-
-int CGitIndex::Print()
-{
-	_tprintf(_T("0x%08X  0x%08X %s %s\n"),
-		(int)this->m_ModifyTime,
-		this->m_Flags,
-		this->m_IndexHash.ToString(),
-		this->m_FileName);
-
-	return 0;
-}
-
-CGitIndexList::CGitIndexList()
-{
-	this->m_LastModifyTime=0;
-}
-
-static bool SortIndex(CGitIndex &Item1, CGitIndex &Item2)
-{
-	return Item1.m_FileName.Compare(Item2.m_FileName)<0;
-}
-
-static bool SortTree(CGitTreeItem &Item1, CGitTreeItem &Item2)
-{
-	return Item1.m_FileName.Compare(Item2.m_FileName)<0;
-}
-
-int CGitIndexList::ReadIndex(CString IndexFile)
-{
-	HANDLE hfile=INVALID_HANDLE_VALUE;
-	HANDLE hmap = INVALID_HANDLE_VALUE;
-	int ret=0;
-	BYTE *buffer=NULL,*p;
-	CGitIndex GitIndex;
-
-#ifdef DEBUG
-	m_GitFile = IndexFile;
-#endif
-
-	try
-	{
-		do
-		{
-			this->clear();
-			
-			hfile = CreateFile(IndexFile,
-									GENERIC_READ,
-									FILE_SHARE_READ|FILE_SHARE_DELETE|FILE_SHARE_WRITE,
-									NULL,
-									OPEN_EXISTING,
-									FILE_ATTRIBUTE_NORMAL,
-									NULL);
-
-
-			if(hfile == INVALID_HANDLE_VALUE)
-			{
-				ret = -1 ;
-				break;
-			}
-
-<<<<<<< HEAD
-			cache_header *header;
-			DWORD size=0,filesize=0;
-
-			filesize=GetFileSize(hfile,NULL);
-
-			if(filesize == INVALID_FILE_SIZE )
-=======
-			hmap = CreateFileMapping(hfile, NULL, PAGE_READONLY,0,0,NULL);
-			if(hmap == INVALID_HANDLE_VALUE)
->>>>>>> 23bc0b86
-			{
-				ret = -1;
-				break;
-			}
-
-			p = buffer = (BYTE*)MapViewOfFile(hmap,FILE_MAP_READ,0,0,0);
-			if(buffer == NULL)
-			{
-				ret = -1;
-				break;
-			}
-<<<<<<< HEAD
-			if(! ReadFile( hfile, buffer,filesize,&size,NULL) )
-			{
-				ret = GetLastError();
-				break;
-			}
-
-			CloseHandle(hfile);
-			hfile = INVALID_HANDLE_VALUE; /* close early to above lock time long*/
-=======
->>>>>>> 23bc0b86
-
-			cache_header *header;
-			header = (cache_header *) buffer;
-
-			if( Big2lit(header->hdr_signature) != CACHE_SIGNATURE )
-			{
-				ret = -1;
-				break;
-			}
-			p+= sizeof(cache_header);
-
-			int entries = Big2lit(header->hdr_entries);
-			resize(entries);
-
-			for(int i=0;i<entries;i++)
-			{
-				ondisk_cache_entry *entry;
-				ondisk_cache_entry_extended *entryex;
-				entry=(ondisk_cache_entry*)p;
-				entryex=(ondisk_cache_entry_extended*)p;
-				int flags=Big2lit(entry->flags);
-				if( flags & CE_EXTENDED)
-				{
-					this->at(i).FillData(entryex);
-					p+=ondisk_ce_size(entryex);
-				}else
-				{
-					this->at(i).FillData(entry);
-					p+=ondisk_ce_size(entry);
-				}
-			}
-
-			std::sort(this->begin(), this->end(), SortIndex);
-			g_Git.GetFileModifyTime(IndexFile, &this->m_LastModifyTime);
-		}while(0);
-	}catch(...)
-	{
-		ret= -1;
-	}
-	
-	if(buffer)
-		UnmapViewOfFile(buffer);
-
-	if(hmap != INVALID_HANDLE_VALUE)
-		CloseHandle(hmap);
-
-	if(hfile != INVALID_HANDLE_VALUE)
-		CloseHandle(hfile);
-
-	return ret;
-}
-
-int CGitIndexList::GetFileStatus(const CString &gitdir,const CString &pathorg,git_wc_status_kind *status,__int64 time,FIll_STATUS_CALLBACK callback,void *pData, CGitHash *pHash)
-{
-	if(status)
-	{
-		CString path = pathorg;
-		path.MakeLower();
-
-		int start=SearchInSortVector(*this, ((CString&)path).GetBuffer(), path.GetLength());
-		((CString&)path).ReleaseBuffer();
-		
-		if( start<0 )
-		{
-			*status = git_wc_status_unversioned;
-			if(pHash)
-				pHash->Empty();
-
-		}else
-		{
- 			int index = start;
-			if(index <0)
-				return -1;
-			if(index >= size() )
-				return -1;
-
-			if( time ==  at(index).m_ModifyTime )
-			{
-				*status = git_wc_status_normal;
-			}else
-			{
-				*status = git_wc_status_modified;
-			}
-
-			if(at(index).m_Flags & CE_STAGEMASK )
-				*status = git_wc_status_conflicted;
-			else if(at(index).m_Flags & CE_INTENT_TO_ADD)
-				*status = git_wc_status_added;
-
-			if(pHash)
-				*pHash = at(index).m_IndexHash;
-		}
-
-	}
-
-	if(callback && status)
-			callback(gitdir+_T("\\")+pathorg,*status,false, pData);
-	return 0;
-}
-
-int CGitIndexList::GetStatus(const CString &gitdir,const CString &pathParam, git_wc_status_kind *status,
-							 BOOL IsFull, BOOL IsRecursive,
-							 FIll_STATUS_CALLBACK callback,void *pData,
-							 CGitHash *pHash)
-{
-	int result;
-	git_wc_status_kind dirstatus = git_wc_status_none;
-	__int64 time;
-	bool isDir=false;
-	CString path = pathParam;
-
-	if(status)
-	{
-		if(path.IsEmpty())
-			result = g_Git.GetFileModifyTime(gitdir,&time,&isDir);
-		else
-			result = g_Git.GetFileModifyTime( gitdir+_T("\\")+path, &time, &isDir );
-
-		if(result)
-		{
-			*status = git_wc_status_deleted;
-			if(callback)
-				callback(gitdir+_T("\\")+path,git_wc_status_deleted,false, pData);
-
-			return 0;
-		}
-		if(isDir)
-		{
-			if(!path.IsEmpty())
-			{
-				if( path.Right(1) != _T("\\"))
-					path+=_T("\\");
-			}
-			int len =path.GetLength();
-
-			for(int i=0;i<size();i++)
-			{
-				if( at(i).m_FileName.GetLength() > len )
-				{
-					if(at(i).m_FileName.Left(len) == path)
-					{
-						if( !IsFull )
-						{
-							*status = git_wc_status_normal; 
-							if(callback)
-								callback(gitdir+_T("\\")+path,*status,false, pData);
-							return 0;
-
-						}else
-						{	
-							result = g_Git.GetFileModifyTime( gitdir+_T("\\")+at(i).m_FileName , &time);
-							if(result)
-								continue;
-
-							*status = git_wc_status_none;
-							GetFileStatus(gitdir,at(i).m_FileName,status,time,callback,pData);
-							if( *status != git_wc_status_none )
-							{
-<<<<<<< HEAD
-								*status = git_wc_status_normal;
-								if(callback)
-									callback(gitdir+_T("\\")+path,*status,false, pData);
-								return 0;
-
-							}else
-							{
-								result = g_Git.GetFileModifyTime( gitdir+_T("\\")+at(i).m_FileName , &time);
-								if(result)
-									continue;
-
-								*status = git_wc_status_none;
-								GetFileStatus(gitdir,at(i).m_FileName,status,time,callback,pData);
-								if( *status != git_wc_status_none )
-=======
-								if( dirstatus == git_wc_status_none)
->>>>>>> 23bc0b86
-								{
-									dirstatus = git_wc_status_normal;
-								}
-								if( *status != git_wc_status_normal )
-								{
-									dirstatus = git_wc_status_modified;
-								}
-							}
-
-						}
-					}
-				}
-			} /* End For */
-
-			if( dirstatus != git_wc_status_none )
-			{
-				*status = dirstatus;
-			}
-			else
-			{
-				*status = git_wc_status_unversioned;
-			}
-			if(callback)
-				callback(gitdir+_T("\\")+path,*status,false, pData);
-
-			return 0;
-
-		}else
-		{
-			GetFileStatus(gitdir,path,status,time,callback,pData,pHash);
-		}
-	}
-	return 0;
-}
-
-int CGitIndexFileMap::Check(const CString &gitdir, bool *isChanged)
-{
-	__int64 time;
-	int result;
-
-<<<<<<< HEAD
-	try
-	{
-		CString IndexFile;
-		IndexFile=gitdir+_T("\\.git\\index");
-		/* Get data associated with "crt_stat.c": */
-		result = g_Git.GetFileModifyTime( IndexFile, &time );
-
-//		WIN32_FILE_ATTRIBUTE_DATA FileInfo;
-//		GetFileAttributesEx(_T("D:\\tortoisegit\\src\\gpl.txt"),GetFileExInfoStandard,&FileInfo);
-//		result = _tstat64( _T("D:\\tortoisegit\\src\\gpl.txt"), &buf );
-
-		if(loaded)
-			*loaded = false;
-
-		if(result)
-		   return result;
-=======
-	CString IndexFile;
-	IndexFile=gitdir+_T("\\.git\\index");
-	/* Get data associated with "crt_stat.c": */
-	result = g_Git.GetFileModifyTime( IndexFile, &time );
->>>>>>> 23bc0b86
-
-	if(result)
-		return result;
-
-	SHARED_INDEX_PTR pIndex;
-	pIndex = this->SafeGet(gitdir);
-
-	if(pIndex.get() == NULL)
-	{
-		if(isChanged)
-			*isChanged = true;
-		return 0;
-	}
-
-	if(pIndex->m_LastModifyTime == time)
-	{
-		if(isChanged)
-			*isChanged = false;
-	}
-	else
-	{
-		if(isChanged)
-			*isChanged = true;	
-	}
-	return 0;
-}
-
-int CGitIndexFileMap::LoadIndex(const CString &gitdir)
-{
-	try
-	{
-		SHARED_INDEX_PTR pIndex(new CGitIndexList);
-		
-		if(pIndex->ReadIndex(gitdir+_T("\\.git\\index")))
-			return -1;
-
-<<<<<<< HEAD
-			m_SharedMutex.ReleaseShared();
-		}
-
-=======
-		this->SafeSet(gitdir,pIndex);
-				
->>>>>>> 23bc0b86
-	}catch(...)
-	{
-		return -1;
-	}
-	return 0;
-}
-
-int CGitIndexFileMap::GetFileStatus(const CString &gitdir, const CString &path, git_wc_status_kind *status,BOOL IsFull, BOOL IsRecursive,
-									FIll_STATUS_CALLBACK callback,void *pData,
-									CGitHash *pHash,
-									bool isLoadUpdatedIndex)
-{
-	try
-	{
-		CheckAndUpdate(gitdir, isLoadUpdatedIndex);
-
-		SHARED_INDEX_PTR pIndex = this->SafeGet(gitdir);
-		if(pIndex.get() != NULL)
-		{
-			pIndex->GetStatus(gitdir,path,status,IsFull,IsRecursive,callback,pData,pHash);
-		}
-
-	}catch(...)
-	{
-		return -1;
-	}
-	return 0;
-}
-
-int CGitIndexFileMap::IsUnderVersionControl(const CString &gitdir, const CString &path, bool isDir,bool *isVersion, bool isLoadUpdateIndex)
-{
-	try
-	{
-		if(path.IsEmpty())
-		{
-			*isVersion =true;
-			return 0;
-		}
-
-		CString subpath=path;
-		subpath.Replace(_T('\\'), _T('/'));
-		if(isDir)
-			subpath+=_T('/');
-<<<<<<< HEAD
-
-		CheckAndUpdateIndex(gitdir);
-		if(isDir)
-		{
-			CAutoReadLock lock(&this->m_SharedMutex);
-			CAutoReadLock lock1(&(*this)[gitdir].m_SharedMutex);
-=======
-		
-		subpath.MakeLower();
->>>>>>> 23bc0b86
-
-		CheckAndUpdate(gitdir, isLoadUpdateIndex);
-		
-		SHARED_INDEX_PTR pIndex = this->SafeGet(gitdir);
-
-		if(pIndex.get())
-		{
-			*isVersion = (SearchInSortVector(*pIndex, subpath.GetBuffer(), subpath.GetLength()) >= 0);
-		}
-
-	}catch(...)
-	{
-		return -1;
-	}
-	return 0;
-}
-
-int CGitHeadFileList::GetPackRef(const CString &gitdir)
-{
-	CString PackRef =  gitdir;
-	PackRef += _T("\\.git\\packed-refs");
-
-	__int64 mtime;
-	if( g_Git.GetFileModifyTime(PackRef, &mtime))
-	{
-		//packed refs is not existed
-		this->m_PackRefFile.Empty();
-		this->m_PackRefMap.clear();
-		return 0;
-
-	}else if(mtime == m_LastModifyTimePackRef)
-	{
-		return 0;
-
-	}else
-	{
-		this->m_PackRefFile = PackRef;
-		this->m_LastModifyTimePackRef = mtime;
-	}
-
-	int ret =0;
-	{
-		this->m_PackRefMap.clear();
-
-		HANDLE hfile = CreateFile(PackRef,
-			GENERIC_READ,
-			FILE_SHARE_READ|FILE_SHARE_DELETE|FILE_SHARE_WRITE,
-			NULL,
-			OPEN_EXISTING,
-			FILE_ATTRIBUTE_NORMAL,
-			NULL);
-		do
-		{
-			if(hfile == INVALID_HANDLE_VALUE)
-			{
-				ret = -1;
-				break;
-			}
-
-			DWORD filesize = GetFileSize(hfile,NULL);
-			DWORD size =0;
-			char *buff;
-			buff = new char[filesize];
-
-			ReadFile(hfile,buff,filesize,&size,NULL);
-
-			if(size != filesize)
-			{
-				ret = -1;
-				break;
-			}
-
-			CString hash;
-			CString ref;
-
-			for(DWORD i=0;i<filesize;i++)
-			{
-				hash.Empty();
-				ref.Empty();
-				if(buff[i] == '#')
-				{
-					while(buff[i] != '\n')
-					{	i++;
-					if( i==filesize)
-						break;
-					}
-					i++;
-				}
-
-				if( i== filesize)
-					break;
-
-				while(buff[i] != ' ')
-				{
-					hash.AppendChar(buff[i]);
-					i++;
-					if(i==filesize)
-						break;
-				}
-
-				i++;
-				if( i== filesize)
-					break;
-
-				while(buff[i] != '\n')
-				{
-					ref.AppendChar(buff[i]);
-					i++;
-					if( i== filesize)
-						break;
-				}
-
-				i++;
-
-				if( !ref.IsEmpty() )
-				{
-					this->m_PackRefMap[ref] = hash;
-				}
-
-
-			}
-
-			delete buff;
-
-		}while(0);
-
-		if( hfile != INVALID_HANDLE_VALUE)
-			CloseHandle(hfile);
-	}
-	return ret;
-
-}
-int CGitHeadFileList::ReadHeadHash(CString gitdir)
-{
-	CString HeadFile = gitdir;
-	HeadFile += _T("\\.git\\HEAD");
-
-
-	HANDLE hfile=INVALID_HANDLE_VALUE;
-	HANDLE href = INVALID_HANDLE_VALUE;
-
-	int ret = 0;
-	m_Gitdir = gitdir;
-
-	m_HeadFile = HeadFile;
-
-	if( g_Git.GetFileModifyTime(m_HeadFile,&m_LastModifyTimeHead))
-		return -1;
-
-	try
-	{
-		do
-		{
-			hfile = CreateFile(HeadFile,
-				GENERIC_READ,
-				FILE_SHARE_READ|FILE_SHARE_DELETE|FILE_SHARE_WRITE,
-				NULL,
-				OPEN_EXISTING,
-				FILE_ATTRIBUTE_NORMAL,
-				NULL);
-
-			if(hfile == INVALID_HANDLE_VALUE)
-			{
-				ret = -1;
-				break;
-			}
-
-			DWORD size=0,filesize=0;
-			unsigned char buffer[40] ;
-			ReadFile(hfile,buffer,4,&size,NULL);
-			if(size !=4)
-			{
-				ret = -1;
-				break;
-			}
-			buffer[4]=0;
-			if(strcmp((const char*)buffer,"ref:") == 0)
-			{
-				filesize = GetFileSize(hfile,NULL);
-
-				unsigned char *p = (unsigned char*)malloc(filesize -4);
-
-				ReadFile(hfile,p,filesize-4,&size,NULL);
-
-				m_HeadRefFile.Empty();
-				g_Git.StringAppend(&this->m_HeadRefFile,p,CP_ACP,filesize-4);
-				CString ref = this->m_HeadRefFile;
-				ref=ref.Trim();
-				int start =0;
-				ref=ref.Tokenize(_T("\n"),start);
-				free(p);
-				m_HeadRefFile=gitdir+_T("\\.git\\")+m_HeadRefFile.Trim();
-				m_HeadRefFile.Replace(_T('/'),_T('\\'));
-
-				__int64 time;
-				if(g_Git.GetFileModifyTime(m_HeadRefFile,&time,NULL))
-				{
-					m_HeadRefFile.Empty();
-					if( GetPackRef(gitdir))
-					{
-						ret = -1;
-						break;
-					}
-					if(this->m_PackRefMap.find(ref) == m_PackRefMap.end())
-					{
-						ret = -1;
-						break;
-					}
-					this ->m_Head = m_PackRefMap[ref];
-					ret =0;
-					break;
-				}
-
-				href = CreateFile(m_HeadRefFile,
-					GENERIC_READ,
-					FILE_SHARE_READ|FILE_SHARE_DELETE|FILE_SHARE_WRITE,
-					NULL,
-					OPEN_EXISTING,
-					FILE_ATTRIBUTE_NORMAL,
-					NULL);
-
-				if(href == INVALID_HANDLE_VALUE)
-				{
-					m_HeadRefFile.Empty();
-
-					if( GetPackRef(gitdir))
-					{
-						ret = -1;
-						break;
-					}
-
-					if(this->m_PackRefMap.find(ref) == m_PackRefMap.end())
-					{
-						ret = -1;
-						break;
-					}
-					this ->m_Head = m_PackRefMap[ref];
-					ret =0;
-					break;
-				}
-				ReadFile(href,buffer,40,&size,NULL);
-				if(size != 40)
-				{
-					ret =-1;
-					break;
-				}
-				this->m_Head.ConvertFromStrA((char*)buffer);
-
-				this->m_LastModifyTimeRef = time;
-
-			}else
-			{
-				ReadFile(hfile,buffer+4,40-4,&size,NULL);
-				if(size !=36)
-				{
-					ret =-1;
-					break;
-				}
-				m_HeadRefFile.Empty();
-
-				this->m_Head.ConvertFromStrA((char*)buffer);
-			}
-		}while(0);
-	}catch(...)
-	{
-		ret = -1;
-	}
-
-	if(hfile != INVALID_HANDLE_VALUE)
-		CloseHandle(hfile);
-	if(href != INVALID_HANDLE_VALUE)
-		CloseHandle(href);
-
-	return ret;
-}
-
-bool CGitHeadFileList::CheckHeadUpdate()
-{
-	if(this->m_HeadFile.IsEmpty())
-		return true;
-
-	__int64 mtime=0;
-
-	if( g_Git.GetFileModifyTime(m_HeadFile,&mtime))
-		return true;
-
-	if(mtime != this->m_LastModifyTimeHead)
-		return true;
-
-	if(!this->m_HeadRefFile.IsEmpty())
-	{
-		if(g_Git.GetFileModifyTime(m_HeadRefFile,&mtime))
-			return true;
-
-		if(mtime != this->m_LastModifyTimeRef)
-			return true;
-	}
-
-	if(!this->m_PackRefFile.IsEmpty())
-	{
-		if(g_Git.GetFileModifyTime(m_PackRefFile,&mtime))
-			return true;
-
-		if(mtime != this->m_LastModifyTimePackRef)
-			return true;
-	}
-	return false;
-}
-#if 0
-int CGitHeadFileList::ReadTree()
-{
-	int ret;
-	if( this->m_Head.IsEmpty())
-		return -1;
-
-	try
-	{
-		CAutoLocker lock(g_Git.m_critGitDllSec);
-		CAutoWriteLock lock1(&this->m_SharedMutex);
-
-		if(m_Gitdir != g_Git.m_CurrentDir)
-		{
-			g_Git.SetCurrentDir(m_Gitdir);
-			SetCurrentDirectory(g_Git.m_CurrentDir);
-			git_init();
-		}
-
-		this->m_Map.clear();
-		this->clear();
-
-		ret = git_read_tree(this->m_Head.m_hash,CGitHeadFileList::CallBack,this);
-		if(!ret)
-			m_TreeHash = m_Head;
-
-	} catch(...)
-	{
-		return -1;
-	}
-	return ret;
-}
-#endif;
-
-int CGitHeadFileList::CallBack(const unsigned char *sha1, const char *base, int baselen,
-		const char *pathname, unsigned mode, int /*stage*/, void *context)
-{
-#define S_IFGITLINK	0160000
-
-	CGitHeadFileList *p = (CGitHeadFileList*)context;
-	if( mode&S_IFDIR )
-	{
-		if( (mode&S_IFMT) != S_IFGITLINK)
-			return READ_TREE_RECURSIVE;
-	}
-
-	unsigned int cur = p->size();
-	p->resize(p->size()+1);
-	p->at(cur).m_Hash = (char*)sha1;
-	p->at(cur).m_FileName.Empty();
-
-	if(base)
-		g_Git.StringAppend(&p->at(cur).m_FileName,(BYTE*)base,CP_ACP,baselen);
-
-	g_Git.StringAppend(&p->at(cur).m_FileName,(BYTE*)pathname,CP_ACP);
-
-	p->at(cur).m_FileName.MakeLower();
-
-	//p->at(cur).m_FileName.Replace(_T('/'),_T('\\'));
-
-	//p->m_Map[p->at(cur).m_FileName]=cur;
-
-	if( (mode&S_IFMT) == S_IFGITLINK)
-		return 0;
-
-	return READ_TREE_RECURSIVE;
-}
-
-int ReadTreeRecurive(git_tree * tree, CStringA base, int (*CallBack) (const unsigned char *, const char *, int, const char *, unsigned int, int, void *),void *data)
-{
-	size_t count = git_tree_entrycount(tree);
-	for(int i=0; i<count; i++)
-	{
-		git_tree_entry *entry = git_tree_entry_byindex(tree, i);
-		int mode = git_tree_entry_attributes(entry);
-		if( CallBack(git_tree_entry_id(entry)->id,
-			base,
-			base.GetLength(),
-			git_tree_entry_name(entry),
-			mode,
-			0,
-			data) == READ_TREE_RECURSIVE
-		  )
-		{
-			if(mode&S_IFDIR)
-			{
-				git_object *object;
-				git_tree_entry_2object(&object, entry);
-				CStringA parent = base;
-				parent += git_tree_entry_name(entry);
-				parent += "/";
-				ReadTreeRecurive((git_tree*)object,parent, CallBack,data);
-			}
-		}
-		
-	}
-
-	return 0;
-}
-
-int CGitHeadFileList::ReadTree()
-{
-	CStringA gitdir = CUnicodeUtils::GetMulti(m_Gitdir,CP_ACP) ;
-	gitdir += "\\.git";
-	git_repository *repository = NULL;
-	git_commit *commit = NULL;
-	git_tree * tree = NULL;
-	int ret =0;
-	do
-	{
-		ret = git_repository_open(&repository, gitdir.GetBuffer());
-		if(ret)
-			break;
-		ret = git_commit_lookup(&commit, repository, (const git_oid*)m_Head.m_hash);
-		if(ret)
-			break;
-		
-		tree = (git_tree*)git_commit_tree(commit);
-		
-		ret = ReadTreeRecurive(tree,"", CGitHeadFileList::CallBack,this);
-		if(ret)
-			break;
-
-		std::sort(this->begin(), this->end(), SortTree);
-		this->m_TreeHash = (char*)(git_commit_id(commit)->id);
-	
-	}while(0);
-
-	if(repository)
-		git_repository_free(repository);
-	
-	return ret;
-
-}
-int CGitIgnoreItem::FetchIgnoreList(const CString &projectroot, const CString &file)
-{
-	CAutoWriteLock lock(&this->m_SharedMutex);
-
-	if(this->m_pExcludeList)
-	{
-		free(m_pExcludeList);
-		m_pExcludeList=NULL;
-	}
-
-	this->m_BaseDir.Empty();
-	if( projectroot.GetLength() < file.GetLength())
-	{
-		CString base = file.Mid(projectroot.GetLength()+1);
-		base.Replace(_T('\\'), _T('/'));
-		if(base != _T(".git/info/exclude"))
-		{
-			int start=base.ReverseFind(_T('/'));
-			if(start>=0)
-			{
-				base=base.Left(start);
-				this->m_BaseDir = CUnicodeUtils::GetMulti(base,CP_ACP) ;
-			}
-		}
-	}
-	{
-
-		if(g_Git.GetFileModifyTime(file,&m_LastModifyTime))
-			return -1;
-
-		if(git_create_exclude_list(&this->m_pExcludeList))
-			return -1;
-
-
-		HANDLE hfile = CreateFile(file,
-			GENERIC_READ,
-			FILE_SHARE_READ|FILE_SHARE_DELETE|FILE_SHARE_WRITE,
-			NULL,
-			OPEN_EXISTING,
-			FILE_ATTRIBUTE_NORMAL,
-			NULL);
-
-
-		if(hfile == INVALID_HANDLE_VALUE)
-		{
-			return -1 ;
-		}
-
-		DWORD size=0,filesize=0;
-
-		filesize=GetFileSize(hfile,NULL);
-
-		if(filesize == INVALID_FILE_SIZE )
-		{
-			CloseHandle(hfile);
-			return -1;
-		}
-
-		BYTE *buffer = new BYTE[filesize+1];
-
-		if(buffer == NULL)
-		{
-			CloseHandle(hfile);
-			return -1;
-		}
-
-		if(! ReadFile( hfile, buffer,filesize,&size,NULL) )
-		{
-			CloseHandle(hfile);
-			return GetLastError();
-		}
-
-		CloseHandle(hfile);
-
-		BYTE *p = buffer;
-		for(int i=0;i<size;i++)
-		{
-			if( buffer[i] == '\n' || buffer[i] =='\r' || i==(size-1) )
-			{
-				if (buffer[i] == '\n' || buffer[i] =='\r')
-					buffer[i]=0;
-				if( i== size-1)
-					buffer[size]=0;
-
-				if(p[0] != '#' && p[0] != 0)
-					git_add_exclude((const char*)p,
-										this->m_BaseDir.GetBuffer(),
-										m_BaseDir.GetLength(),
-										this->m_pExcludeList);
-
-				p=buffer+i+1;
-			}
-		}
-		/* Can't free buffer, exluced list will use this buffer*/
-		//delete buffer;
-		//buffer=NULL;
-	}
-	return 0;
-}
-
-bool CGitIgnoreList::CheckFileChanged(const CString &path)
-{
-	__int64 time=0;
-
-	int ret=g_Git.GetFileModifyTime(path, &time);
-
-	this->m_SharedMutex.AcquireShared();
-	bool cacheExist = (m_Map.find(path) != m_Map.end());
-	this->m_SharedMutex.ReleaseShared();
-
-	if (!cacheExist && ret == 0)
-	{
-		CAutoWriteLock lock(&this->m_SharedMutex);
-		m_Map[path].m_LastModifyTime = 0;
-		m_Map[path].m_SharedMutex.Init();
-	}
-	// both cache and file is not exist
-	if( (ret != 0) && (!cacheExist))
-		return false;
-
-	// file exist but cache miss
-	if( (ret == 0) && (!cacheExist))
-		return true;
-
-	// file not exist but cache exist
-	if( (ret != 0) && (cacheExist))
-	{
-		return true;
-	}
-	// file exist and cache exist
-
-	{
-		CAutoReadLock lock(&this->m_SharedMutex);
-		if( m_Map[path].m_LastModifyTime == time )
-			return false;
-	}
-	return true;
-
-}
-
-bool CGitIgnoreList::CheckIgnoreChanged(const CString &gitdir,const CString &path)
-{
-	CString temp;
-	temp=gitdir;
-	temp+=_T("\\");
-	temp+=path;
-
-	temp.Replace(_T('/'), _T('\\'));
-
-	while(!temp.IsEmpty())
-	{
-		temp+=_T("\\.git");
-
-		if(CGit::GitPathFileExists(temp))
-		{
-			CString gitignore=temp;
-			gitignore += _T("ignore");
-			if( CheckFileChanged(gitignore) )
-				return true;
-
-			temp+=_T("\\info\\exclude");
-
-			if( CheckFileChanged(temp) )
-				return true;
-			else
-				return false;
-		}else
-		{
-			temp+=_T("ignore");
-			if( CheckFileChanged(temp) )
-				return true;
-		}
-
-		int found=0;
-		int i;
-		for( i=temp.GetLength() -1;i>=0;i--)
-		{
-			if(temp[i] == _T('\\'))
-				found ++;
-
-			if(found == 2)
-				break;
-		}
-
-		temp = temp.Left(i);
-	}
-	return true;
-}
-
-int CGitIgnoreList::FetchIgnoreFile(const CString &gitdir, const CString &gitignore)
-{
-	if(CGit::GitPathFileExists(gitignore)) //if .gitignore remove, we need remote cache
-	{
-		CAutoWriteLock lock(&this->m_SharedMutex);
-		if(m_Map.find(gitignore) == m_Map.end())
-			m_Map[gitignore].m_SharedMutex.Init();
-
-		m_Map[gitignore].FetchIgnoreList(gitdir,gitignore);
-	}
-	else
-	{
-		CAutoWriteLock lock(&this->m_SharedMutex);
-		if(m_Map.find(gitignore) != m_Map.end())
-			m_Map[gitignore].m_SharedMutex.Release();
-
-		m_Map.erase(gitignore);
-	}
-	return 0;
-}
-
-int CGitIgnoreList::LoadAllIgnoreFile(const CString &gitdir,const CString &path)
-{
-	CString temp;
-
-	temp=gitdir;
-	temp+=_T("\\");
-	temp+=path;
-
-	temp.Replace(_T('/'), _T('\\'));
-
-	while(!temp.IsEmpty())
-	{
-		temp+=_T("\\.git");
-
-		if(CGit::GitPathFileExists(temp))
-		{
-			CString gitignore = temp;
-			gitignore += _T("ignore");
-			if( CheckFileChanged(gitignore) )
-			{
-				FetchIgnoreFile(gitdir,gitignore);
-			}
-
-			temp+=_T("\\info\\exclude");
-
-			if( CheckFileChanged(temp) )
-			{
-				return FetchIgnoreFile(gitdir,temp);
-			}
-
-			return 0;
-
-		}else
-		{
-			temp+=_T("ignore");
-			if( CheckFileChanged(temp) )
-			{
-				FetchIgnoreFile(gitdir,temp);
-			}
-		}
-
-		int found=0;
-		int i;
-		for( i=temp.GetLength() -1;i>=0;i--)
-		{
-			if(temp[i] == _T('\\'))
-				found ++;
-
-			if(found == 2)
-				break;
-		}
-
-		temp = temp.Left(i);
-	}
-	return 0;
-}
-int CGitIgnoreList::GetIgnoreFileChangeTimeList(const CString &path, std::vector<__int64> &timelist)
-{
-	CString temp=path;
-	CString ignore=temp;
-	int start =0;
-
-	do{
-		CAutoReadLock lock(&this->m_SharedMutex);
-
-		ignore=temp;
-		ignore+=_T("\\.gitignore");
-		std::map<CString, CGitIgnoreItem>::iterator itMap;
-		itMap = m_Map.find(ignore);
-		if(itMap == m_Map.end())
-		{
-			timelist.push_back(0);
-
-		}else
-		{
-			timelist.push_back(itMap->second.m_LastModifyTime);
-		}
-
-		ignore =temp;
-		ignore += _T("\\.git\\info\\exclude");
-
-		itMap = m_Map.find(ignore);
-		if(itMap == m_Map.end())
-		{
-
-		}else
-		{
-			timelist.push_back(itMap->second.m_LastModifyTime);
-			return 0;
-		}
-
-		ignore=temp;
-		ignore+=_T("\\.git");
-
-		if(CGit::GitPathFileExists(ignore))
-			return 0;
-
-		start = temp.ReverseFind(_T('\\'));
-		if(start>0)
-			temp=temp.Left(start);
-
-	}while(start>0);
-
-	return -1;
-
-}
-bool CGitIgnoreList::IsIgnore(const CString &path,const CString &projectroot)
-{
-	CString str=path;
-
-	str.Replace(_T('\\'),_T('/'));
-
-	int ret;
-	ret = CheckIgnore(path, projectroot);
-	while(ret < 0)
-	{
-		int start=str.ReverseFind(_T('/'));
-		if(start<0)
-			return (ret == 1);
-
-		str=str.Left(start);
-		ret = CheckIgnore(str, projectroot);
-	}
-
-	return (ret == 1);
-}
-int CGitIgnoreList::CheckIgnore(const CString &path,const CString &projectroot)
-{
-	__int64 time=0;
-	bool dir=0;
-	CString temp=projectroot+_T("\\")+path;
-	temp.Replace(_T('/'), _T('\\'));
-
-	CStringA patha;
-
-	patha = CUnicodeUtils::GetMulti(path,CP_ACP) ;
-	patha.Replace('\\','/');
-
-	if(g_Git.GetFileModifyTime(temp,&time,&dir))
-		return -1;
-
-	int type=0;
-	if( dir )
-		type = DT_DIR;
-	else
-		type = DT_REG;
-
-	while(!temp.IsEmpty())
-	{
-		int x;
-		x=temp.ReverseFind(_T('\\'));
-		if(x<0)	x=0;
-			temp=temp.Left(x);
-
-		temp+=_T("\\.gitignore");
-
-		char *base;
-
-		patha.Replace('\\', '/');
-		int pos=patha.ReverseFind('/');
-		base = pos>=0? patha.GetBuffer()+pos+1:patha.GetBuffer();
-
-		CAutoReadLock lock(&this->m_SharedMutex);
-
-		if(this->m_Map.find(temp) == m_Map.end() )
-		{
-
-		}else
-		{
-			int ret=-1;
-
-			if(m_Map[temp].m_pExcludeList)
-				ret = git_check_excluded_1( patha, patha.GetLength(), base, &type, m_Map[temp].m_pExcludeList);
-
-			if(ret == 1)
-				return 1;
-			if(ret == 0)
-				return 0;
-		}
-
-		temp = temp.Left(temp.GetLength()-11);
-		temp +=_T("\\.git\\info\\exclude");
-
-		if(this->m_Map.find(temp) == m_Map.end() )
-		{
-
-		}else
-		{
-			int ret=-1;
-
-			if(m_Map[temp].m_pExcludeList)
-				ret = git_check_excluded_1( patha, patha.GetLength(), base, &type, m_Map[temp].m_pExcludeList);
-
-			if(ret == 1)
-				return 1;
-			if(ret == 0)
-				return 0;
-
-			return -1;
-		}
-		temp = temp.Left(temp.GetLength()-18);
-	}
-
-	return -1;
-}
-
-int CGitHeadFileMap::CheckHeadUpdate(const CString &gitdir)
-{
-	SHARED_TREE_PTR ptr;
-	ptr = this->SafeGet(gitdir);
-
-	if( ptr.get())
-	{
-		ptr->CheckHeadUpdate();			
-	}
-	else
-	{
-		SHARED_TREE_PTR ptr1(new CGitHeadFileList);
-		this->SafeSet(gitdir, ptr1);
-	}
-	return 0;
-}
-
-int CGitHeadFileMap::GetHeadHash(const CString &gitdir, CGitHash &hash)
-{
-<<<<<<< HEAD
-	if(CheckHeadUpdate(gitdir))
-	{
-		CAutoReadLock(&this->m_SharedMutex);
-		(*this)[gitdir].ReadHeadHash(gitdir);
-
-=======
-	SHARED_TREE_PTR ptr;
-	ptr = this->SafeGet(gitdir);
-	
-	if(ptr.get() == NULL)
-	{
-		SHARED_TREE_PTR ptr1(new CGitHeadFileList());
-		if(ptr1->CheckHeadUpdate())
-			ptr1->ReadHeadHash(gitdir);
-
-		hash = ptr1->m_Head;
-
-		this->SafeSet(gitdir, ptr1);
-		
->>>>>>> 23bc0b86
-	}else
-	{
-		if(ptr->CheckHeadUpdate())
-		{
-			SHARED_TREE_PTR ptr1(new CGitHeadFileList());
-			if(ptr1->CheckHeadUpdate())
-				ptr1->ReadHeadHash(gitdir);
-
-			hash = ptr1->m_Head;
-			this->SafeSet(gitdir, ptr1);
-		}
-		
-		hash = ptr->m_Head;
-	}
-	return 0;
-}
-#if 0
-
-int CGitStatus::GetStatus(const CString &gitdir, const CString &path, git_wc_status_kind *status, BOOL IsFull, BOOL IsRecursive , FIll_STATUS_CALLBACK callback , void *pData)
-{
-	int result;
-	__int64 time;
-	bool	dir;
-
-	git_wc_status_kind dirstatus = git_wc_status_none;
-	if(status)
-	{
-		g_Git.GetFileModifyTime(path,&time,&dir);
-		if( dir)
-		{
-		}else
-		{
-
-		}
-		if(path.IsEmpty())
-			result = _tstat64( gitdir, &buf );
-		else
-			result = _tstat64( gitdir+_T("\\")+path, &buf );
-
-		if(result)
-			return -1;
-
-		if(buf.st_mode & _S_IFDIR)
-		{
-			if(!path.IsEmpty())
-			{
-				if( path.Right(1) != _T("\\"))
-					path+=_T("\\");
-			}
-			int len =path.GetLength();
-
-			for(int i=0;i<size();i++)
-			{
-				if( at(i).m_FileName.GetLength() > len )
-				{
-					if(at(i).m_FileName.Left(len) == path)
-					{
-						if( !IsFull )
-						{
-							*status = git_wc_status_normal;
-							if(callback)
-								callback(gitdir+_T("\\")+path,*status,pData);
-							return 0;
-
-						}else
-						{
-							result = _tstat64( gitdir+_T("\\")+at(i).m_FileName, &buf );
-							if(result)
-								continue;
-
-							*status = git_wc_status_none;
-							GetFileStatus(gitdir,at(i).m_FileName,status,buf,callback,pData);
-							if( *status != git_wc_status_none )
-							{
-								if( dirstatus == git_wc_status_none)
-								{
-									dirstatus = git_wc_status_normal;
-								}
-								if( *status != git_wc_status_normal )
-								{
-									dirstatus = git_wc_status_modified;
-								}
-							}
-
-						}
-					}
-				}
-			}
-
-			if( dirstatus != git_wc_status_none )
-			{
-				*status = dirstatus;
-			}
-			else
-			{
-				*status = git_wc_status_unversioned;
-			}
-			if(callback)
-				callback(gitdir+_T("\\")+path,*status,pData);
-
-			return 0;
-
-		}else
-		{
-			GetFileStatus(gitdir,path,status,buf,callback,pData);
-		}
-	}
-	return 0;
-
-}
-#endif
+// TortoiseGit - a Windows shell extension for easy version control
+
+// Copyright (C) 2008-2011 - TortoiseGit
+
+// This program is free software; you can redistribute it and/or
+// modify it under the terms of the GNU General Public License
+// as published by the Free Software Foundation; either version 2
+// of the License, or (at your option) any later version.
+
+// This program is distributed in the hope that it will be useful,
+// but WITHOUT ANY WARRANTY; without even the implied warranty of
+// MERCHANTABILITY or FITNESS FOR A PARTICULAR PURPOSE.  See the
+// GNU General Public License for more details.
+
+// You should have received a copy of the GNU General Public License
+// along with this program; if not, write to the Free Software Foundation,
+// 51 Franklin Street, Fifth Floor, Boston, MA 02110-1301 USA.
+//
+
+#include "StdAfx.h"
+#include "Git.h"
+#include "atlconv.h"
+#include "GitRev.h"
+#include "registry.h"
+#include "GitConfig.h"
+#include <map>
+#include "UnicodeUtils.h"
+#include "TGitPath.h"
+#include "gitindex.h"
+#include <sys/types.h>
+#include <sys/stat.h>
+#include "git2.h"
+
+
+#define FILL_DATA() \
+	m_FileName.Empty();\
+	g_Git.StringAppend(&m_FileName,(BYTE*)entry->name,CP_ACP,Big2lit(entry->flags)&CE_NAMEMASK);\
+	m_FileName.MakeLower(); \
+	this->m_Flags=Big2lit(entry->flags);\
+	this->m_ModifyTime=Big2lit(entry->mtime.sec);\
+	this->m_IndexHash=(char*)(entry->sha1);
+
+int CGitIndex::FillData(ondisk_cache_entry * entry)
+{
+	FILL_DATA();
+	return 0;
+}
+
+int CGitIndex::FillData(ondisk_cache_entry_extended * entry)
+{
+	FILL_DATA();
+	this->m_Flags |= ((int)Big2lit(entry->flags2))<<16;
+	return 0;
+}
+
+int CGitIndex::Print()
+{
+	_tprintf(_T("0x%08X  0x%08X %s %s\n"),
+		(int)this->m_ModifyTime,
+		this->m_Flags,
+		this->m_IndexHash.ToString(),
+		this->m_FileName);
+
+	return 0;
+}
+
+CGitIndexList::CGitIndexList()
+{
+	this->m_LastModifyTime=0;
+}
+
+static bool SortIndex(CGitIndex &Item1, CGitIndex &Item2)
+{
+	return Item1.m_FileName.Compare(Item2.m_FileName)<0;
+}
+
+static bool SortTree(CGitTreeItem &Item1, CGitTreeItem &Item2)
+{
+	return Item1.m_FileName.Compare(Item2.m_FileName)<0;
+}
+
+int CGitIndexList::ReadIndex(CString IndexFile)
+{
+	HANDLE hfile=INVALID_HANDLE_VALUE;
+	HANDLE hmap = INVALID_HANDLE_VALUE;
+	int ret=0;
+	BYTE *buffer=NULL,*p;
+	CGitIndex GitIndex;
+
+#ifdef DEBUG
+	m_GitFile = IndexFile;
+#endif
+
+	try
+	{
+		do
+		{
+				this->clear();
+
+			hfile = CreateFile(IndexFile,
+									GENERIC_READ,
+									FILE_SHARE_READ|FILE_SHARE_DELETE|FILE_SHARE_WRITE,
+									NULL,
+									OPEN_EXISTING,
+									FILE_ATTRIBUTE_NORMAL,
+									NULL);
+
+
+			if(hfile == INVALID_HANDLE_VALUE)
+			{
+				ret = -1 ;
+				break;
+			}
+
+			hmap = CreateFileMapping(hfile, NULL, PAGE_READONLY,0,0,NULL);
+			if(hmap == INVALID_HANDLE_VALUE)
+			{
+				ret =-1;
+				break;
+			}
+
+			p = buffer = (BYTE*)MapViewOfFile(hmap,FILE_MAP_READ,0,0,0);
+			if(buffer == NULL)
+			{
+				ret = -1;
+				break;
+			}
+
+			cache_header *header;
+			header = (cache_header *) buffer;
+
+			if( Big2lit(header->hdr_signature) != CACHE_SIGNATURE )
+			{
+				ret = -1;
+				break;
+			}
+			p+= sizeof(cache_header);
+
+			int entries = Big2lit(header->hdr_entries);
+			resize(entries);
+
+				for(int i=0;i<entries;i++)
+				{
+					ondisk_cache_entry *entry;
+					ondisk_cache_entry_extended *entryex;
+					entry=(ondisk_cache_entry*)p;
+					entryex=(ondisk_cache_entry_extended*)p;
+					int flags=Big2lit(entry->flags);
+					if( flags & CE_EXTENDED)
+					{
+					this->at(i).FillData(entryex);
+						p+=ondisk_ce_size(entryex);
+					}else
+					{
+					this->at(i).FillData(entry);
+						p+=ondisk_ce_size(entry);
+					}
+					}
+
+			std::sort(this->begin(), this->end(), SortIndex);
+			g_Git.GetFileModifyTime(IndexFile, &this->m_LastModifyTime);
+		}while(0);
+	}catch(...)
+	{
+		ret= -1;
+	}
+
+	if(buffer)
+		UnmapViewOfFile(buffer);
+
+	if(hmap != INVALID_HANDLE_VALUE)
+		CloseHandle(hmap);
+
+	if(hfile != INVALID_HANDLE_VALUE)
+		CloseHandle(hfile);
+
+	return ret;
+}
+
+int CGitIndexList::GetFileStatus(const CString &gitdir,const CString &pathorg,git_wc_status_kind *status,__int64 time,FIll_STATUS_CALLBACK callback,void *pData, CGitHash *pHash)
+{
+	if(status)
+	{
+		CString path = pathorg;
+		path.MakeLower();
+
+		int start=SearchInSortVector(*this, ((CString&)path).GetBuffer(), path.GetLength());
+		((CString&)path).ReleaseBuffer();
+		
+		if( start<0 )
+		{
+			*status = git_wc_status_unversioned;
+			if(pHash)
+				pHash->Empty();
+
+		}else
+		{
+ 			int index = start;
+			if(index <0)
+				return -1;
+			if(index >= size() )
+				return -1;
+
+			if( time ==  at(index).m_ModifyTime )
+			{
+				*status = git_wc_status_normal;
+			}else
+			{
+				*status = git_wc_status_modified;
+			}
+
+			if(at(index).m_Flags & CE_STAGEMASK )
+				*status = git_wc_status_conflicted;
+			else if(at(index).m_Flags & CE_INTENT_TO_ADD)
+				*status = git_wc_status_added;
+
+			if(pHash)
+				*pHash = at(index).m_IndexHash;
+		}
+
+	}
+
+	if(callback && status)
+			callback(gitdir+_T("\\")+pathorg,*status,false, pData);
+	return 0;
+}
+
+int CGitIndexList::GetStatus(const CString &gitdir,const CString &pathParam, git_wc_status_kind *status,
+							 BOOL IsFull, BOOL IsRecursive,
+							 FIll_STATUS_CALLBACK callback,void *pData,
+							 CGitHash *pHash)
+{
+	int result;
+	git_wc_status_kind dirstatus = git_wc_status_none;
+	__int64 time;
+	bool isDir=false;
+	CString path = pathParam;
+
+	if(status)
+	{
+		if(path.IsEmpty())
+			result = g_Git.GetFileModifyTime(gitdir,&time,&isDir);
+		else
+			result = g_Git.GetFileModifyTime( gitdir+_T("\\")+path, &time, &isDir );
+
+		if(result)
+		{
+			*status = git_wc_status_deleted;
+			if(callback)
+				callback(gitdir+_T("\\")+path,git_wc_status_deleted,false, pData);
+
+			return 0;
+		}
+		if(isDir)
+		{
+			if(!path.IsEmpty())
+			{
+				if( path.Right(1) != _T("\\"))
+					path+=_T("\\");
+			}
+			int len =path.GetLength();
+
+				for(int i=0;i<size();i++)
+				{
+					if( at(i).m_FileName.GetLength() > len )
+					{
+						if(at(i).m_FileName.Left(len) == path)
+						{
+							if( !IsFull )
+							{
+								*status = git_wc_status_normal;
+								if(callback)
+									callback(gitdir+_T("\\")+path,*status,false, pData);
+								return 0;
+
+							}else
+							{
+								result = g_Git.GetFileModifyTime( gitdir+_T("\\")+at(i).m_FileName , &time);
+								if(result)
+									continue;
+
+								*status = git_wc_status_none;
+								GetFileStatus(gitdir,at(i).m_FileName,status,time,callback,pData);
+								if( *status != git_wc_status_none )
+								{
+									if( dirstatus == git_wc_status_none)
+									{
+										dirstatus = git_wc_status_normal;
+									}
+									if( *status != git_wc_status_normal )
+									{
+										dirstatus = git_wc_status_modified;
+									}
+								}
+
+							}
+						}
+					}
+				} /* End For */
+
+			if( dirstatus != git_wc_status_none )
+			{
+				*status = dirstatus;
+			}
+			else
+			{
+				*status = git_wc_status_unversioned;
+			}
+			if(callback)
+				callback(gitdir+_T("\\")+path,*status,false, pData);
+
+			return 0;
+
+		}else
+		{
+			GetFileStatus(gitdir,path,status,time,callback,pData,pHash);
+		}
+	}
+	return 0;
+}
+
+int CGitIndexFileMap::Check(const CString &gitdir, bool *isChanged)
+{
+	__int64 time;
+	int result;
+
+		CString IndexFile;
+		IndexFile=gitdir+_T("\\.git\\index");
+		/* Get data associated with "crt_stat.c": */
+		result = g_Git.GetFileModifyTime( IndexFile, &time );
+
+		if(result)
+		   return result;
+
+	SHARED_INDEX_PTR pIndex;
+	pIndex = this->SafeGet(gitdir);
+
+	if(pIndex.get() == NULL)
+		{
+		if(isChanged)
+			*isChanged = true;
+		return 0;
+			}
+
+	if(pIndex->m_LastModifyTime == time)
+			{
+		if(isChanged)
+			*isChanged = false;
+	}
+	else
+				{
+		if(isChanged)
+			*isChanged = true;	
+				}
+	return 0;
+			}
+
+int CGitIndexFileMap::LoadIndex(const CString &gitdir)
+{
+	try
+	{
+		SHARED_INDEX_PTR pIndex(new CGitIndexList);
+
+		if(pIndex->ReadIndex(gitdir+_T("\\.git\\index")))
+			return -1;
+
+		this->SafeSet(gitdir,pIndex);
+				
+	}catch(...)
+	{
+		return -1;
+	}
+	return 0;
+}
+
+int CGitIndexFileMap::GetFileStatus(const CString &gitdir, const CString &path, git_wc_status_kind *status,BOOL IsFull, BOOL IsRecursive,
+									FIll_STATUS_CALLBACK callback,void *pData,
+									CGitHash *pHash,
+									bool isLoadUpdatedIndex)
+{
+	try
+	{
+		CheckAndUpdate(gitdir, isLoadUpdatedIndex);
+
+		SHARED_INDEX_PTR pIndex = this->SafeGet(gitdir);
+		if(pIndex.get() != NULL)
+		{
+			pIndex->GetStatus(gitdir,path,status,IsFull,IsRecursive,callback,pData,pHash);
+		}
+
+	}catch(...)
+	{
+		return -1;
+	}
+	return 0;
+}
+
+int CGitIndexFileMap::IsUnderVersionControl(const CString &gitdir, const CString &path, bool isDir,bool *isVersion, bool isLoadUpdateIndex)
+{
+	try
+	{
+		if(path.IsEmpty())
+		{
+			*isVersion =true;
+			return 0;
+		}
+
+		CString subpath=path;
+		subpath.Replace(_T('\\'), _T('/'));
+		if(isDir)
+			subpath+=_T('/');
+
+		subpath.MakeLower();
+
+		CheckAndUpdate(gitdir, isLoadUpdateIndex);
+		
+		SHARED_INDEX_PTR pIndex = this->SafeGet(gitdir);
+
+		if(pIndex.get())
+		{
+			*isVersion = (SearchInSortVector(*pIndex, subpath.GetBuffer(), subpath.GetLength()) >= 0);
+		}
+
+	}catch(...)
+	{
+		return -1;
+	}
+	return 0;
+}
+
+int CGitHeadFileList::GetPackRef(const CString &gitdir)
+{
+	CString PackRef =  gitdir;
+	PackRef += _T("\\.git\\packed-refs");
+
+	__int64 mtime;
+	if( g_Git.GetFileModifyTime(PackRef, &mtime))
+	{
+		//packed refs is not existed
+		this->m_PackRefFile.Empty();
+		this->m_PackRefMap.clear();
+		return 0;
+
+	}else if(mtime == m_LastModifyTimePackRef)
+	{
+		return 0;
+
+	}else
+	{
+		this->m_PackRefFile = PackRef;
+		this->m_LastModifyTimePackRef = mtime;
+	}
+
+	int ret =0;
+	{
+		this->m_PackRefMap.clear();
+
+		HANDLE hfile = CreateFile(PackRef,
+			GENERIC_READ,
+			FILE_SHARE_READ|FILE_SHARE_DELETE|FILE_SHARE_WRITE,
+			NULL,
+			OPEN_EXISTING,
+			FILE_ATTRIBUTE_NORMAL,
+			NULL);
+		do
+		{
+			if(hfile == INVALID_HANDLE_VALUE)
+			{
+				ret = -1;
+				break;
+			}
+
+			DWORD filesize = GetFileSize(hfile,NULL);
+			DWORD size =0;
+			char *buff;
+			buff = new char[filesize];
+
+			ReadFile(hfile,buff,filesize,&size,NULL);
+
+			if(size != filesize)
+			{
+				ret = -1;
+				break;
+			}
+
+			CString hash;
+			CString ref;
+
+			for(DWORD i=0;i<filesize;i++)
+			{
+				hash.Empty();
+				ref.Empty();
+				if(buff[i] == '#')
+				{
+					while(buff[i] != '\n')
+					{	i++;
+					if( i==filesize)
+						break;
+					}
+					i++;
+				}
+
+				if( i== filesize)
+					break;
+
+				while(buff[i] != ' ')
+				{
+					hash.AppendChar(buff[i]);
+					i++;
+					if(i==filesize)
+						break;
+				}
+
+				i++;
+				if( i== filesize)
+					break;
+
+				while(buff[i] != '\n')
+				{
+					ref.AppendChar(buff[i]);
+					i++;
+					if( i== filesize)
+						break;
+				}
+
+				i++;
+
+				if( !ref.IsEmpty() )
+				{
+					this->m_PackRefMap[ref] = hash;
+				}
+
+
+			}
+
+			delete buff;
+
+		}while(0);
+
+		if( hfile != INVALID_HANDLE_VALUE)
+			CloseHandle(hfile);
+	}
+	return ret;
+
+}
+int CGitHeadFileList::ReadHeadHash(CString gitdir)
+{
+	CString HeadFile = gitdir;
+	HeadFile += _T("\\.git\\HEAD");
+
+
+	HANDLE hfile=INVALID_HANDLE_VALUE;
+	HANDLE href = INVALID_HANDLE_VALUE;
+
+	int ret = 0;
+	m_Gitdir = gitdir;
+
+	m_HeadFile = HeadFile;
+
+	if( g_Git.GetFileModifyTime(m_HeadFile,&m_LastModifyTimeHead))
+		return -1;
+
+	try
+	{
+		do
+		{
+			hfile = CreateFile(HeadFile,
+				GENERIC_READ,
+				FILE_SHARE_READ|FILE_SHARE_DELETE|FILE_SHARE_WRITE,
+				NULL,
+				OPEN_EXISTING,
+				FILE_ATTRIBUTE_NORMAL,
+				NULL);
+
+			if(hfile == INVALID_HANDLE_VALUE)
+			{
+				ret = -1;
+				break;
+			}
+
+			DWORD size=0,filesize=0;
+			unsigned char buffer[40] ;
+			ReadFile(hfile,buffer,4,&size,NULL);
+			if(size !=4)
+			{
+				ret = -1;
+				break;
+			}
+			buffer[4]=0;
+			if(strcmp((const char*)buffer,"ref:") == 0)
+			{
+				filesize = GetFileSize(hfile,NULL);
+
+				unsigned char *p = (unsigned char*)malloc(filesize -4);
+
+				ReadFile(hfile,p,filesize-4,&size,NULL);
+
+				m_HeadRefFile.Empty();
+				g_Git.StringAppend(&this->m_HeadRefFile,p,CP_ACP,filesize-4);
+				CString ref = this->m_HeadRefFile;
+				ref=ref.Trim();
+				int start =0;
+				ref=ref.Tokenize(_T("\n"),start);
+				free(p);
+				m_HeadRefFile=gitdir+_T("\\.git\\")+m_HeadRefFile.Trim();
+				m_HeadRefFile.Replace(_T('/'),_T('\\'));
+
+				__int64 time;
+				if(g_Git.GetFileModifyTime(m_HeadRefFile,&time,NULL))
+				{
+					m_HeadRefFile.Empty();
+					if( GetPackRef(gitdir))
+					{
+						ret = -1;
+						break;
+					}
+					if(this->m_PackRefMap.find(ref) == m_PackRefMap.end())
+					{
+						ret = -1;
+						break;
+					}
+					this ->m_Head = m_PackRefMap[ref];
+					ret =0;
+					break;
+				}
+
+				href = CreateFile(m_HeadRefFile,
+					GENERIC_READ,
+					FILE_SHARE_READ|FILE_SHARE_DELETE|FILE_SHARE_WRITE,
+					NULL,
+					OPEN_EXISTING,
+					FILE_ATTRIBUTE_NORMAL,
+					NULL);
+
+				if(href == INVALID_HANDLE_VALUE)
+				{
+					m_HeadRefFile.Empty();
+
+					if( GetPackRef(gitdir))
+					{
+						ret = -1;
+						break;
+					}
+
+					if(this->m_PackRefMap.find(ref) == m_PackRefMap.end())
+					{
+						ret = -1;
+						break;
+					}
+					this ->m_Head = m_PackRefMap[ref];
+					ret =0;
+					break;
+				}
+				ReadFile(href,buffer,40,&size,NULL);
+				if(size != 40)
+				{
+					ret =-1;
+					break;
+				}
+				this->m_Head.ConvertFromStrA((char*)buffer);
+
+				this->m_LastModifyTimeRef = time;
+
+			}else
+			{
+				ReadFile(hfile,buffer+4,40-4,&size,NULL);
+				if(size !=36)
+				{
+					ret =-1;
+					break;
+				}
+				m_HeadRefFile.Empty();
+
+				this->m_Head.ConvertFromStrA((char*)buffer);
+			}
+		}while(0);
+	}catch(...)
+	{
+		ret = -1;
+	}
+
+	if(hfile != INVALID_HANDLE_VALUE)
+		CloseHandle(hfile);
+	if(href != INVALID_HANDLE_VALUE)
+		CloseHandle(href);
+
+	return ret;
+}
+
+bool CGitHeadFileList::CheckHeadUpdate()
+{
+	if(this->m_HeadFile.IsEmpty())
+		return true;
+
+	__int64 mtime=0;
+
+	if( g_Git.GetFileModifyTime(m_HeadFile,&mtime))
+		return true;
+
+	if(mtime != this->m_LastModifyTimeHead)
+		return true;
+
+	if(!this->m_HeadRefFile.IsEmpty())
+	{
+		if(g_Git.GetFileModifyTime(m_HeadRefFile,&mtime))
+			return true;
+
+		if(mtime != this->m_LastModifyTimeRef)
+			return true;
+	}
+
+	if(!this->m_PackRefFile.IsEmpty())
+	{
+		if(g_Git.GetFileModifyTime(m_PackRefFile,&mtime))
+			return true;
+
+		if(mtime != this->m_LastModifyTimePackRef)
+			return true;
+	}
+	return false;
+}
+#if 0
+int CGitHeadFileList::ReadTree()
+{
+	int ret;
+	if( this->m_Head.IsEmpty())
+		return -1;
+
+	try
+	{
+		CAutoLocker lock(g_Git.m_critGitDllSec);
+		CAutoWriteLock lock1(&this->m_SharedMutex);
+
+		if(m_Gitdir != g_Git.m_CurrentDir)
+		{
+			g_Git.SetCurrentDir(m_Gitdir);
+			SetCurrentDirectory(g_Git.m_CurrentDir);
+			git_init();
+		}
+
+		this->m_Map.clear();
+		this->clear();
+
+		ret = git_read_tree(this->m_Head.m_hash,CGitHeadFileList::CallBack,this);
+		if(!ret)
+			m_TreeHash = m_Head;
+
+	} catch(...)
+	{
+		return -1;
+	}
+	return ret;
+}
+#endif;
+
+int CGitHeadFileList::CallBack(const unsigned char *sha1, const char *base, int baselen,
+		const char *pathname, unsigned mode, int /*stage*/, void *context)
+{
+#define S_IFGITLINK	0160000
+
+	CGitHeadFileList *p = (CGitHeadFileList*)context;
+	if( mode&S_IFDIR )
+	{
+		if( (mode&S_IFMT) != S_IFGITLINK)
+			return READ_TREE_RECURSIVE;
+	}
+
+	unsigned int cur = p->size();
+	p->resize(p->size()+1);
+	p->at(cur).m_Hash = (char*)sha1;
+	p->at(cur).m_FileName.Empty();
+
+	if(base)
+		g_Git.StringAppend(&p->at(cur).m_FileName,(BYTE*)base,CP_ACP,baselen);
+
+	g_Git.StringAppend(&p->at(cur).m_FileName,(BYTE*)pathname,CP_ACP);
+
+	p->at(cur).m_FileName.MakeLower();
+
+	//p->at(cur).m_FileName.Replace(_T('/'),_T('\\'));
+
+	//p->m_Map[p->at(cur).m_FileName]=cur;
+
+	if( (mode&S_IFMT) == S_IFGITLINK)
+		return 0;
+
+	return READ_TREE_RECURSIVE;
+}
+
+int ReadTreeRecurive(git_tree * tree, CStringA base, int (*CallBack) (const unsigned char *, const char *, int, const char *, unsigned int, int, void *),void *data)
+{
+	size_t count = git_tree_entrycount(tree);
+	for(int i=0; i<count; i++)
+	{
+		git_tree_entry *entry = git_tree_entry_byindex(tree, i);
+		int mode = git_tree_entry_attributes(entry);
+		if( CallBack(git_tree_entry_id(entry)->id,
+			base,
+			base.GetLength(),
+			git_tree_entry_name(entry),
+			mode,
+			0,
+			data) == READ_TREE_RECURSIVE
+		  )
+		{
+			if(mode&S_IFDIR)
+			{
+				git_object *object;
+				git_tree_entry_2object(&object, entry);
+				CStringA parent = base;
+				parent += git_tree_entry_name(entry);
+				parent += "/";
+				ReadTreeRecurive((git_tree*)object,parent, CallBack,data);
+			}
+		}
+		
+	}
+
+	return 0;
+}
+
+int CGitHeadFileList::ReadTree()
+{
+	CStringA gitdir = CUnicodeUtils::GetMulti(m_Gitdir,CP_ACP) ;
+	gitdir += "\\.git";
+	git_repository *repository = NULL;
+	git_commit *commit = NULL;
+	git_tree * tree = NULL;
+	int ret =0;
+	do
+	{
+		ret = git_repository_open(&repository, gitdir.GetBuffer());
+		if(ret)
+			break;
+		ret = git_commit_lookup(&commit, repository, (const git_oid*)m_Head.m_hash);
+		if(ret)
+			break;
+		
+		tree = (git_tree*)git_commit_tree(commit);
+		
+		ret = ReadTreeRecurive(tree,"", CGitHeadFileList::CallBack,this);
+		if(ret)
+			break;
+
+		std::sort(this->begin(), this->end(), SortTree);
+		this->m_TreeHash = (char*)(git_commit_id(commit)->id);
+	
+	}while(0);
+
+	if(repository)
+		git_repository_free(repository);
+	
+	return ret;
+
+}
+int CGitIgnoreItem::FetchIgnoreList(const CString &projectroot, const CString &file)
+{
+	CAutoWriteLock lock(&this->m_SharedMutex);
+
+	if(this->m_pExcludeList)
+	{
+		free(m_pExcludeList);
+		m_pExcludeList=NULL;
+	}
+
+	this->m_BaseDir.Empty();
+	if( projectroot.GetLength() < file.GetLength())
+	{
+		CString base = file.Mid(projectroot.GetLength()+1);
+		base.Replace(_T('\\'), _T('/'));
+		if(base != _T(".git/info/exclude"))
+		{
+			int start=base.ReverseFind(_T('/'));
+			if(start>=0)
+			{
+				base=base.Left(start);
+				this->m_BaseDir = CUnicodeUtils::GetMulti(base,CP_ACP) ;
+			}
+		}
+	}
+	{
+
+		if(g_Git.GetFileModifyTime(file,&m_LastModifyTime))
+			return -1;
+
+		if(git_create_exclude_list(&this->m_pExcludeList))
+			return -1;
+
+
+		HANDLE hfile = CreateFile(file,
+			GENERIC_READ,
+			FILE_SHARE_READ|FILE_SHARE_DELETE|FILE_SHARE_WRITE,
+			NULL,
+			OPEN_EXISTING,
+			FILE_ATTRIBUTE_NORMAL,
+			NULL);
+
+
+		if(hfile == INVALID_HANDLE_VALUE)
+		{
+			return -1 ;
+		}
+
+		DWORD size=0,filesize=0;
+
+		filesize=GetFileSize(hfile,NULL);
+
+		if(filesize == INVALID_FILE_SIZE )
+		{
+			CloseHandle(hfile);
+			return -1;
+		}
+
+		BYTE *buffer = new BYTE[filesize+1];
+
+		if(buffer == NULL)
+		{
+			CloseHandle(hfile);
+			return -1;
+		}
+
+		if(! ReadFile( hfile, buffer,filesize,&size,NULL) )
+		{
+			CloseHandle(hfile);
+			return GetLastError();
+		}
+
+		CloseHandle(hfile);
+
+		BYTE *p = buffer;
+		for(int i=0;i<size;i++)
+		{
+			if( buffer[i] == '\n' || buffer[i] =='\r' || i==(size-1) )
+			{
+				if (buffer[i] == '\n' || buffer[i] =='\r')
+					buffer[i]=0;
+				if( i== size-1)
+					buffer[size]=0;
+
+				if(p[0] != '#' && p[0] != 0)
+					git_add_exclude((const char*)p,
+										this->m_BaseDir.GetBuffer(),
+										m_BaseDir.GetLength(),
+										this->m_pExcludeList);
+
+				p=buffer+i+1;
+			}
+		}
+		/* Can't free buffer, exluced list will use this buffer*/
+		//delete buffer;
+		//buffer=NULL;
+	}
+	return 0;
+}
+
+bool CGitIgnoreList::CheckFileChanged(const CString &path)
+{
+	__int64 time=0;
+
+	int ret=g_Git.GetFileModifyTime(path, &time);
+
+	this->m_SharedMutex.AcquireShared();
+	bool cacheExist = (m_Map.find(path) != m_Map.end());
+	this->m_SharedMutex.ReleaseShared();
+
+	if (!cacheExist && ret == 0)
+	{
+		CAutoWriteLock lock(&this->m_SharedMutex);
+		m_Map[path].m_LastModifyTime = 0;
+		m_Map[path].m_SharedMutex.Init();
+	}
+	// both cache and file is not exist
+	if( (ret != 0) && (!cacheExist))
+		return false;
+
+	// file exist but cache miss
+	if( (ret == 0) && (!cacheExist))
+		return true;
+
+	// file not exist but cache exist
+	if( (ret != 0) && (cacheExist))
+	{
+		return true;
+	}
+	// file exist and cache exist
+
+	{
+		CAutoReadLock lock(&this->m_SharedMutex);
+		if( m_Map[path].m_LastModifyTime == time )
+			return false;
+	}
+	return true;
+
+}
+
+bool CGitIgnoreList::CheckIgnoreChanged(const CString &gitdir,const CString &path)
+{
+	CString temp;
+	temp=gitdir;
+	temp+=_T("\\");
+	temp+=path;
+
+	temp.Replace(_T('/'), _T('\\'));
+
+	while(!temp.IsEmpty())
+	{
+		temp+=_T("\\.git");
+
+		if(CGit::GitPathFileExists(temp))
+		{
+			CString gitignore=temp;
+			gitignore += _T("ignore");
+			if( CheckFileChanged(gitignore) )
+				return true;
+
+			temp+=_T("\\info\\exclude");
+
+			if( CheckFileChanged(temp) )
+				return true;
+			else
+				return false;
+		}else
+		{
+			temp+=_T("ignore");
+			if( CheckFileChanged(temp) )
+				return true;
+		}
+
+		int found=0;
+		int i;
+		for( i=temp.GetLength() -1;i>=0;i--)
+		{
+			if(temp[i] == _T('\\'))
+				found ++;
+
+			if(found == 2)
+				break;
+		}
+
+		temp = temp.Left(i);
+	}
+	return true;
+}
+
+int CGitIgnoreList::FetchIgnoreFile(const CString &gitdir, const CString &gitignore)
+{
+	if(CGit::GitPathFileExists(gitignore)) //if .gitignore remove, we need remote cache
+	{
+		CAutoWriteLock lock(&this->m_SharedMutex);
+		if(m_Map.find(gitignore) == m_Map.end())
+			m_Map[gitignore].m_SharedMutex.Init();
+
+		m_Map[gitignore].FetchIgnoreList(gitdir,gitignore);
+	}
+	else
+	{
+		CAutoWriteLock lock(&this->m_SharedMutex);
+		if(m_Map.find(gitignore) != m_Map.end())
+			m_Map[gitignore].m_SharedMutex.Release();
+
+		m_Map.erase(gitignore);
+	}
+	return 0;
+}
+
+int CGitIgnoreList::LoadAllIgnoreFile(const CString &gitdir,const CString &path)
+{
+	CString temp;
+
+	temp=gitdir;
+	temp+=_T("\\");
+	temp+=path;
+
+	temp.Replace(_T('/'), _T('\\'));
+
+	while(!temp.IsEmpty())
+	{
+		temp+=_T("\\.git");
+
+		if(CGit::GitPathFileExists(temp))
+		{
+			CString gitignore = temp;
+			gitignore += _T("ignore");
+			if( CheckFileChanged(gitignore) )
+			{
+				FetchIgnoreFile(gitdir,gitignore);
+			}
+
+			temp+=_T("\\info\\exclude");
+
+			if( CheckFileChanged(temp) )
+			{
+				return FetchIgnoreFile(gitdir,temp);
+			}
+
+			return 0;
+
+		}else
+		{
+			temp+=_T("ignore");
+			if( CheckFileChanged(temp) )
+			{
+				FetchIgnoreFile(gitdir,temp);
+			}
+		}
+
+		int found=0;
+		int i;
+		for( i=temp.GetLength() -1;i>=0;i--)
+		{
+			if(temp[i] == _T('\\'))
+				found ++;
+
+			if(found == 2)
+				break;
+		}
+
+		temp = temp.Left(i);
+	}
+	return 0;
+}
+int CGitIgnoreList::GetIgnoreFileChangeTimeList(const CString &path, std::vector<__int64> &timelist)
+{
+	CString temp=path;
+	CString ignore=temp;
+	int start =0;
+
+	do{
+		CAutoReadLock lock(&this->m_SharedMutex);
+
+		ignore=temp;
+		ignore+=_T("\\.gitignore");
+		std::map<CString, CGitIgnoreItem>::iterator itMap;
+		itMap = m_Map.find(ignore);
+		if(itMap == m_Map.end())
+		{
+			timelist.push_back(0);
+
+		}else
+		{
+			timelist.push_back(itMap->second.m_LastModifyTime);
+		}
+
+		ignore =temp;
+		ignore += _T("\\.git\\info\\exclude");
+
+		itMap = m_Map.find(ignore);
+		if(itMap == m_Map.end())
+		{
+
+		}else
+		{
+			timelist.push_back(itMap->second.m_LastModifyTime);
+			return 0;
+		}
+
+		ignore=temp;
+		ignore+=_T("\\.git");
+
+		if(CGit::GitPathFileExists(ignore))
+			return 0;
+
+		start = temp.ReverseFind(_T('\\'));
+		if(start>0)
+			temp=temp.Left(start);
+
+	}while(start>0);
+
+	return -1;
+
+}
+bool CGitIgnoreList::IsIgnore(const CString &path,const CString &projectroot)
+{
+	CString str=path;
+
+	str.Replace(_T('\\'),_T('/'));
+
+	int ret;
+	ret = CheckIgnore(path, projectroot);
+	while(ret < 0)
+	{
+		int start=str.ReverseFind(_T('/'));
+		if(start<0)
+			return (ret == 1);
+
+		str=str.Left(start);
+		ret = CheckIgnore(str, projectroot);
+	}
+
+	return (ret == 1);
+}
+int CGitIgnoreList::CheckIgnore(const CString &path,const CString &projectroot)
+{
+	__int64 time=0;
+	bool dir=0;
+	CString temp=projectroot+_T("\\")+path;
+	temp.Replace(_T('/'), _T('\\'));
+
+	CStringA patha;
+
+	patha = CUnicodeUtils::GetMulti(path,CP_ACP) ;
+	patha.Replace('\\','/');
+
+	if(g_Git.GetFileModifyTime(temp,&time,&dir))
+		return -1;
+
+	int type=0;
+	if( dir )
+		type = DT_DIR;
+	else
+		type = DT_REG;
+
+	while(!temp.IsEmpty())
+	{
+		int x;
+		x=temp.ReverseFind(_T('\\'));
+		if(x<0)	x=0;
+			temp=temp.Left(x);
+
+		temp+=_T("\\.gitignore");
+
+		char *base;
+
+		patha.Replace('\\', '/');
+		int pos=patha.ReverseFind('/');
+		base = pos>=0? patha.GetBuffer()+pos+1:patha.GetBuffer();
+
+		CAutoReadLock lock(&this->m_SharedMutex);
+
+		if(this->m_Map.find(temp) == m_Map.end() )
+		{
+
+		}else
+		{
+			int ret=-1;
+
+			if(m_Map[temp].m_pExcludeList)
+				ret = git_check_excluded_1( patha, patha.GetLength(), base, &type, m_Map[temp].m_pExcludeList);
+
+			if(ret == 1)
+				return 1;
+			if(ret == 0)
+				return 0;
+		}
+
+		temp = temp.Left(temp.GetLength()-11);
+		temp +=_T("\\.git\\info\\exclude");
+
+		if(this->m_Map.find(temp) == m_Map.end() )
+		{
+
+		}else
+		{
+			int ret=-1;
+
+			if(m_Map[temp].m_pExcludeList)
+				ret = git_check_excluded_1( patha, patha.GetLength(), base, &type, m_Map[temp].m_pExcludeList);
+
+			if(ret == 1)
+				return 1;
+			if(ret == 0)
+				return 0;
+
+			return -1;
+		}
+		temp = temp.Left(temp.GetLength()-18);
+	}
+
+	return -1;
+}
+
+int CGitHeadFileMap::CheckHeadUpdate(const CString &gitdir)
+{
+	SHARED_TREE_PTR ptr;
+	ptr = this->SafeGet(gitdir);
+
+	if( ptr.get())
+	{
+		ptr->CheckHeadUpdate();			
+	}
+	else
+	{
+		SHARED_TREE_PTR ptr1(new CGitHeadFileList);
+		this->SafeSet(gitdir, ptr1);
+	}
+	return 0;
+}
+
+int CGitHeadFileMap::GetHeadHash(const CString &gitdir, CGitHash &hash)
+{
+	SHARED_TREE_PTR ptr;
+	ptr = this->SafeGet(gitdir);
+	
+	if(ptr.get() == NULL)
+	{
+		SHARED_TREE_PTR ptr1(new CGitHeadFileList());
+		if(ptr1->CheckHeadUpdate())
+			ptr1->ReadHeadHash(gitdir);
+
+		hash = ptr1->m_Head;
+
+		this->SafeSet(gitdir, ptr1);
+		
+	}else
+	{
+		if(ptr->CheckHeadUpdate())
+		{
+			SHARED_TREE_PTR ptr1(new CGitHeadFileList());
+			if(ptr1->CheckHeadUpdate())
+				ptr1->ReadHeadHash(gitdir);
+
+			hash = ptr1->m_Head;
+			this->SafeSet(gitdir, ptr1);
+	}
+		
+		hash = ptr->m_Head;
+	}
+	return 0;
+}
+#if 0
+
+int CGitStatus::GetStatus(const CString &gitdir, const CString &path, git_wc_status_kind *status, BOOL IsFull, BOOL IsRecursive , FIll_STATUS_CALLBACK callback , void *pData)
+{
+	int result;
+	__int64 time;
+	bool	dir;
+
+	git_wc_status_kind dirstatus = git_wc_status_none;
+	if(status)
+	{
+		g_Git.GetFileModifyTime(path,&time,&dir);
+		if( dir)
+		{
+		}else
+		{
+
+		}
+		if(path.IsEmpty())
+			result = _tstat64( gitdir, &buf );
+		else
+			result = _tstat64( gitdir+_T("\\")+path, &buf );
+
+		if(result)
+			return -1;
+
+		if(buf.st_mode & _S_IFDIR)
+		{
+			if(!path.IsEmpty())
+			{
+				if( path.Right(1) != _T("\\"))
+					path+=_T("\\");
+			}
+			int len =path.GetLength();
+
+			for(int i=0;i<size();i++)
+			{
+				if( at(i).m_FileName.GetLength() > len )
+				{
+					if(at(i).m_FileName.Left(len) == path)
+					{
+						if( !IsFull )
+						{
+							*status = git_wc_status_normal;
+							if(callback)
+								callback(gitdir+_T("\\")+path,*status,pData);
+							return 0;
+
+						}else
+						{
+							result = _tstat64( gitdir+_T("\\")+at(i).m_FileName, &buf );
+							if(result)
+								continue;
+
+							*status = git_wc_status_none;
+							GetFileStatus(gitdir,at(i).m_FileName,status,buf,callback,pData);
+							if( *status != git_wc_status_none )
+							{
+								if( dirstatus == git_wc_status_none)
+								{
+									dirstatus = git_wc_status_normal;
+								}
+								if( *status != git_wc_status_normal )
+								{
+									dirstatus = git_wc_status_modified;
+								}
+							}
+
+						}
+					}
+				}
+			}
+
+			if( dirstatus != git_wc_status_none )
+			{
+				*status = dirstatus;
+			}
+			else
+			{
+				*status = git_wc_status_unversioned;
+			}
+			if(callback)
+				callback(gitdir+_T("\\")+path,*status,pData);
+
+			return 0;
+
+		}else
+		{
+			GetFileStatus(gitdir,path,status,buf,callback,pData);
+		}
+	}
+	return 0;
+
+}
+#endif