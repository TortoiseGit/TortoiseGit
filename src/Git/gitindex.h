// TortoiseGit - a Windows shell extension for easy version control

// Copyright (C) 2008-2011 - TortoiseGit

// This program is free software; you can redistribute it and/or
// modify it under the terms of the GNU General Public License
// as published by the Free Software Foundation; either version 2
// of the License, or (at your option) any later version.

// This program is distributed in the hope that it will be useful,
// but WITHOUT ANY WARRANTY; without even the implied warranty of
// MERCHANTABILITY or FITNESS FOR A PARTICULAR PURPOSE.  See the
// GNU General Public License for more details.

// You should have received a copy of the GNU General Public License
// along with this program; if not, write to the Free Software Foundation,
// 51 Franklin Street, Fifth Floor, Boston, MA 02110-1301 USA.
//

#include "GitHash.h"
#include "gitdll.h"
#include "gitstatus.h"
#include "SharedMutex.h"

/* Copy from Git cache.h*/
#define FLEX_ARRAY 4

#pragma pack(push)
#pragma pack(1)
//#pragma pack(show)
#define CACHE_SIGNATURE 0x44495243	/* "DIRC" */
struct cache_header {
	unsigned int hdr_signature;
	unsigned int hdr_version;
	unsigned int hdr_entries;
};

/*
 * The "cache_time" is just the low 32 bits of the
 * time. It doesn't matter if it overflows - we only
 * check it for equality in the 32 bits we save.
 */
struct cache_time {
	UINT32 sec;
	UINT32 nsec;
};

/*
 * dev/ino/uid/gid/size are also just tracked to the low 32 bits
 * Again - this is just a (very strong in practice) heuristic that
 * the inode hasn't changed.
 *
 * We save the fields in big-endian order to allow using the
 * index file over NFS transparently.
 */
struct ondisk_cache_entry {
	struct cache_time ctime;
	struct cache_time mtime;
	UINT32 dev;
	UINT32 ino;
	UINT32 mode;
	UINT32 uid;
	UINT32 gid;
	UINT32 size;
	BYTE sha1[20];
	UINT16 flags;
	char name[FLEX_ARRAY]; /* more */
};

/*
 * This struct is used when CE_EXTENDED bit is 1
 * The struct must match ondisk_cache_entry exactly from
 * ctime till flags
 */
struct ondisk_cache_entry_extended {
	struct cache_time ctime;
	struct cache_time mtime;
	UINT32 dev;
	UINT32 ino;
	UINT32 mode;
	UINT32 uid;
	UINT32 gid;
	UINT32 size;
	BYTE sha1[20];
	UINT16 flags;
	UINT16 flags2;
	char name[FLEX_ARRAY]; /* more */
};

#pragma pack(pop)

#define CE_NAMEMASK  (0x0fff)
#define CE_STAGEMASK (0x3000)
#define CE_EXTENDED  (0x4000)
#define CE_VALID     (0x8000)
#define CE_STAGESHIFT 12
/*
 * Range 0xFFFF0000 in ce_flags is divided into
 * two parts: in-memory flags and on-disk ones.
 * Flags in CE_EXTENDED_FLAGS will get saved on-disk
 * if you want to save a new flag, add it in
 * CE_EXTENDED_FLAGS
 *
 * In-memory only flags
 */
#define CE_UPDATE    (0x10000)
#define CE_REMOVE    (0x20000)
#define CE_UPTODATE  (0x40000)
#define CE_ADDED     (0x80000)

#define CE_HASHED    (0x100000)
#define CE_UNHASHED  (0x200000)

/*
 * Extended on-disk flags
 */
#define CE_INTENT_TO_ADD 0x20000000
/* CE_EXTENDED2 is for future extension */
#define CE_EXTENDED2 0x80000000

#define CE_EXTENDED_FLAGS (CE_INTENT_TO_ADD)

/*
 * Safeguard to avoid saving wrong flags:
 *  - CE_EXTENDED2 won't get saved until its semantic is known
 *  - Bits in 0x0000FFFF have been saved in ce_flags already
 *  - Bits in 0x003F0000 are currently in-memory flags
 */
#if CE_EXTENDED_FLAGS & 0x803FFFFF
#error "CE_EXTENDED_FLAGS out of range"
#endif

/*
 * Copy the sha1 and stat state of a cache entry from one to
 * another. But we never change the name, or the hash state!
 */
#define CE_STATE_MASK (CE_HASHED | CE_UNHASHED)

template<class T>
T Big2lit(T data)
{
	T ret;
	BYTE *p1=(BYTE*)&data;
	BYTE *p2=(BYTE*)&ret;
	for(int i=0;i<sizeof(T);i++)
	{
		p2[sizeof(T)-i-1] = p1[i];
	}
	return ret;
}

template<class T>
static inline size_t ce_namelen(T *ce)
{
	size_t len = Big2lit(ce->flags) & CE_NAMEMASK;
	if (len < CE_NAMEMASK)
		return len;
	return strlen(ce->name + CE_NAMEMASK) + CE_NAMEMASK;
}

#define flexible_size(STRUCT,len) ((offsetof(STRUCT,name) + (len) + 8) & ~7)

//#define ondisk_cache_entry_size(len) flexible_size(ondisk_cache_entry,len)
//#define ondisk_cache_entry_extended_size(len) flexible_size(ondisk_cache_entry_extended,len)

//#define ondisk_ce_size(ce) (((ce)->flags & CE_EXTENDED) ? \
//			    ondisk_cache_entry_extended_size(ce_namelen(ce)) : \
//			    ondisk_cache_entry_size(ce_namelen(ce)))

template<class T>
static inline size_t ondisk_ce_size(T *ce)
{
	return flexible_size(T,ce_namelen(ce));
}

class CGitIndex
{
public:
	CString    m_FileName;
	__time64_t	m_ModifyTime;
	int			m_Flags;
	//int		 m_Status;
	CGitHash	m_IndexHash;

	int FillData(ondisk_cache_entry* entry);
	int FillData(ondisk_cache_entry_extended* entry);
	int Print();

};

class CAutoReadLock
{
	SharedMutex *m_Lock;
public:
	CAutoReadLock(SharedMutex * lock)
	{
		m_Lock = lock;
		lock->AcquireShared();
	}
	~CAutoReadLock()
	{
		m_Lock->ReleaseShared();
	}
};

class CAutoWriteLock
{
	SharedMutex *m_Lock;
public:
	CAutoWriteLock(SharedMutex * lock)
	{
		m_Lock = lock;
		lock->AcquireExclusive();
	}
	~CAutoWriteLock()
	{
		m_Lock->ReleaseExclusive();
	}
};

class CGitIndexList:public std::vector<CGitIndex>
{
protected:

public:
	__time64_t  m_LastModifyTime;

<<<<<<< HEAD
	SharedMutex  m_SharedMutex;
=======
#ifdef DEBUG
	CString m_GitFile;
	~CGitIndexList()
	{
		//TRACE(_T("Free Index List 0x%x %s"),this, m_GitFile);
	}
#endif
>>>>>>> 23bc0b86

	CGitIndexList();
	
	int ReadIndex(CString file);
	int GetStatus(const CString &gitdir,const CString &path,git_wc_status_kind * status,BOOL IsFull=false, BOOL IsRecursive=false,FIll_STATUS_CALLBACK callback=NULL,void *pData=NULL,CGitHash *pHash=NULL);
protected:
	int GetFileStatus(const CString &gitdir,const CString &path, git_wc_status_kind * status,__int64 time,FIll_STATUS_CALLBACK callback=NULL,void *pData=NULL,CGitHash *pHash=NULL);
	int GetDirStatus(const CString &gitdir,const CString &path, git_wc_status_kind * status,__int64 time,FIll_STATUS_CALLBACK callback=NULL,void *pData=NULL,CGitHash *pHash=NULL);
};

typedef std::tr1::shared_ptr<CGitIndexList> SHARED_INDEX_PTR;
typedef CComCritSecLock<CComCriticalSection> CAutoLocker;

class CGitIndexFileMap:public std::map<CString, SHARED_INDEX_PTR>
{
public:
	CComCriticalSection			m_critIndexSec;
	
	CGitIndexFileMap() { m_critIndexSec.Init(); }
	~CGitIndexFileMap() { m_critIndexSec.Term(); }

	SHARED_INDEX_PTR SafeGet(const CString &path)
	{
		CAutoLocker lock(m_critIndexSec);
		if(this->find(path) == end())
			return SHARED_INDEX_PTR();
		else
			return (*this)[path];
	}

	void SafeSet(const CString &path, SHARED_INDEX_PTR ptr)
	{
		CAutoLocker lock(m_critIndexSec);
		(*this)[path] = ptr;
	}

	int Check(const CString &gitdir, bool *isChanged);
	int LoadIndex(const CString &gitdir);

	bool CheckAndUpdate(const CString &gitdir,bool isLoadUpdatedIndex)
	{
		bool isChanged=false;
		if(isLoadUpdatedIndex && Check(gitdir,&isChanged))
			return false;

		if(isChanged && isLoadUpdatedIndex)
		{
			LoadIndex(gitdir);
			return true;
		}

		return false;
	}
	int GetFileStatus(const CString &gitdir,const CString &path,git_wc_status_kind * status,
							BOOL IsFull=false, BOOL IsRecursive=false,
							FIll_STATUS_CALLBACK callback=NULL,
							void *pData=NULL,CGitHash *pHash=NULL,
							bool isLoadUpdatedIndex=true);
	
	int IsUnderVersionControl(const CString &gitdir, 
							  const CString &path, 
							  bool isDir,
							  bool *isVersion,
							  bool isLoadUpdateIndex=true);
};


class CGitTreeItem
{
public:
	CString	m_FileName;
	CGitHash	m_Hash;
	int			m_Flags;
};

/* After object create, never change field agains 
 * that needn't lock to get field
*/
class CGitHeadFileList:public std::vector<CGitTreeItem>
{
private:

	int GetPackRef(const CString &gitdir);

public:
	__time64_t  m_LastModifyTimeHead;
	__time64_t  m_LastModifyTimeRef;
	__time64_t	m_LastModifyTimePackRef;

	CString		m_HeadRefFile;
	CGitHash	m_Head;
	CString		m_HeadFile;
	CString		m_Gitdir;
	CString		m_PackRefFile;

	CGitHash	m_TreeHash; /* buffered tree hash value */

	std::map<CString,CGitHash> m_PackRefMap;

	CGitHeadFileList()
	{
		m_LastModifyTimeHead=0;
		m_LastModifyTimeRef=0;
		m_LastModifyTimePackRef = 0;
	}

#ifdef DEBUG
	CString m_GitFile;
	~CGitHeadFileList()
	{
		//TRACE(_T("Free Index List 0x%x %s"),this, m_GitFile);
	}
#endif

	int ReadTree();
	int ReadHeadHash(CString gitdir);
	bool CheckHeadUpdate();
	static int CallBack(const unsigned char *, const char *, int, const char *, unsigned int, int, void *);
	//int ReadTree();
};

<<<<<<< HEAD
class CGitHeadFileMap:public std::map<CString,CGitHeadFileList>
=======
typedef std::tr1::shared_ptr<CGitHeadFileList> SHARED_TREE_PTR;
class CGitHeadFileMap:public std::map<CString,SHARED_TREE_PTR> 
>>>>>>> 23bc0b86
{
public:

	CComCriticalSection			m_critTreeSec;
	
	CGitHeadFileMap() { m_critTreeSec.Init(); }
	~CGitHeadFileMap() { m_critTreeSec.Term(); }

	SHARED_TREE_PTR SafeGet(const CString &path)
	{
		CAutoLocker lock(m_critTreeSec);
		if(this->find(path) == end())
			return SHARED_TREE_PTR();
		else
			return (*this)[path];
	}

	void SafeSet(const CString &path, SHARED_TREE_PTR ptr)
	{
		CAutoLocker lock(m_critTreeSec);
		(*this)[path] = ptr;
	}

	int GetFileStatus(const CString &gitdir,const CString &path,git_wc_status_kind * status,BOOL IsFull=false, BOOL IsRecursive=false,
						FIll_STATUS_CALLBACK callback=NULL,void *pData=NULL,
						bool isLoaded=false);
	int CheckHeadUpdate(const CString &gitdir);
	int GetHeadHash(const CString &gitdir, CGitHash &hash);


	bool IsHashChanged(const CString &gitdir)
	{
		SHARED_TREE_PTR ptr = SafeGet(gitdir);

		if( ptr.get() == NULL)
			return false;
<<<<<<< HEAD

		CAutoReadLock lock1(&(*this).m_SharedMutex);
		return (*this)[gitdir].m_Head != (*this)[gitdir].m_TreeHash;
=======
		
		return ptr->m_Head != ptr->m_TreeHash;
>>>>>>> 23bc0b86
	}

<<<<<<< HEAD
class CGitIndexFileMap:public std::map<CString,CGitIndexList>
{
public:
	SharedMutex  m_SharedMutex;

	CGitIndexFileMap(){ m_SharedMutex.Init(); }
	~CGitIndexFileMap() { m_SharedMutex.Release(); }
=======
};
>>>>>>> 23bc0b86


<<<<<<< HEAD
	int GetFileStatus(const CString &gitdir,const CString &path,git_wc_status_kind * status,BOOL IsFull=false, BOOL IsRecursive=false,FIll_STATUS_CALLBACK callback=NULL,void *pData=NULL,CGitHash *pHash=NULL);

	int IsUnderVersionControl(const CString &gitdir, const CString &path, bool isDir,bool *isVersion);
};
=======
>>>>>>> 23bc0b86

class CGitIgnoreItem
{
public:
	SharedMutex  m_SharedMutex;

	CGitIgnoreItem()
	{
		m_LastModifyTime =0;
		m_pExcludeList =NULL;
	}
	~CGitIgnoreItem()
	{
		if(m_pExcludeList)
			git_free_exclude_list(m_pExcludeList);
		m_pExcludeList=NULL;
	}
	__time64_t  m_LastModifyTime;
	CStringA m_BaseDir;
	EXCLUDE_LIST m_pExcludeList;
	int FetchIgnoreList(const CString &projectroot, const CString &file);
};

class CGitIgnoreList
{
private:
	bool CheckFileChanged(const CString &path);
	int	 FetchIgnoreFile(const CString &gitdir, const CString &gitignore);

	int  CheckIgnore(const CString &path,const CString &root);

public:
	SharedMutex		m_SharedMutex;

	CGitIgnoreList(){ m_SharedMutex.Init(); }
	~CGitIgnoreList() { m_SharedMutex.Release(); }

	std::map<CString, CGitIgnoreItem> m_Map;

	int	 GetIgnoreFileChangeTimeList(const CString &dir, std::vector<__int64> &timelist);
	bool CheckIgnoreChanged(const CString &gitdir,const CString &path);
	int  LoadAllIgnoreFile(const CString &gitdir,const CString &path);
	bool IsIgnore(const CString &path,const CString &root);
};

template<class T>
int GetRangeInSortVector(T &vector,LPTSTR pstr,int len, int *start, int *end, int pos)
{
	if( pos < 0)
	{
		return -1;
	}
	if(start == 0 || end == NULL)
		return -1;

	*start=*end=-1;
	if( _tcsnccmp(vector[pos].m_FileName, pstr,len) != 0)
	{
		for(int i=0;i< vector.size();i++)
		{
			if( _tcsnccmp(vector[i].m_FileName, pstr,len) == 0 )
			{
				if(*start<0)
					*start =i;
				*end =i;
			}
		}
		return -1;
	}else
	{
		*start =0;
		*end = vector.size();

		for(int i=pos;i<vector.size();i++)
		{
			if( _tcsnccmp(vector[i].m_FileName, pstr,len) == 0 )
			{
				*end=i;
			}else
			{
				break;
			}
		}
		for(int i=pos;i>=0;i--)
		{
			if( _tcsnccmp(vector[i].m_FileName, pstr,len) == 0 )
			{
				*start=i;
			}else
			{
				break;
			}
		}
	}
	return 0;
}

template<class T>
int SearchInSortVector(T &vector, LPTSTR pstr, int len)
{
	int end=vector.size()-1;
	int start = 0;
	int mid = (start+end)/2;

	if(vector.size() == 0)
		return -1;

	while(!( start == end && start==mid))
	{
		int cmp;
		cmp = _tcsnccmp( vector[mid].m_FileName,pstr,len );

		if(cmp ==0)
			return mid;

		if(cmp < 0)
		{
			start = mid+1;
		}

		if(cmp > 0)
		{
			end=mid;
		}
		mid=(start +end ) /2;

	}

	if(_tcsnccmp( vector[mid].m_FileName,pstr,len ) == 0)
		return mid;

	return -1;
};
#if 0

class CGitStatus
{
protected:
	int GetFileStatus(const CString &gitdir,const CString &path,git_wc_status_kind * status,BOOL IsFull=false, BOOL IsRecursive=false,FIll_STATUS_CALLBACK callback=NULL,void *pData=NULL);
public:
	CGitIgnoreList m_IgnoreList;
	CGitHeadFileMap m_HeadFilesMap;
	CGitIndexFileMap m_IndexFilesMap;

	int GetStatus(const CString &gitdir,const CString &path,git_wc_status_kind * status,BOOL IsFull=false, BOOL IsRecursive=false,FIll_STATUS_CALLBACK callback=NULL,void *pData=NULL);
};

#endif
<|MERGE_RESOLUTION|>--- conflicted
+++ resolved
@@ -1,579 +1,548 @@
-// TortoiseGit - a Windows shell extension for easy version control
-
-// Copyright (C) 2008-2011 - TortoiseGit
-
-// This program is free software; you can redistribute it and/or
-// modify it under the terms of the GNU General Public License
-// as published by the Free Software Foundation; either version 2
-// of the License, or (at your option) any later version.
-
-// This program is distributed in the hope that it will be useful,
-// but WITHOUT ANY WARRANTY; without even the implied warranty of
-// MERCHANTABILITY or FITNESS FOR A PARTICULAR PURPOSE.  See the
-// GNU General Public License for more details.
-
-// You should have received a copy of the GNU General Public License
-// along with this program; if not, write to the Free Software Foundation,
-// 51 Franklin Street, Fifth Floor, Boston, MA 02110-1301 USA.
-//
-
-#include "GitHash.h"
-#include "gitdll.h"
-#include "gitstatus.h"
-#include "SharedMutex.h"
-
-/* Copy from Git cache.h*/
-#define FLEX_ARRAY 4
-
-#pragma pack(push)
-#pragma pack(1)
-//#pragma pack(show)
-#define CACHE_SIGNATURE 0x44495243	/* "DIRC" */
-struct cache_header {
-	unsigned int hdr_signature;
-	unsigned int hdr_version;
-	unsigned int hdr_entries;
-};
-
-/*
- * The "cache_time" is just the low 32 bits of the
- * time. It doesn't matter if it overflows - we only
- * check it for equality in the 32 bits we save.
- */
-struct cache_time {
-	UINT32 sec;
-	UINT32 nsec;
-};
-
-/*
- * dev/ino/uid/gid/size are also just tracked to the low 32 bits
- * Again - this is just a (very strong in practice) heuristic that
- * the inode hasn't changed.
- *
- * We save the fields in big-endian order to allow using the
- * index file over NFS transparently.
- */
-struct ondisk_cache_entry {
-	struct cache_time ctime;
-	struct cache_time mtime;
-	UINT32 dev;
-	UINT32 ino;
-	UINT32 mode;
-	UINT32 uid;
-	UINT32 gid;
-	UINT32 size;
-	BYTE sha1[20];
-	UINT16 flags;
-	char name[FLEX_ARRAY]; /* more */
-};
-
-/*
- * This struct is used when CE_EXTENDED bit is 1
- * The struct must match ondisk_cache_entry exactly from
- * ctime till flags
- */
-struct ondisk_cache_entry_extended {
-	struct cache_time ctime;
-	struct cache_time mtime;
-	UINT32 dev;
-	UINT32 ino;
-	UINT32 mode;
-	UINT32 uid;
-	UINT32 gid;
-	UINT32 size;
-	BYTE sha1[20];
-	UINT16 flags;
-	UINT16 flags2;
-	char name[FLEX_ARRAY]; /* more */
-};
-
-#pragma pack(pop)
-
-#define CE_NAMEMASK  (0x0fff)
-#define CE_STAGEMASK (0x3000)
-#define CE_EXTENDED  (0x4000)
-#define CE_VALID     (0x8000)
-#define CE_STAGESHIFT 12
-/*
- * Range 0xFFFF0000 in ce_flags is divided into
- * two parts: in-memory flags and on-disk ones.
- * Flags in CE_EXTENDED_FLAGS will get saved on-disk
- * if you want to save a new flag, add it in
- * CE_EXTENDED_FLAGS
- *
- * In-memory only flags
- */
-#define CE_UPDATE    (0x10000)
-#define CE_REMOVE    (0x20000)
-#define CE_UPTODATE  (0x40000)
-#define CE_ADDED     (0x80000)
-
-#define CE_HASHED    (0x100000)
-#define CE_UNHASHED  (0x200000)
-
-/*
- * Extended on-disk flags
- */
-#define CE_INTENT_TO_ADD 0x20000000
-/* CE_EXTENDED2 is for future extension */
-#define CE_EXTENDED2 0x80000000
-
-#define CE_EXTENDED_FLAGS (CE_INTENT_TO_ADD)
-
-/*
- * Safeguard to avoid saving wrong flags:
- *  - CE_EXTENDED2 won't get saved until its semantic is known
- *  - Bits in 0x0000FFFF have been saved in ce_flags already
- *  - Bits in 0x003F0000 are currently in-memory flags
- */
-#if CE_EXTENDED_FLAGS & 0x803FFFFF
-#error "CE_EXTENDED_FLAGS out of range"
-#endif
-
-/*
- * Copy the sha1 and stat state of a cache entry from one to
- * another. But we never change the name, or the hash state!
- */
-#define CE_STATE_MASK (CE_HASHED | CE_UNHASHED)
-
-template<class T>
-T Big2lit(T data)
-{
-	T ret;
-	BYTE *p1=(BYTE*)&data;
-	BYTE *p2=(BYTE*)&ret;
-	for(int i=0;i<sizeof(T);i++)
-	{
-		p2[sizeof(T)-i-1] = p1[i];
-	}
-	return ret;
-}
-
-template<class T>
-static inline size_t ce_namelen(T *ce)
-{
-	size_t len = Big2lit(ce->flags) & CE_NAMEMASK;
-	if (len < CE_NAMEMASK)
-		return len;
-	return strlen(ce->name + CE_NAMEMASK) + CE_NAMEMASK;
-}
-
-#define flexible_size(STRUCT,len) ((offsetof(STRUCT,name) + (len) + 8) & ~7)
-
-//#define ondisk_cache_entry_size(len) flexible_size(ondisk_cache_entry,len)
-//#define ondisk_cache_entry_extended_size(len) flexible_size(ondisk_cache_entry_extended,len)
-
-//#define ondisk_ce_size(ce) (((ce)->flags & CE_EXTENDED) ? \
-//			    ondisk_cache_entry_extended_size(ce_namelen(ce)) : \
-//			    ondisk_cache_entry_size(ce_namelen(ce)))
-
-template<class T>
-static inline size_t ondisk_ce_size(T *ce)
-{
-	return flexible_size(T,ce_namelen(ce));
-}
-
-class CGitIndex
-{
-public:
-	CString    m_FileName;
-	__time64_t	m_ModifyTime;
-	int			m_Flags;
-	//int		 m_Status;
-	CGitHash	m_IndexHash;
-
-	int FillData(ondisk_cache_entry* entry);
-	int FillData(ondisk_cache_entry_extended* entry);
-	int Print();
-
-};
-
-class CAutoReadLock
-{
-	SharedMutex *m_Lock;
-public:
-	CAutoReadLock(SharedMutex * lock)
-	{
-		m_Lock = lock;
-		lock->AcquireShared();
-	}
-	~CAutoReadLock()
-	{
-		m_Lock->ReleaseShared();
-	}
-};
-
-class CAutoWriteLock
-{
-	SharedMutex *m_Lock;
-public:
-	CAutoWriteLock(SharedMutex * lock)
-	{
-		m_Lock = lock;
-		lock->AcquireExclusive();
-	}
-	~CAutoWriteLock()
-	{
-		m_Lock->ReleaseExclusive();
-	}
-};
-
-class CGitIndexList:public std::vector<CGitIndex>
-{
-protected:
-
-public:
-	__time64_t  m_LastModifyTime;
-
-<<<<<<< HEAD
-	SharedMutex  m_SharedMutex;
-=======
-#ifdef DEBUG
-	CString m_GitFile;
-	~CGitIndexList()
-	{
-		//TRACE(_T("Free Index List 0x%x %s"),this, m_GitFile);
-	}
-#endif
->>>>>>> 23bc0b86
-
-	CGitIndexList();
-	
-	int ReadIndex(CString file);
-	int GetStatus(const CString &gitdir,const CString &path,git_wc_status_kind * status,BOOL IsFull=false, BOOL IsRecursive=false,FIll_STATUS_CALLBACK callback=NULL,void *pData=NULL,CGitHash *pHash=NULL);
-protected:
-	int GetFileStatus(const CString &gitdir,const CString &path, git_wc_status_kind * status,__int64 time,FIll_STATUS_CALLBACK callback=NULL,void *pData=NULL,CGitHash *pHash=NULL);
-	int GetDirStatus(const CString &gitdir,const CString &path, git_wc_status_kind * status,__int64 time,FIll_STATUS_CALLBACK callback=NULL,void *pData=NULL,CGitHash *pHash=NULL);
-};
-
-typedef std::tr1::shared_ptr<CGitIndexList> SHARED_INDEX_PTR;
-typedef CComCritSecLock<CComCriticalSection> CAutoLocker;
-
-class CGitIndexFileMap:public std::map<CString, SHARED_INDEX_PTR>
-{
-public:
-	CComCriticalSection			m_critIndexSec;
-	
-	CGitIndexFileMap() { m_critIndexSec.Init(); }
-	~CGitIndexFileMap() { m_critIndexSec.Term(); }
-
-	SHARED_INDEX_PTR SafeGet(const CString &path)
-	{
-		CAutoLocker lock(m_critIndexSec);
-		if(this->find(path) == end())
-			return SHARED_INDEX_PTR();
-		else
-			return (*this)[path];
-	}
-
-	void SafeSet(const CString &path, SHARED_INDEX_PTR ptr)
-	{
-		CAutoLocker lock(m_critIndexSec);
-		(*this)[path] = ptr;
-	}
-
-	int Check(const CString &gitdir, bool *isChanged);
-	int LoadIndex(const CString &gitdir);
-
-	bool CheckAndUpdate(const CString &gitdir,bool isLoadUpdatedIndex)
-	{
-		bool isChanged=false;
-		if(isLoadUpdatedIndex && Check(gitdir,&isChanged))
-			return false;
-
-		if(isChanged && isLoadUpdatedIndex)
-		{
-			LoadIndex(gitdir);
-			return true;
-		}
-
-		return false;
-	}
-	int GetFileStatus(const CString &gitdir,const CString &path,git_wc_status_kind * status,
-							BOOL IsFull=false, BOOL IsRecursive=false,
-							FIll_STATUS_CALLBACK callback=NULL,
-							void *pData=NULL,CGitHash *pHash=NULL,
-							bool isLoadUpdatedIndex=true);
-	
-	int IsUnderVersionControl(const CString &gitdir, 
-							  const CString &path, 
-							  bool isDir,
-							  bool *isVersion,
-							  bool isLoadUpdateIndex=true);
-};
-
-
-class CGitTreeItem
-{
-public:
-	CString	m_FileName;
-	CGitHash	m_Hash;
-	int			m_Flags;
-};
-
-/* After object create, never change field agains 
- * that needn't lock to get field
-*/
-class CGitHeadFileList:public std::vector<CGitTreeItem>
-{
-private:
-
-	int GetPackRef(const CString &gitdir);
-
-public:
-	__time64_t  m_LastModifyTimeHead;
-	__time64_t  m_LastModifyTimeRef;
-	__time64_t	m_LastModifyTimePackRef;
-
-	CString		m_HeadRefFile;
-	CGitHash	m_Head;
-	CString		m_HeadFile;
-	CString		m_Gitdir;
-	CString		m_PackRefFile;
-
-	CGitHash	m_TreeHash; /* buffered tree hash value */
-
-	std::map<CString,CGitHash> m_PackRefMap;
-
-	CGitHeadFileList()
-	{
-		m_LastModifyTimeHead=0;
-		m_LastModifyTimeRef=0;
-		m_LastModifyTimePackRef = 0;
-	}
-
-#ifdef DEBUG
-	CString m_GitFile;
-	~CGitHeadFileList()
-	{
-		//TRACE(_T("Free Index List 0x%x %s"),this, m_GitFile);
-	}
-#endif
-
-	int ReadTree();
-	int ReadHeadHash(CString gitdir);
-	bool CheckHeadUpdate();
-	static int CallBack(const unsigned char *, const char *, int, const char *, unsigned int, int, void *);
-	//int ReadTree();
-};
-
-<<<<<<< HEAD
-class CGitHeadFileMap:public std::map<CString,CGitHeadFileList>
-=======
-typedef std::tr1::shared_ptr<CGitHeadFileList> SHARED_TREE_PTR;
-class CGitHeadFileMap:public std::map<CString,SHARED_TREE_PTR> 
->>>>>>> 23bc0b86
-{
-public:
-
-	CComCriticalSection			m_critTreeSec;
-	
-	CGitHeadFileMap() { m_critTreeSec.Init(); }
-	~CGitHeadFileMap() { m_critTreeSec.Term(); }
-
-	SHARED_TREE_PTR SafeGet(const CString &path)
-	{
-		CAutoLocker lock(m_critTreeSec);
-		if(this->find(path) == end())
-			return SHARED_TREE_PTR();
-		else
-			return (*this)[path];
-	}
-
-	void SafeSet(const CString &path, SHARED_TREE_PTR ptr)
-	{
-		CAutoLocker lock(m_critTreeSec);
-		(*this)[path] = ptr;
-	}
-
-	int GetFileStatus(const CString &gitdir,const CString &path,git_wc_status_kind * status,BOOL IsFull=false, BOOL IsRecursive=false,
-						FIll_STATUS_CALLBACK callback=NULL,void *pData=NULL,
-						bool isLoaded=false);
-	int CheckHeadUpdate(const CString &gitdir);
-	int GetHeadHash(const CString &gitdir, CGitHash &hash);
-
-
-	bool IsHashChanged(const CString &gitdir)
-	{
-		SHARED_TREE_PTR ptr = SafeGet(gitdir);
-
-		if( ptr.get() == NULL)
-			return false;
-<<<<<<< HEAD
-
-		CAutoReadLock lock1(&(*this).m_SharedMutex);
-		return (*this)[gitdir].m_Head != (*this)[gitdir].m_TreeHash;
-=======
-		
-		return ptr->m_Head != ptr->m_TreeHash;
->>>>>>> 23bc0b86
-	}
-
-<<<<<<< HEAD
-class CGitIndexFileMap:public std::map<CString,CGitIndexList>
-{
-public:
-	SharedMutex  m_SharedMutex;
-
-	CGitIndexFileMap(){ m_SharedMutex.Init(); }
-	~CGitIndexFileMap() { m_SharedMutex.Release(); }
-=======
-};
->>>>>>> 23bc0b86
-
-
-<<<<<<< HEAD
-	int GetFileStatus(const CString &gitdir,const CString &path,git_wc_status_kind * status,BOOL IsFull=false, BOOL IsRecursive=false,FIll_STATUS_CALLBACK callback=NULL,void *pData=NULL,CGitHash *pHash=NULL);
-
-	int IsUnderVersionControl(const CString &gitdir, const CString &path, bool isDir,bool *isVersion);
-};
-=======
->>>>>>> 23bc0b86
-
-class CGitIgnoreItem
-{
-public:
-	SharedMutex  m_SharedMutex;
-
-	CGitIgnoreItem()
-	{
-		m_LastModifyTime =0;
-		m_pExcludeList =NULL;
-	}
-	~CGitIgnoreItem()
-	{
-		if(m_pExcludeList)
-			git_free_exclude_list(m_pExcludeList);
-		m_pExcludeList=NULL;
-	}
-	__time64_t  m_LastModifyTime;
-	CStringA m_BaseDir;
-	EXCLUDE_LIST m_pExcludeList;
-	int FetchIgnoreList(const CString &projectroot, const CString &file);
-};
-
-class CGitIgnoreList
-{
-private:
-	bool CheckFileChanged(const CString &path);
-	int	 FetchIgnoreFile(const CString &gitdir, const CString &gitignore);
-
-	int  CheckIgnore(const CString &path,const CString &root);
-
-public:
-	SharedMutex		m_SharedMutex;
-
-	CGitIgnoreList(){ m_SharedMutex.Init(); }
-	~CGitIgnoreList() { m_SharedMutex.Release(); }
-
-	std::map<CString, CGitIgnoreItem> m_Map;
-
-	int	 GetIgnoreFileChangeTimeList(const CString &dir, std::vector<__int64> &timelist);
-	bool CheckIgnoreChanged(const CString &gitdir,const CString &path);
-	int  LoadAllIgnoreFile(const CString &gitdir,const CString &path);
-	bool IsIgnore(const CString &path,const CString &root);
-};
-
-template<class T>
-int GetRangeInSortVector(T &vector,LPTSTR pstr,int len, int *start, int *end, int pos)
-{
-	if( pos < 0)
-	{
-		return -1;
-	}
-	if(start == 0 || end == NULL)
-		return -1;
-
-	*start=*end=-1;
-	if( _tcsnccmp(vector[pos].m_FileName, pstr,len) != 0)
-	{
-		for(int i=0;i< vector.size();i++)
-		{
-			if( _tcsnccmp(vector[i].m_FileName, pstr,len) == 0 )
-			{
-				if(*start<0)
-					*start =i;
-				*end =i;
-			}
-		}
-		return -1;
-	}else
-	{
-		*start =0;
-		*end = vector.size();
-
-		for(int i=pos;i<vector.size();i++)
-		{
-			if( _tcsnccmp(vector[i].m_FileName, pstr,len) == 0 )
-			{
-				*end=i;
-			}else
-			{
-				break;
-			}
-		}
-		for(int i=pos;i>=0;i--)
-		{
-			if( _tcsnccmp(vector[i].m_FileName, pstr,len) == 0 )
-			{
-				*start=i;
-			}else
-			{
-				break;
-			}
-		}
-	}
-	return 0;
-}
-
-template<class T>
-int SearchInSortVector(T &vector, LPTSTR pstr, int len)
-{
-	int end=vector.size()-1;
-	int start = 0;
-	int mid = (start+end)/2;
-
-	if(vector.size() == 0)
-		return -1;
-
-	while(!( start == end && start==mid))
-	{
-		int cmp;
-		cmp = _tcsnccmp( vector[mid].m_FileName,pstr,len );
-
-		if(cmp ==0)
-			return mid;
-
-		if(cmp < 0)
-		{
-			start = mid+1;
-		}
-
-		if(cmp > 0)
-		{
-			end=mid;
-		}
-		mid=(start +end ) /2;
-
-	}
-
-	if(_tcsnccmp( vector[mid].m_FileName,pstr,len ) == 0)
-		return mid;
-
-	return -1;
-};
-#if 0
-
-class CGitStatus
-{
-protected:
-	int GetFileStatus(const CString &gitdir,const CString &path,git_wc_status_kind * status,BOOL IsFull=false, BOOL IsRecursive=false,FIll_STATUS_CALLBACK callback=NULL,void *pData=NULL);
-public:
-	CGitIgnoreList m_IgnoreList;
-	CGitHeadFileMap m_HeadFilesMap;
-	CGitIndexFileMap m_IndexFilesMap;
-
-	int GetStatus(const CString &gitdir,const CString &path,git_wc_status_kind * status,BOOL IsFull=false, BOOL IsRecursive=false,FIll_STATUS_CALLBACK callback=NULL,void *pData=NULL);
-};
-
-#endif
+// TortoiseGit - a Windows shell extension for easy version control
+
+// Copyright (C) 2008-2011 - TortoiseGit
+
+// This program is free software; you can redistribute it and/or
+// modify it under the terms of the GNU General Public License
+// as published by the Free Software Foundation; either version 2
+// of the License, or (at your option) any later version.
+
+// This program is distributed in the hope that it will be useful,
+// but WITHOUT ANY WARRANTY; without even the implied warranty of
+// MERCHANTABILITY or FITNESS FOR A PARTICULAR PURPOSE.  See the
+// GNU General Public License for more details.
+
+// You should have received a copy of the GNU General Public License
+// along with this program; if not, write to the Free Software Foundation,
+// 51 Franklin Street, Fifth Floor, Boston, MA 02110-1301 USA.
+//
+
+#include "GitHash.h"
+#include "gitdll.h"
+#include "gitstatus.h"
+#include "SharedMutex.h"
+
+/* Copy from Git cache.h*/
+#define FLEX_ARRAY 4
+
+#pragma pack(push)
+#pragma pack(1)
+//#pragma pack(show)
+#define CACHE_SIGNATURE 0x44495243	/* "DIRC" */
+struct cache_header {
+	unsigned int hdr_signature;
+	unsigned int hdr_version;
+	unsigned int hdr_entries;
+};
+
+/*
+ * The "cache_time" is just the low 32 bits of the
+ * time. It doesn't matter if it overflows - we only
+ * check it for equality in the 32 bits we save.
+ */
+struct cache_time {
+	UINT32 sec;
+	UINT32 nsec;
+};
+
+/*
+ * dev/ino/uid/gid/size are also just tracked to the low 32 bits
+ * Again - this is just a (very strong in practice) heuristic that
+ * the inode hasn't changed.
+ *
+ * We save the fields in big-endian order to allow using the
+ * index file over NFS transparently.
+ */
+struct ondisk_cache_entry {
+	struct cache_time ctime;
+	struct cache_time mtime;
+	UINT32 dev;
+	UINT32 ino;
+	UINT32 mode;
+	UINT32 uid;
+	UINT32 gid;
+	UINT32 size;
+	BYTE sha1[20];
+	UINT16 flags;
+	char name[FLEX_ARRAY]; /* more */
+};
+
+/*
+ * This struct is used when CE_EXTENDED bit is 1
+ * The struct must match ondisk_cache_entry exactly from
+ * ctime till flags
+ */
+struct ondisk_cache_entry_extended {
+	struct cache_time ctime;
+	struct cache_time mtime;
+	UINT32 dev;
+	UINT32 ino;
+	UINT32 mode;
+	UINT32 uid;
+	UINT32 gid;
+	UINT32 size;
+	BYTE sha1[20];
+	UINT16 flags;
+	UINT16 flags2;
+	char name[FLEX_ARRAY]; /* more */
+};
+
+#pragma pack(pop)
+
+#define CE_NAMEMASK  (0x0fff)
+#define CE_STAGEMASK (0x3000)
+#define CE_EXTENDED  (0x4000)
+#define CE_VALID     (0x8000)
+#define CE_STAGESHIFT 12
+/*
+ * Range 0xFFFF0000 in ce_flags is divided into
+ * two parts: in-memory flags and on-disk ones.
+ * Flags in CE_EXTENDED_FLAGS will get saved on-disk
+ * if you want to save a new flag, add it in
+ * CE_EXTENDED_FLAGS
+ *
+ * In-memory only flags
+ */
+#define CE_UPDATE    (0x10000)
+#define CE_REMOVE    (0x20000)
+#define CE_UPTODATE  (0x40000)
+#define CE_ADDED     (0x80000)
+
+#define CE_HASHED    (0x100000)
+#define CE_UNHASHED  (0x200000)
+
+/*
+ * Extended on-disk flags
+ */
+#define CE_INTENT_TO_ADD 0x20000000
+/* CE_EXTENDED2 is for future extension */
+#define CE_EXTENDED2 0x80000000
+
+#define CE_EXTENDED_FLAGS (CE_INTENT_TO_ADD)
+
+/*
+ * Safeguard to avoid saving wrong flags:
+ *  - CE_EXTENDED2 won't get saved until its semantic is known
+ *  - Bits in 0x0000FFFF have been saved in ce_flags already
+ *  - Bits in 0x003F0000 are currently in-memory flags
+ */
+#if CE_EXTENDED_FLAGS & 0x803FFFFF
+#error "CE_EXTENDED_FLAGS out of range"
+#endif
+
+/*
+ * Copy the sha1 and stat state of a cache entry from one to
+ * another. But we never change the name, or the hash state!
+ */
+#define CE_STATE_MASK (CE_HASHED | CE_UNHASHED)
+
+template<class T>
+T Big2lit(T data)
+{
+	T ret;
+	BYTE *p1=(BYTE*)&data;
+	BYTE *p2=(BYTE*)&ret;
+	for(int i=0;i<sizeof(T);i++)
+	{
+		p2[sizeof(T)-i-1] = p1[i];
+	}
+	return ret;
+}
+
+template<class T>
+static inline size_t ce_namelen(T *ce)
+{
+	size_t len = Big2lit(ce->flags) & CE_NAMEMASK;
+	if (len < CE_NAMEMASK)
+		return len;
+	return strlen(ce->name + CE_NAMEMASK) + CE_NAMEMASK;
+}
+
+#define flexible_size(STRUCT,len) ((offsetof(STRUCT,name) + (len) + 8) & ~7)
+
+//#define ondisk_cache_entry_size(len) flexible_size(ondisk_cache_entry,len)
+//#define ondisk_cache_entry_extended_size(len) flexible_size(ondisk_cache_entry_extended,len)
+
+//#define ondisk_ce_size(ce) (((ce)->flags & CE_EXTENDED) ? \
+//			    ondisk_cache_entry_extended_size(ce_namelen(ce)) : \
+//			    ondisk_cache_entry_size(ce_namelen(ce)))
+
+template<class T>
+static inline size_t ondisk_ce_size(T *ce)
+{
+	return flexible_size(T,ce_namelen(ce));
+}
+
+class CGitIndex
+{
+public:
+	CString    m_FileName;
+	__time64_t	m_ModifyTime;
+	int			m_Flags;
+	//int		 m_Status;
+	CGitHash	m_IndexHash;
+
+	int FillData(ondisk_cache_entry* entry);
+	int FillData(ondisk_cache_entry_extended* entry);
+	int Print();
+
+};
+
+class CAutoReadLock
+{
+	SharedMutex *m_Lock;
+public:
+	CAutoReadLock(SharedMutex * lock)
+	{
+		m_Lock = lock;
+		lock->AcquireShared();
+	}
+	~CAutoReadLock()
+	{
+		m_Lock->ReleaseShared();
+	}
+};
+
+class CAutoWriteLock
+{
+	SharedMutex *m_Lock;
+public:
+	CAutoWriteLock(SharedMutex * lock)
+	{
+		m_Lock = lock;
+		lock->AcquireExclusive();
+	}
+	~CAutoWriteLock()
+	{
+		m_Lock->ReleaseExclusive();
+	}
+};
+
+class CGitIndexList:public std::vector<CGitIndex>
+{
+protected:
+
+public:
+	__time64_t  m_LastModifyTime;
+
+#ifdef DEBUG
+	CString m_GitFile;
+	~CGitIndexList()
+	{
+		//TRACE(_T("Free Index List 0x%x %s"),this, m_GitFile);
+	}
+#endif
+
+	CGitIndexList();
+	
+	int ReadIndex(CString file);
+	int GetStatus(const CString &gitdir,const CString &path,git_wc_status_kind * status,BOOL IsFull=false, BOOL IsRecursive=false,FIll_STATUS_CALLBACK callback=NULL,void *pData=NULL,CGitHash *pHash=NULL);
+protected:
+	int GetFileStatus(const CString &gitdir,const CString &path, git_wc_status_kind * status,__int64 time,FIll_STATUS_CALLBACK callback=NULL,void *pData=NULL,CGitHash *pHash=NULL);
+	int GetDirStatus(const CString &gitdir,const CString &path, git_wc_status_kind * status,__int64 time,FIll_STATUS_CALLBACK callback=NULL,void *pData=NULL,CGitHash *pHash=NULL);
+};
+
+typedef std::tr1::shared_ptr<CGitIndexList> SHARED_INDEX_PTR;
+typedef CComCritSecLock<CComCriticalSection> CAutoLocker;
+
+class CGitIndexFileMap:public std::map<CString, SHARED_INDEX_PTR>
+{
+public:
+	CComCriticalSection			m_critIndexSec;
+	
+	CGitIndexFileMap() { m_critIndexSec.Init(); }
+	~CGitIndexFileMap() { m_critIndexSec.Term(); }
+
+	SHARED_INDEX_PTR SafeGet(const CString &path)
+	{
+		CAutoLocker lock(m_critIndexSec);
+		if(this->find(path) == end())
+			return SHARED_INDEX_PTR();
+		else
+			return (*this)[path];
+	}
+
+	void SafeSet(const CString &path, SHARED_INDEX_PTR ptr)
+	{
+		CAutoLocker lock(m_critIndexSec);
+		(*this)[path] = ptr;
+	}
+
+	int Check(const CString &gitdir, bool *isChanged);
+	int LoadIndex(const CString &gitdir);
+
+	bool CheckAndUpdate(const CString &gitdir,bool isLoadUpdatedIndex)
+	{
+		bool isChanged=false;
+		if(isLoadUpdatedIndex && Check(gitdir,&isChanged))
+			return false;
+
+		if(isChanged && isLoadUpdatedIndex)
+		{
+			LoadIndex(gitdir);
+			return true;
+		}
+
+		return false;
+	}
+	int GetFileStatus(const CString &gitdir,const CString &path,git_wc_status_kind * status,
+							BOOL IsFull=false, BOOL IsRecursive=false,
+							FIll_STATUS_CALLBACK callback=NULL,
+							void *pData=NULL,CGitHash *pHash=NULL,
+							bool isLoadUpdatedIndex=true);
+	
+	int IsUnderVersionControl(const CString &gitdir, 
+							  const CString &path, 
+							  bool isDir,
+							  bool *isVersion,
+							  bool isLoadUpdateIndex=true);
+};
+
+
+class CGitTreeItem
+{
+public:
+	CString	m_FileName;
+	CGitHash	m_Hash;
+	int			m_Flags;
+};
+
+/* After object create, never change field agains 
+ * that needn't lock to get field
+*/
+class CGitHeadFileList:public std::vector<CGitTreeItem>
+{
+private:
+
+	int GetPackRef(const CString &gitdir);
+
+public:
+	__time64_t  m_LastModifyTimeHead;
+	__time64_t  m_LastModifyTimeRef;
+	__time64_t	m_LastModifyTimePackRef;
+
+	CString		m_HeadRefFile;
+	CGitHash	m_Head;
+	CString		m_HeadFile;
+	CString		m_Gitdir;
+	CString		m_PackRefFile;
+
+	CGitHash	m_TreeHash; /* buffered tree hash value */
+
+	std::map<CString,CGitHash> m_PackRefMap;
+
+	CGitHeadFileList()
+	{
+		m_LastModifyTimeHead=0;
+		m_LastModifyTimeRef=0;
+		m_LastModifyTimePackRef = 0;
+	}
+
+#ifdef DEBUG
+	CString m_GitFile;
+	~CGitHeadFileList()
+	{
+		//TRACE(_T("Free Index List 0x%x %s"),this, m_GitFile);
+	}
+#endif
+
+	int ReadTree();
+	int ReadHeadHash(CString gitdir);
+	bool CheckHeadUpdate();
+	static int CallBack(const unsigned char *, const char *, int, const char *, unsigned int, int, void *);
+	//int ReadTree();
+};
+
+typedef std::tr1::shared_ptr<CGitHeadFileList> SHARED_TREE_PTR;
+class CGitHeadFileMap:public std::map<CString,SHARED_TREE_PTR> 
+{
+public:
+
+	CComCriticalSection			m_critTreeSec;
+
+	CGitHeadFileMap() { m_critTreeSec.Init(); }
+	~CGitHeadFileMap() { m_critTreeSec.Term(); }
+
+	SHARED_TREE_PTR SafeGet(const CString &path)
+	{
+		CAutoLocker lock(m_critTreeSec);
+		if(this->find(path) == end())
+			return SHARED_TREE_PTR();
+		else
+			return (*this)[path];
+	}
+
+	void SafeSet(const CString &path, SHARED_TREE_PTR ptr)
+	{
+		CAutoLocker lock(m_critTreeSec);
+		(*this)[path] = ptr;
+	}
+
+	int GetFileStatus(const CString &gitdir,const CString &path,git_wc_status_kind * status,BOOL IsFull=false, BOOL IsRecursive=false,
+						FIll_STATUS_CALLBACK callback=NULL,void *pData=NULL,
+						bool isLoaded=false);
+	int CheckHeadUpdate(const CString &gitdir);
+	int GetHeadHash(const CString &gitdir, CGitHash &hash);
+
+
+	bool IsHashChanged(const CString &gitdir)
+	{
+		SHARED_TREE_PTR ptr = SafeGet(gitdir);
+
+		if( ptr.get() == NULL)
+			return false;
+
+		return ptr->m_Head != ptr->m_TreeHash;
+	}
+
+};
+
+
+
+class CGitIgnoreItem
+{
+public:
+	SharedMutex  m_SharedMutex;
+
+	CGitIgnoreItem()
+	{
+		m_LastModifyTime =0;
+		m_pExcludeList =NULL;
+	}
+	~CGitIgnoreItem()
+	{
+		if(m_pExcludeList)
+			git_free_exclude_list(m_pExcludeList);
+		m_pExcludeList=NULL;
+	}
+	__time64_t  m_LastModifyTime;
+	CStringA m_BaseDir;
+	EXCLUDE_LIST m_pExcludeList;
+	int FetchIgnoreList(const CString &projectroot, const CString &file);
+};
+
+class CGitIgnoreList
+{
+private:
+	bool CheckFileChanged(const CString &path);
+	int	 FetchIgnoreFile(const CString &gitdir, const CString &gitignore);
+
+	int  CheckIgnore(const CString &path,const CString &root);
+
+public:
+	SharedMutex		m_SharedMutex;
+
+	CGitIgnoreList(){ m_SharedMutex.Init(); }
+	~CGitIgnoreList() { m_SharedMutex.Release(); }
+
+	std::map<CString, CGitIgnoreItem> m_Map;
+
+	int	 GetIgnoreFileChangeTimeList(const CString &dir, std::vector<__int64> &timelist);
+	bool CheckIgnoreChanged(const CString &gitdir,const CString &path);
+	int  LoadAllIgnoreFile(const CString &gitdir,const CString &path);
+	bool IsIgnore(const CString &path,const CString &root);
+};
+
+template<class T>
+int GetRangeInSortVector(T &vector,LPTSTR pstr,int len, int *start, int *end, int pos)
+{
+	if( pos < 0)
+	{
+		return -1;
+	}
+	if(start == 0 || end == NULL)
+		return -1;
+
+	*start=*end=-1;
+	if( _tcsnccmp(vector[pos].m_FileName, pstr,len) != 0)
+	{
+		for(int i=0;i< vector.size();i++)
+		{
+			if( _tcsnccmp(vector[i].m_FileName, pstr,len) == 0 )
+			{
+				if(*start<0)
+					*start =i;
+				*end =i;
+			}
+		}
+		return -1;
+	}else
+	{
+		*start =0;
+		*end = vector.size();
+
+		for(int i=pos;i<vector.size();i++)
+		{
+			if( _tcsnccmp(vector[i].m_FileName, pstr,len) == 0 )
+			{
+				*end=i;
+			}else
+			{
+				break;
+			}
+		}
+		for(int i=pos;i>=0;i--)
+		{
+			if( _tcsnccmp(vector[i].m_FileName, pstr,len) == 0 )
+			{
+				*start=i;
+			}else
+			{
+				break;
+			}
+		}
+	}
+	return 0;
+}
+
+template<class T>
+int SearchInSortVector(T &vector, LPTSTR pstr, int len)
+{
+	int end=vector.size()-1;
+	int start = 0;
+	int mid = (start+end)/2;
+
+	if(vector.size() == 0)
+		return -1;
+
+	while(!( start == end && start==mid))
+	{
+		int cmp;
+		cmp = _tcsnccmp( vector[mid].m_FileName,pstr,len );
+
+		if(cmp ==0)
+			return mid;
+
+		if(cmp < 0)
+		{
+			start = mid+1;
+		}
+
+		if(cmp > 0)
+		{
+			end=mid;
+		}
+		mid=(start +end ) /2;
+
+	}
+
+	if(_tcsnccmp( vector[mid].m_FileName,pstr,len ) == 0)
+		return mid;
+
+	return -1;
+};
+#if 0
+
+class CGitStatus
+{
+protected:
+	int GetFileStatus(const CString &gitdir,const CString &path,git_wc_status_kind * status,BOOL IsFull=false, BOOL IsRecursive=false,FIll_STATUS_CALLBACK callback=NULL,void *pData=NULL);
+public:
+	CGitIgnoreList m_IgnoreList;
+	CGitHeadFileMap m_HeadFilesMap;
+	CGitIndexFileMap m_IndexFilesMap;
+
+	int GetStatus(const CString &gitdir,const CString &path,git_wc_status_kind * status,BOOL IsFull=false, BOOL IsRecursive=false,FIll_STATUS_CALLBACK callback=NULL,void *pData=NULL);
+};
+
+#endif