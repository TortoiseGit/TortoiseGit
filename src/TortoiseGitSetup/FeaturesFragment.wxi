--- conflicted
+++ resolved
@@ -1,115 +1,107 @@
-<?xml version="1.0" encoding="utf-8"?>
-<Include>
-	<Feature Id="DefaultFeature" Level="1" ConfigurableDirectory="INSTALLDIR" Title="TortoiseGit" Absent="disallow" TypicalDefault="install" Description="The TortoiseGit package and dependencies." Display="expand" InstallDefault="local">
-		<ComponentRef Id="C__infofiles" />
-		<ComponentRef Id="C__apr" />
-
-		<ComponentRef Id="C__help_en" />
-		<ComponentRef Id="C__gitlibs" />
-		<ComponentRef Id="C__TortoiseShell" />
-		<ComponentRef Id="C__TortoiseGitTools" />
-		<ComponentRef Id="C__TGitCache" />
-		<ComponentRef Id="C__TortoiseProc" />
-		<ComponentRef Id="C__TortoiseGITShortcuts" />
-		<ComponentRef Id="C__TortoiseMerge" />
-		<ComponentRef Id="C__TortoiseMergeShortcuts" />
-
-		<ComponentRef Id="C__TortoiseBlame" />
-    <ComponentRef Id="C__TortoiseGitBlameShortcuts" />
-
-		<ComponentRef Id="C__TortoiseIDiff" />
-		<ComponentRef Id="C__TortoiseIDiffShortcuts" />
-
-		<ComponentRef Id="C__TortoiseUDiff" />
-
-		<ComponentRef Id="C__PlainSettingsShortcuts" />
-		<ComponentRef Id="C__PlatformSettingsShortcuts" />
-		<ComponentRef Id="C__shellregistry" />
-		<ComponentRef Id="C__machineregistry" />
-
-		<!-- <ComponentRef Id="C__svnprotocoll" /> -->
-
-		<ComponentRef Id="C__approveshellcomponents" />
-
-		<ComponentRef Id="C__win7library" />
-
-		<ComponentRef Id="C__ProgramMenuFolder" />
-		<ComponentRef Id="C__Sounds" />
-		<ComponentRef Id="C__DiffScripts" />
-		<ComponentRef Id="C__touch" />
-
-		<Feature Id="F_CRT" Level="1" Title="C-Runtime" Description="The Visual-C Runtime libs" TypicalDefault="install" Display="hidden">
-			<MergeRef Id="CRT" />
-		</Feature>
-
-		<Feature Id="F_MFC" Level="1" Title="MFC 11.0" Description="The MFC 11.0 libs" TypicalDefault="install" Display="hidden">
-			<MergeRef Id="MFC" />
-			<MergeRef Id="MFCLOC" />
-		</Feature>
-
-		<Feature Id="F_OVL" Level="1" Title="Tortoise Overlay handler" Description="The overlay handler for all Tortoise clients" TypicalDefault="install" Display="hidden">
-			<MergeRef Id="Ovlays" />
-		</Feature>
-
-		<?if $(var.Platform) = "x64" ?>
-		<Feature Id="F_TSHELL32" Level="1" Title="32-bit TortoiseGit Shell-Extension" Description="The TortoiseGit Shell-Extension for 32-bit applications." TypicalDefault="install" Absent="allow">
-			<ComponentRef Id="C__gitlibs32" />
-			<ComponentRef Id="C__TortoiseShell32" />
-			<ComponentRef Id="C__shellregistry32" />
-			<ComponentRef Id="C__machineregistry32" />
-			<ComponentRef Id="C__approveshellcomponents32" />
-
-			<Feature Id="F_OVL32" Level="1" Title="Tortoise Overlay handler" Description="The overlay handler for all Tortoise clients" TypicalDefault="install" Display="hidden">
-				<MergeRef Id="Ovlays32" />
-			</Feature>
-
-			<Feature Id="F_CRT32" Level="1" Title="C-Runtime" Description="The Visual-C Runtime libs" TypicalDefault="install" Display="hidden">
-				<MergeRef Id="CRT32" />
-			</Feature>
-<<<<<<< HEAD
-=======
-
-			<Feature Id="F_MFC32" Level="1" Title="MFC 11.0" Description="The MFC 11.0 libs" TypicalDefault="install" Display="hidden">
-				<MergeRef Id="MFC32" />
-				<MergeRef Id="MFCLOC32" />
-			</Feature>
->>>>>>> 22486971
-		</Feature>
-		<?endif ?>
-
-		<Feature Id="MoreIcons" Level="1" Title="Additional icon sets" Description="Additional sets of icon overlays in different styles" TypicalDefault="install" Absent="allow">
-			<ComponentRef Id="C__iconscvsclassic" />
-			<ComponentRef Id="C__iconsmodern" />
-			<ComponentRef Id="C__iconsmarkphippard" />
-			<ComponentRef Id="C__iconsstraight" />
-		</Feature>
-
-		<?if $(var.IncludeCrashReportDll) = 1 ?>
-		<Feature Id="CrashReporter" Level="1" Title="Crash Reporter" Description="Sends crash dumps to the developers." TypicalDefault="install" InstallDefault="followParent" Absent="allow">
-			<ComponentRef Id="C__crash" />
-		</Feature>
-		<?endif ?>
-
-		<Feature Id="UDiffAssoc" Level="1" Title="Register diff/patch files" Description="Associate .diff and .patch files with TortoiseUDiff" TypicalDefault="install" Absent="allow">
-			<ComponentRef Id="C__TortoiseUDiffAssoc" />
-		</Feature>
-
-		<?if $(var.DictionaryENGB) = 1 ?>
-		<Feature Id="DictionaryENGB" Level="1" Title="English (GB) dictionary" Description="English (GB) spell checker dictionary" TypicalDefault="install" Absent="allow">
-			<ComponentRef Id="C__DictionaryENGB" />
-		</Feature>
-		<?endif ?>
-		<?if $(var.DictionaryENUS) = 1 ?>
-		<Feature Id="DictionaryENUS" Level="1" Title="English (US) dictionary" Description="English (US) spell checker dictionary" TypicalDefault="install" Absent="allow">
-			<ComponentRef Id="C__DictionaryENUS" />
-		</Feature>
-		<?endif ?>
-
-		<Feature Id="SSHPlink" Level="1" Title="SSH Plink" Description="SSH PLink" TypicalDefault="install" Display="hidden" InstallDefault="followParent">
-			<ComponentRef Id="C_SSHCLIENT_PLINK" />
-		</Feature>
-		<Feature Id="SSHOpenSSH" Level="1" Title="SSH OpenSSH" Description="SSH OpenSSH" TypicalDefault="install" Display="hidden" InstallDefault="followParent">
-			<ComponentRef Id="C_SSHCLIENT_OPENSSH" />
-		</Feature>
-	</Feature>
-</Include>
+<?xml version="1.0" encoding="utf-8"?>
+<Include>
+	<Feature Id="DefaultFeature" Level="1" ConfigurableDirectory="INSTALLDIR" Title="TortoiseGit" Absent="disallow" TypicalDefault="install" Description="The TortoiseGit package and dependencies." Display="expand" InstallDefault="local">
+		<ComponentRef Id="C__infofiles" />
+		<ComponentRef Id="C__apr" />
+
+		<ComponentRef Id="C__help_en" />
+		<ComponentRef Id="C__gitlibs" />
+		<ComponentRef Id="C__TortoiseShell" />
+		<ComponentRef Id="C__TortoiseGitTools" />
+		<ComponentRef Id="C__TGitCache" />
+		<ComponentRef Id="C__TortoiseProc" />
+		<ComponentRef Id="C__TortoiseGITShortcuts" />
+		<ComponentRef Id="C__TortoiseMerge" />
+		<ComponentRef Id="C__TortoiseMergeShortcuts" />
+
+		<ComponentRef Id="C__TortoiseBlame" />
+    <ComponentRef Id="C__TortoiseGitBlameShortcuts" />
+
+		<ComponentRef Id="C__TortoiseIDiff" />
+		<ComponentRef Id="C__TortoiseIDiffShortcuts" />
+
+		<ComponentRef Id="C__TortoiseUDiff" />
+
+		<ComponentRef Id="C__PlainSettingsShortcuts" />
+		<ComponentRef Id="C__PlatformSettingsShortcuts" />
+		<ComponentRef Id="C__shellregistry" />
+		<ComponentRef Id="C__machineregistry" />
+
+		<!-- <ComponentRef Id="C__svnprotocoll" /> -->
+
+		<ComponentRef Id="C__approveshellcomponents" />
+
+		<ComponentRef Id="C__win7library" />
+
+		<ComponentRef Id="C__ProgramMenuFolder" />
+		<ComponentRef Id="C__Sounds" />
+		<ComponentRef Id="C__DiffScripts" />
+		<ComponentRef Id="C__touch" />
+
+		<Feature Id="F_CRT" Level="1" Title="C-Runtime" Description="The Visual-C Runtime libs" TypicalDefault="install" Display="hidden">
+			<MergeRef Id="CRT" />
+		</Feature>
+
+		<Feature Id="F_MFC" Level="1" Title="MFC 11.0" Description="The MFC 11.0 libs" TypicalDefault="install" Display="hidden">
+			<MergeRef Id="MFC" />
+			<MergeRef Id="MFCLOC" />
+		</Feature>
+
+		<Feature Id="F_OVL" Level="1" Title="Tortoise Overlay handler" Description="The overlay handler for all Tortoise clients" TypicalDefault="install" Display="hidden">
+			<MergeRef Id="Ovlays" />
+		</Feature>
+
+		<?if $(var.Platform) = "x64" ?>
+		<Feature Id="F_TSHELL32" Level="1" Title="32-bit TortoiseGit Shell-Extension" Description="The TortoiseGit Shell-Extension for 32-bit applications." TypicalDefault="install" Absent="allow">
+			<ComponentRef Id="C__gitlibs32" />
+			<ComponentRef Id="C__TortoiseShell32" />
+			<ComponentRef Id="C__shellregistry32" />
+			<ComponentRef Id="C__machineregistry32" />
+			<ComponentRef Id="C__approveshellcomponents32" />
+
+			<Feature Id="F_OVL32" Level="1" Title="Tortoise Overlay handler" Description="The overlay handler for all Tortoise clients" TypicalDefault="install" Display="hidden">
+				<MergeRef Id="Ovlays32" />
+			</Feature>
+
+			<Feature Id="F_CRT32" Level="1" Title="C-Runtime" Description="The Visual-C Runtime libs" TypicalDefault="install" Display="hidden">
+				<MergeRef Id="CRT32" />
+			</Feature>
+		</Feature>
+		<?endif ?>
+
+		<Feature Id="MoreIcons" Level="1" Title="Additional icon sets" Description="Additional sets of icon overlays in different styles" TypicalDefault="install" Absent="allow">
+			<ComponentRef Id="C__iconscvsclassic" />
+			<ComponentRef Id="C__iconsmodern" />
+			<ComponentRef Id="C__iconsmarkphippard" />
+			<ComponentRef Id="C__iconsstraight" />
+		</Feature>
+
+		<?if $(var.IncludeCrashReportDll) = 1 ?>
+		<Feature Id="CrashReporter" Level="1" Title="Crash Reporter" Description="Sends crash dumps to the developers." TypicalDefault="install" InstallDefault="followParent" Absent="allow">
+			<ComponentRef Id="C__crash" />
+		</Feature>
+		<?endif ?>
+
+		<Feature Id="UDiffAssoc" Level="1" Title="Register diff/patch files" Description="Associate .diff and .patch files with TortoiseUDiff" TypicalDefault="install" Absent="allow">
+			<ComponentRef Id="C__TortoiseUDiffAssoc" />
+		</Feature>
+
+		<?if $(var.DictionaryENGB) = 1 ?>
+		<Feature Id="DictionaryENGB" Level="1" Title="English (GB) dictionary" Description="English (GB) spell checker dictionary" TypicalDefault="install" Absent="allow">
+			<ComponentRef Id="C__DictionaryENGB" />
+		</Feature>
+		<?endif ?>
+		<?if $(var.DictionaryENUS) = 1 ?>
+		<Feature Id="DictionaryENUS" Level="1" Title="English (US) dictionary" Description="English (US) spell checker dictionary" TypicalDefault="install" Absent="allow">
+			<ComponentRef Id="C__DictionaryENUS" />
+		</Feature>
+		<?endif ?>
+
+		<Feature Id="SSHPlink" Level="1" Title="SSH Plink" Description="SSH PLink" TypicalDefault="install" Display="hidden" InstallDefault="followParent">
+			<ComponentRef Id="C_SSHCLIENT_PLINK" />
+		</Feature>
+		<Feature Id="SSHOpenSSH" Level="1" Title="SSH OpenSSH" Description="SSH OpenSSH" TypicalDefault="install" Display="hidden" InstallDefault="followParent">
+			<ComponentRef Id="C_SSHCLIENT_OPENSSH" />
+		</Feature>
+	</Feature>
+</Include>